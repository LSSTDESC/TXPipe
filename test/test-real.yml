--- conflicted
+++ resolved
@@ -22,16 +22,10 @@
       nprocess: 1
     - name: TXRandomCat
       nprocess: 1
-<<<<<<< HEAD
     - name: TXTwoPoint
       nprocess: 1
-    - name: TXDiagnostics
-=======
     - name: TXDiagnosticPlots
->>>>>>> 52ec531a
       nprocess: 1
-    - name: TXPSFDiagnostics
-      nproces: 1
     - name: TXGammaTFieldCenters
       nprocess: 1
     - name: TXGammaTBrightStars
