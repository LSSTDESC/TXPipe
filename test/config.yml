TXProtoDC2Mock: {}
TXRandomPhotozPDF:
    nz: 301
    zmax: 3.0
    chunk_rows: 1000
    bands: ugriz

TXPhotozStack:
    chunk_rows: 1000

TXSelector:
    T_cut: 0.5
    s2n_cut: 10.0
    max_rows: 1000
    delta_gamma: 0.02
    zbin_edges: [0.3, 0.5, 0.7, 0.9, 2.0]
    chunk_rows: 1000

<<<<<<< HEAD
TXRandomCat:
    chunk_rows: 1084192

TXTwoPoint:
    binslop: None
    zbin_edges: [0.3, 0.5, 0.7, 0.9, 2.0]
    chunk_rows: 1000
    rows: 1000
    delta_gamma: 0.02
=======
TXDiagnosticMaps:
    chunk_rows: 10000  # Number of rows to process at once
    sparse: True  # Generate sparse maps - faster if using small areas
    snr_threshold: 10.0
    snr_delta: 1.0
    # pixelization: healpix
    # nside: 2048       #
    pixelization: tangent
    # 
    ra_min: -3.0
    ra_max: 3.0
    dec_min: -3.0
    dec_max: 3.0
    pixel_size: 0.2
>>>>>>> 426e3758
<|MERGE_RESOLUTION|>--- conflicted
+++ resolved
@@ -16,7 +16,6 @@
     zbin_edges: [0.3, 0.5, 0.7, 0.9, 2.0]
     chunk_rows: 1000
 
-<<<<<<< HEAD
 TXRandomCat:
     chunk_rows: 1084192
 
@@ -26,7 +25,7 @@
     chunk_rows: 1000
     rows: 1000
     delta_gamma: 0.02
-=======
+
 TXDiagnosticMaps:
     chunk_rows: 10000  # Number of rows to process at once
     sparse: True  # Generate sparse maps - faster if using small areas
@@ -40,5 +39,4 @@
     ra_max: 3.0
     dec_min: -3.0
     dec_max: 3.0
-    pixel_size: 0.2
->>>>>>> 426e3758
+    pixel_size: 0.2