name: Continuous Integration

on:
  push:
    branches: [ master ]
  pull_request:
    branches: [ master ]
  schedule:
    # run this every week at 12 noon on Monday
    - cron: '0 12 * * 1'

env:
<<<<<<< HEAD
  EXAMPLE_DATA_FILE_VERSION: v5
  # Setting this did not appear to work. Instead will need to
  # find/replace when changing it.
  # CONTAINER_IMAGE: ghcr.io/lsstdesc/txpipe:latest
=======
  EXAMPLE_DATA_FILE_VERSION: v3

>>>>>>> f3b06681

jobs:
  # Run a download step first so that it is in
  # the cache, because all the other jobs will be running
  # at the same time and so might miss it. 
  Download_Data:
    runs-on: ubuntu-latest
    steps:
    - name: Cache example data
      id: cache-example
      uses: actions/cache@v4
      env:
        cache-name: cache-example-data
      with:
        path: example.tar.gz
        # update this when we change package contents and want
        # to force an update
        key: example-data-${{ env.EXAMPLE_DATA_FILE_VERSION }}

    - name: Download test data
      if: steps.cache-example.outputs.cache-hit != 'true'
      run: |
        wget -O example.tar.gz  "https://portal.nersc.gov/cfs/lsst/txpipe/data/example.tar.gz"


  Run_Installer:
    runs-on: ${{ matrix.os }}
    strategy:
      fail-fast: false
      matrix:
        os: [ubuntu-latest, macos-14]
        include:
          - os: ubuntu-latest
            INSTALL_DEPS: sudo apt-get update && sudo apt-get -y install wget
          - os: macos-14
            INSTALL_DEPS: echo nothing to do
    steps:
    - name: Checkout repository
      uses: actions/checkout@v4
      with:
        submodules: true

    - name: Install wget
      run: |
        ${{ matrix.INSTALL_DEPS }}

    - name: Cache conda environment
      id: cache-conda
      uses: actions/cache@v4
      env:
        cache-name: cache-conda-environment
      with:
        path: ./conda
        key: ${{ matrix.os }}-conda-${{ hashFiles('bin/install.sh','environment*.yml' ) }}
        fail-on-cache-miss: false

    - name: Run installer
      if: steps.cache-conda.outputs.cache-hit != 'true'
      run: |
        ./bin/install.sh

  Unit_Tests:
    runs-on: ${{ matrix.os }}
    needs: Run_Installer
    strategy:
      fail-fast: false
      matrix:
        os: [ubuntu-latest, macos-14]

    steps:
    - name: Checkout repository
      uses: actions/checkout@v4
      with:
        submodules: true

    - name: Restore conda environment
      id: restore-conda
      uses: actions/cache@v4
      env:
        cache-name: cache-conda-environment
      with:
        path: ./conda
        key: ${{ matrix.os }}-conda-${{ hashFiles('bin/install.sh','environment*.yml' ) }}
        fail-on-cache-miss: true

<<<<<<< HEAD
    - name: Extract test data
      run: |
        tar -zxvf example.tar.gz

    - name: Run redmagic pipeline
      run: |
        mkdir -p cache/workspaces
        ceci examples/redmagic/pipeline.yml
        test -f data/example/outputs_redmagic/shear_xi_plus.png

    - name: Show logs
      if: ${{ always() }}
      run: |
        tail -n +1 data/example/logs_redmagic/*

  Mock_Shear_Pipeline:
    runs-on: ubuntu-latest

    needs: Download_Data

    container:
      image: ghcr.io/lsstdesc/txpipe:v0.9

    steps:
    - name: Checkout repository
      uses: actions/checkout@v2
      with:
        submodules: true

    - name: Restore example data
      uses: actions/cache/restore@v3
      with:
        path: example.tar.gz
        # update this when we change package contents and want
        # to force an update
        key: example-data-${{ env.EXAMPLE_DATA_FILE_VERSION }}
        fail-on-cache-miss: true

    - name: Extract test data
      run: |
        tar -zxvf example.tar.gz

    - name: Run mock shear pipeline
      run: |
        ceci examples/mock_shear/pipeline.yml
        test -f data/example/outputs_mock/binned_shear_catalog.hdf5

    - name: Show logs
      if: ${{ always() }}
      run: |
        tail -n +1 data/example/logs_mock/*
      


  Other_Pipeline_Dry_Runs:
    runs-on: ubuntu-latest

    container:
      image: ghcr.io/lsstdesc/txpipe:latest

    steps:
    - name: Checkout repository
      uses: actions/checkout@v2
      with:
        submodules: true
    - name: Dry-run pipelines
=======
    - name: Test with pytest
>>>>>>> f3b06681
      run: |
        source conda/bin/activate
        ceci --version
        pytest txpipe

  Pipelines:
    runs-on: ${{ matrix.os }}
    needs: [Run_Installer, Download_Data]
    strategy:
      fail-fast: false
      matrix:
        os: [ubuntu-latest, macos-14]
        pipeline: [metadetect, metacal, redmagic, lensfit, metadetect_source_only]
        include:
          - os: ubuntu-latest
            INSTALL_DEPS: echo nothing to do
          - os: macos-14
            INSTALL_DEPS: brew update-reset && brew install --cask basictex && eval "$(/usr/libexec/path_helper)" && pdflatex --version

    steps:
    - name: Checkout repository
      uses: actions/checkout@v4
      with:
        submodules: true

    - name: Install dependencies
      run: |
        ${{ matrix.INSTALL_DEPS }}

    - name: Restore conda environment
      id: restore-conda
      uses: actions/cache@v4
      env:
        cache-name: cache-conda-environment
      with:
        path: ./conda
        key: ${{ matrix.os }}-conda-${{ hashFiles('bin/install.sh','environment*.yml' ) }}
        fail-on-cache-miss: true

    - name: Restore example data
      uses: actions/cache@v4
      with:
        path: example.tar.gz
        key: example-data-${{ env.EXAMPLE_DATA_FILE_VERSION }}
        fail-on-cache-miss: true

    - name: Extract test data
      run: |
        tar -zxvf example.tar.gz

    - name: Run pipeline
      run: |
        mkdir -p cache/workspaces
        source ./conda/bin/activate
        # Just for the metadetect source pipeline
        # we activate the debug mode with an env var
        if [ "${{ matrix.pipeline }}" == "metadetect_source_only" ]; then
          export TX_DASK_DEBUG=1
        fi
        ceci examples/${{ matrix.pipeline }}/pipeline.yml
        test -f data/example/outputs_${{ matrix.pipeline }}/shear_xi_plus.png

    - name: Show logs
      if: always()
      run: |
        # always run
        cat data/example/logs_${{ matrix.pipeline }}/*

    - name: Create output report
      if: matrix.os == 'macos-14'
      run: |
          source ./conda/bin/activate
          eval "$(/usr/libexec/path_helper)"
          python bin/make_output_report.py data/example/outputs_${{ matrix.pipeline }} ${{ matrix.pipeline }}-report.md
          pandoc ${{ matrix.pipeline }}-report.md -o ${{ matrix.pipeline }}-report.pdf

    - name: Upload output report
      if: matrix.os == 'macos-14'
      uses: actions/upload-artifact@v4
      with:
        name: ${{ matrix.pipeline }}-report
        path: ${{ matrix.pipeline }}-report.pdf<|MERGE_RESOLUTION|>--- conflicted
+++ resolved
@@ -10,15 +10,10 @@
     - cron: '0 12 * * 1'
 
 env:
-<<<<<<< HEAD
   EXAMPLE_DATA_FILE_VERSION: v5
   # Setting this did not appear to work. Instead will need to
   # find/replace when changing it.
   # CONTAINER_IMAGE: ghcr.io/lsstdesc/txpipe:latest
-=======
-  EXAMPLE_DATA_FILE_VERSION: v3
-
->>>>>>> f3b06681
 
 jobs:
   # Run a download step first so that it is in
@@ -104,76 +99,7 @@
         key: ${{ matrix.os }}-conda-${{ hashFiles('bin/install.sh','environment*.yml' ) }}
         fail-on-cache-miss: true
 
-<<<<<<< HEAD
-    - name: Extract test data
-      run: |
-        tar -zxvf example.tar.gz
-
-    - name: Run redmagic pipeline
-      run: |
-        mkdir -p cache/workspaces
-        ceci examples/redmagic/pipeline.yml
-        test -f data/example/outputs_redmagic/shear_xi_plus.png
-
-    - name: Show logs
-      if: ${{ always() }}
-      run: |
-        tail -n +1 data/example/logs_redmagic/*
-
-  Mock_Shear_Pipeline:
-    runs-on: ubuntu-latest
-
-    needs: Download_Data
-
-    container:
-      image: ghcr.io/lsstdesc/txpipe:v0.9
-
-    steps:
-    - name: Checkout repository
-      uses: actions/checkout@v2
-      with:
-        submodules: true
-
-    - name: Restore example data
-      uses: actions/cache/restore@v3
-      with:
-        path: example.tar.gz
-        # update this when we change package contents and want
-        # to force an update
-        key: example-data-${{ env.EXAMPLE_DATA_FILE_VERSION }}
-        fail-on-cache-miss: true
-
-    - name: Extract test data
-      run: |
-        tar -zxvf example.tar.gz
-
-    - name: Run mock shear pipeline
-      run: |
-        ceci examples/mock_shear/pipeline.yml
-        test -f data/example/outputs_mock/binned_shear_catalog.hdf5
-
-    - name: Show logs
-      if: ${{ always() }}
-      run: |
-        tail -n +1 data/example/logs_mock/*
-      
-
-
-  Other_Pipeline_Dry_Runs:
-    runs-on: ubuntu-latest
-
-    container:
-      image: ghcr.io/lsstdesc/txpipe:latest
-
-    steps:
-    - name: Checkout repository
-      uses: actions/checkout@v2
-      with:
-        submodules: true
-    - name: Dry-run pipelines
-=======
     - name: Test with pytest
->>>>>>> f3b06681
       run: |
         source conda/bin/activate
         ceci --version
