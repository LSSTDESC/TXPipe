--- conflicted
+++ resolved
@@ -10,14 +10,10 @@
     - cron: '0 12 * * 1'
 
 env:
-<<<<<<< HEAD
   EXAMPLE_DATA_FILE_VERSION: v5
-=======
-  EXAMPLE_DATA_FILE_VERSION: v3
   # Setting this did not appear to work. Instead will need to
   # find/replace when changing it.
   # CONTAINER_IMAGE: ghcr.io/lsstdesc/txpipe:latest
->>>>>>> 79aa3e5f
 
 jobs:
   # Run a download step first so that it is in
