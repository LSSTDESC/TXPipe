--- conflicted
+++ resolved
@@ -272,10 +272,6 @@
         ceci --dry-run examples/2.2i/pipeline.yml
         ceci --dry-run examples/buzzard/pipeline.yml
         ceci --dry-run examples/cosmodc2/pipeline.yml
-<<<<<<< HEAD
-        ceci --dry-run examples/skysim/pipeline.yml
-=======
-        ceci --dry-run examples/dr1b/pipeline.yml
         ceci --dry-run examples/skysim/pipeline.yml
 
 
@@ -325,5 +321,4 @@
     - name: Show logs
       if: ${{ always() }}
       run: |
-        tail -n +1 data/example/logs_metadetect/*
->>>>>>> 149c14c0
+        tail -n +1 data/example/logs_metadetect/*