name: Continuous Integration

on:
  push:
    branches: [ master ]
  pull_request:
    branches: [ master ]
  schedule:
    # run this every week at 12 noon on Monday
    - cron: '0 12 * * 1'

env:
<<<<<<< HEAD
  EXAMPLE_DATA_FILE_VERSION: v5
=======
  EXAMPLE_DATA_FILE_VERSION: v2
  # Setting this did not appear to work. Instead will need to
  # find/replace when changing it.
  # CONTAINER_IMAGE: ghcr.io/lsstdesc/txpipe:latest
>>>>>>> ef29d40a

jobs:
  # Run a download step first so that it is in
  # the cache, because all the other jobs will be running
  # at the same time and so might miss it. The other jobs
  # still do try the download themselves in case something
  # doesn't quite work
  Download_Data:
    runs-on: ubuntu-latest
    steps:
    - name: Cache example data
      id: cache-example
      uses: actions/cache@v3
      env:
        cache-name: cache-example-data
      with:
        path: example.tar.gz
        # update this when we change package contents and want
        # to force an update
        key: example-data-${{ env.EXAMPLE_DATA_FILE_VERSION }}

    - name: Download test data
      if: steps.cache-example.outputs.cache-hit != 'true'
      run: |
        wget -O example.tar.gz  "https://portal.nersc.gov/cfs/lsst/txpipe/data/example.tar.gz"


  Unit_Tests:
    runs-on: ubuntu-latest

    container:
      image: ghcr.io/lsstdesc/txpipe:latest

    steps:
    - name: Checkout repository
      uses: actions/checkout@v2
      with:
        submodules: true

    - name: Test with pytest
      run: |
        pytest txpipe


  Metacal_Pipeline:
    runs-on: ubuntu-latest

    needs: Download_Data

    container:
      image: ghcr.io/lsstdesc/txpipe:latest

    steps:
    - name: Checkout repository
      uses: actions/checkout@v2
      with:
        submodules: true

    - name: Restore example data
      uses: actions/cache/restore@v3
      with:
        path: example.tar.gz
        # update this when we change package contents and want
        # to force an update
        key: example-data-${{ env.EXAMPLE_DATA_FILE_VERSION }}
        fail-on-cache-miss: true

    - name: Extract test data
      run: |
        tar -zxvf example.tar.gz

    - name: Run metacal pipeline
      run: |
        mkdir -p cache/workspaces
        ceci examples/metacal/pipeline.yml
        test -f data/example/outputs_metacal/shear_xi_plus.png

    - name: Show logs
      if: ${{ always() }}
      run: |
        tail -n +1 data/example/logs_metacal/*

  Metadetect_Pipeline:
    runs-on: ubuntu-latest
    needs: Download_Data

    container:
      image: ghcr.io/lsstdesc/txpipe:latest

    steps:
    - name: Checkout repository
      uses: actions/checkout@v2
      with:
        submodules: true

    - name: Restore example data
      uses: actions/cache/restore@v3
      with:
        path: example.tar.gz
        # update this when we change package contents and want
        # to force an update
        key: example-data-${{ env.EXAMPLE_DATA_FILE_VERSION }}
        fail-on-cache-miss: true

    - name: Extract test data
      run: |
        tar -zxvf example.tar.gz

    - name: Run metadetect pipeline
      run: |
        mkdir -p cache/workspaces
        ceci examples/metadetect/pipeline.yml
        test -f data/example/outputs_metadetect/shear_xi_plus.png

    - name: Run randoms pipeline
      run: |
        ceci examples/randoms/pipeline_randomsonly.yml
        test -f data/example/outputs_randoms/random_cats.hdf5

    - name: Run notebook
      run: |
        jupyter nbconvert --to notebook --execute "notebooks/Welcome to TXPipe.ipynb"

    - name: Show logs
      if: ${{ always() }}
      run: |
        tail -n +1 data/example/logs_metadetect/*


  Metadetect_Source_Only_Pipeline:
      runs-on: ubuntu-latest
      needs: Download_Data

      container:
        image: ghcr.io/lsstdesc/txpipe:latest

      steps:
      - name: Checkout repository
        uses: actions/checkout@v2
        with:
          submodules: true

      - name: Restore example data
        uses: actions/cache/restore@v3
        with:
          path: example.tar.gz
          # update this when we change package contents and want
          # to force an update
          key: example-data-${{ env.EXAMPLE_DATA_FILE_VERSION }}
          fail-on-cache-miss: true

      - name: Extract test data
        run: |
          tar -zxvf example.tar.gz

      - name: Run metadetect pipeline
        run: |
          mkdir -p cache/workspaces
          ceci examples/metadetect_source_only/pipeline.yml
          test -f data/example/metadetect_source_only/shear_xi_plus.png

      - name: Show logs
        if: ${{ always() }}
        run: |
          tail -n +1 data/example/metadetect_source_only/*


  Lensfit_Pipeline:
    runs-on: ubuntu-latest

    needs: Download_Data

    container:
      image: ghcr.io/lsstdesc/txpipe:latest

    steps:
    - name: Checkout repository
      uses: actions/checkout@v2
      with:
        submodules: true

    - name: Restore example data
      uses: actions/cache/restore@v3
      with:
        path: example.tar.gz
        # update this when we change package contents and want
        # to force an update
        key: example-data-${{ env.EXAMPLE_DATA_FILE_VERSION }}
        fail-on-cache-miss: true

    - name: Extract test data
      run: |
        tar -zxvf example.tar.gz

    - name: Run lensfit pipeline
      run: |
        mkdir -p cache/workspaces
        ceci examples/lensfit/pipeline.yml
        test -f data/example/outputs_lensfit/shear_xi_plus.png

    - name: Show logs
      if: ${{ always() }}
      run: |
        tail -n +1 data/example/logs_lensfit/*


  Redmagic_Pipeline:
    runs-on: ubuntu-latest

    needs: Download_Data

    container:
      image: ghcr.io/lsstdesc/txpipe:latest

    steps:
    - name: Checkout repository
      uses: actions/checkout@v2
      with:
        submodules: true

    - name: Restore example data
      uses: actions/cache/restore@v3
      with:
        path: example.tar.gz
        # update this when we change package contents and want
        # to force an update
        key: example-data-${{ env.EXAMPLE_DATA_FILE_VERSION }}
        fail-on-cache-miss: true

    - name: Extract test data
      run: |
        tar -zxvf example.tar.gz

    - name: Run redmagic pipeline
      run: |
        mkdir -p cache/workspaces
        ceci examples/redmagic/pipeline.yml
        test -f data/example/outputs_redmagic/shear_xi_plus.png

    - name: Show logs
      if: ${{ always() }}
      run: |
        tail -n +1 data/example/logs_redmagic/*

  Mock_Shear_Pipeline:
    runs-on: ubuntu-latest

    needs: Download_Data

    container:
      image: ghcr.io/lsstdesc/txpipe:v0.9

    steps:
    - name: Checkout repository
      uses: actions/checkout@v2
      with:
        submodules: true

    - name: Restore example data
      uses: actions/cache/restore@v3
      with:
        path: example.tar.gz
        # update this when we change package contents and want
        # to force an update
        key: example-data-${{ env.EXAMPLE_DATA_FILE_VERSION }}
        fail-on-cache-miss: true

    - name: Extract test data
      run: |
        tar -zxvf example.tar.gz

    - name: Run mock shear pipeline
      run: |
        ceci examples/mock_shear/pipeline.yml
        test -f data/example/outputs_mock/binned_shear_catalog.hdf5

    - name: Show logs
      if: ${{ always() }}
      run: |
        tail -n +1 data/example/logs_mock/*
      


  Other_Pipeline_Dry_Runs:
    runs-on: ubuntu-latest

    container:
      image: ghcr.io/lsstdesc/txpipe:latest

    steps:
    - name: Checkout repository
      uses: actions/checkout@v2
      with:
        submodules: true
    - name: Dry-run pipelines
      run: |
        ceci --dry-run examples/2.2i/pipeline.yml
        ceci --dry-run examples/buzzard/pipeline.yml
        ceci --dry-run examples/cosmodc2/pipeline.yml
        ceci --dry-run examples/skysim/pipeline.yml


  Test_Auto_Installer:
    runs-on: ${{ matrix.os }}
    needs: Download_Data
    strategy:
      fail-fast: false
      matrix:
        os: [ubuntu-latest, macos-12]
        include:
          - os: ubuntu-latest
            INSTALL_DEPS: sudo apt-get update && sudo apt-get -y install wget
          - os: macos-12
            INSTALL_DEPS: brew update-reset && brew install wget
    steps:
    - name: Checkout repository
      uses: actions/checkout@v2
      with:
        submodules: true

    - name: Install wget
      run: ${{ matrix.INSTALL_DEPS }}

    - name: Run Auto-Install
      run: ./bin/install.sh

    - name: Restore example data
      uses: actions/cache/restore@v3
      with:
        path: example.tar.gz
        # update this when we change package contents and want
        # to force an update
        key: example-data-${{ env.EXAMPLE_DATA_FILE_VERSION }}
        fail-on-cache-miss: true

    - name: Extract test data
      run: |
        tar -zxvf example.tar.gz

    - name: Test after auto-install
      run: |
        mkdir -p cache/workspaces
        source ./conda/bin/activate
        ceci examples/metadetect/pipeline.yml

    - name: Show logs
      if: ${{ always() }}
      run: |
        tail -n +1 data/example/logs_metadetect/*<|MERGE_RESOLUTION|>--- conflicted
+++ resolved
@@ -10,14 +10,7 @@
     - cron: '0 12 * * 1'
 
 env:
-<<<<<<< HEAD
   EXAMPLE_DATA_FILE_VERSION: v5
-=======
-  EXAMPLE_DATA_FILE_VERSION: v2
-  # Setting this did not appear to work. Instead will need to
-  # find/replace when changing it.
-  # CONTAINER_IMAGE: ghcr.io/lsstdesc/txpipe:latest
->>>>>>> ef29d40a
 
 jobs:
   # Run a download step first so that it is in
