--- conflicted
+++ resolved
@@ -4,13 +4,4 @@
 	branch = tx-integration
 [submodule "WLMassMap"]
 	path = submodules/WLMassMap
-	url = https://github.com/LSSTDESC/WLMassMap
-<<<<<<< HEAD
-[submodule "submodules/TJPCov"]
-	path = submodules/TJPCov
-	url = https://github.com/LSSTDESC/TJPCov
-=======
-[submodule "submodules/RAIL"]
-	path = submodules/RAIL
-	url = https://github.com/LSSTDESC/RAIL
->>>>>>> 25cd6f64
+	url = https://github.com/LSSTDESC/WLMassMap