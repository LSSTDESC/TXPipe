--- conflicted
+++ resolved
@@ -4,12 +4,8 @@
     interval: 1.0
 
 site:
-<<<<<<< HEAD
-    shifter: joezuntz/txpipe
-=======
   name: cori-interactive
   image: joezuntz/txpipe
->>>>>>> bb280d5e
 
 modules: txpipe
 
