TXGCRTwoCatalogInput:
    metacal_dir: /global/cscratch1/sd/desc/DC2/data/Run2.2i/dpdd/Run2.2i-t3828/metacal_table_summary
    photo_dir: /global/cscratch1/sd/desc/DC2/data/Run2.2i/dpdd/Run2.2i-t3828/object_table_summary

TXMetacalGCRInput:
    cat_name: dc2_object_run2.1i_dr1b_with_metacal_griz

TXExposureInfo:
    dc2_name: '1.2p'


TXCosmoDC2Mock:
    cat_name: cosmoDC2_v1.1.4_image
    visits_per_band: 16
    extra_cols: redshift_true size_true shear_1 shear_2
    flip_g2: True # to match metacal



PZPDFMLZ:
    nz: 301
    zmax: 3.0
    chunk_rows: 100000

TXPhotozStack:
    chunk_rows: 100000

# Mock version of stacking:
TXTrueNumberDensity:
    nz: 301
    zmax: 3.0
    chunk_rows: 100000

TXSelector:
    input_pz: False
    bands: riz #used for selection
    T_cut: 0.5
    s2n_cut: 10.0
    max_rows: 1000
    delta_gamma: 0.02
    zbin_edges: [0.3, 0.5, 0.7, 0.9, 2.0]
    chunk_rows: 100000
    # Mag cuts
    cperp_cut: 0.2
    r_cpar_cut: 13.5
    r_lo_cut: 16.0
    r_hi_cut: 19.6
    i_lo_cut: 17.5
    i_hi_cut: 19.9
    r_i_cut: 2.0
    # may also need one for r_cpar_cut

TXRandomCat:
    chunk_rows: 100000
    density: 10 # gals per sq arcmin

TXTwoPoint:
    binslop: 0.1
    delta_gamma: 0.02
    do_pos_pos: True
    do_shear_shear: True
    do_shear_pos: True
    flip_g2: True  # use true when using metacal shears
    min_sep: 2.5
    max_sep: 250
    nbins: 20
    verbose: 0

TXDiagnosticMaps:
    chunk_rows: 100000  # Number of rows to process at once
    sparse: True  # Generate sparse maps - faster if using small areas
    snr_threshold: 10.0
    snr_delta: 1.0
    pixelization: healpix
    nside: 1024
    # pixelization: gnomonic
<<<<<<< HEAD
    pixel_size: 0.2
    ra_cent: 62.
    dec_cent: -35.
    npix_x: 60
    npix_y: 60
=======
    # # 
    pixel_size: 0.1
    ra_cent: 53.1
    dec_cent: -27.5
    npix_x: 20
    npix_y: 20
>>>>>>> a44b5609

TXJackknifeCenters:
    npatch: 5


TXTwoPointFourier:
    chunk_rows: 100000
    flip_g2: True
    bandwidth: 100<|MERGE_RESOLUTION|>--- conflicted
+++ resolved
@@ -74,20 +74,12 @@
     pixelization: healpix
     nside: 1024
     # pixelization: gnomonic
-<<<<<<< HEAD
     pixel_size: 0.2
     ra_cent: 62.
     dec_cent: -35.
     npix_x: 60
     npix_y: 60
-=======
-    # # 
-    pixel_size: 0.1
-    ra_cent: 53.1
-    dec_cent: -27.5
-    npix_x: 20
-    npix_y: 20
->>>>>>> a44b5609
+
 
 TXJackknifeCenters:
     npatch: 5
