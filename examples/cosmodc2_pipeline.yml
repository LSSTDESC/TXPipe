--- conflicted
+++ resolved
@@ -50,14 +50,10 @@
     - name: TXFourierGaussianCovariance
       threads_per_process: 32
     - name: TXRealGaussianCovariance
-<<<<<<< HEAD
-      threads_per_process: 64
+      threads_per_process: 32
     - name: TXConvergenceMaps
       threads_per_process: 32
     - name: TXConvergenceMapPlots
-=======
-      threads_per_process: 32
->>>>>>> f2a26f93
 
 output_dir: data/cosmodc2/outputs
 config: examples/config/cosmodc2_config.yml
