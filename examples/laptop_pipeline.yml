
# Stages to run
stages:
    - name: TXSourceSelector     # select and split objects into source bins
    - name: TXShearCalibration
    - name: TXLensCatalogSplitter
    - name: TXStarCatalogSplitter
    - name: TXMeanLensSelector  # select objects for lens bins
    - name: PZRailTrain
      threads_per_process: 2
    - name: PZRailEstimate
    - name: TXPhotozStack        # stack p(z) into n(z)
    - name: TXMainMaps           # make source g1, g2 and lens n_gal maps
    - name: TXAuxiliaryMaps      # make PSF, depth, flag, and other maps
    - name: TXSimpleMask         # combine maps to make a simple mask
    - name: TXDensityMaps        # turn mask and ngal maps into overdensity maps
    - name: TXMapPlots           # make pictures of all the maps
    - name: TXTracerMetadata     # collate metadata
    - name: TXRandomCat          # generate lens bin random catalogs
    - name: TXJackknifeCenters   # Split the area into jackknife regions
    - name: TXTwoPoint           # Compute real-space 2-point correlations
      threads_per_process: 2
    - name: TXBlinding           # Blind the data following Muir et al
      threads_per_process: 2
    - name: TXTwoPointTheoryReal # compute theory using CCL to save in sacc file and plot later
    - name: TXTwoPointPlots      # Make plots of 2pt correlations
    - name: TXDiagnosticPlots    # Make a suite of diagnostic plots
    - name: TXGammaTFieldCenters # Compute and plot gamma_t around center points
      threads_per_process: 2
    - name: TXGammaTStars  # Compute and plot gamma_t around bright stars
      threads_per_process: 2
    - name: TXGammaTRandoms      # Compute and plot gamma_t around randoms
      threads_per_process: 2
    - name: TXRoweStatistics     # Compute and plot Rowe statistics
      threads_per_process: 2
    - name: TXGalaxyStarDensity
    - name: TXGalaxyStarShear
    - name: TXPSFDiagnostics     # Compute and plots other PSF diagnostics
    - name: TXBrighterFatterPlot # Make plots tracking the brighter-fatter effect
    - name: TXPhotozPlots        # Plot the bin n(z)
    - name: TXConvergenceMaps    # Make convergence kappa maps from g1, g2 maps
    - name: TXConvergenceMapPlots # Plot the convergence map
    - name: TXMapCorrelations    # plot the correlations between systematics and data
<<<<<<< HEAD
    - name: TXApertureMass        # Compute aperture-mass statistics
      threads_per_process: 2
    - name: TXSelfCalibrationIA   # Self-calibration intrinsic alignments of galaxies
=======

    # Disabled since not yet synchronised with new Treecorr MPI
    # - name: TXSelfCalibrationIA   # Self-calibration intrinsic alignments of galaxies

>>>>>>> 825241da
    # Disabling these as they takes too long for a quick test.
    # The latter two need NaMaster
    # - name: TXRealGaussianCovariance   # Compute covariance of real-space correlations
    # - name: TXTwoPointFourier          # Compute power spectra C_ell
    # - name: TXFourierGaussianCovariance # Compute the C_ell covariance


# modules and packages to import that have pipeline
# stages defined in them
modules: txpipe

# where to find any modules that are not in this repo,
# and any other code we need.
python_paths:
    - submodules/WLMassMap/python/desc/
    - submodules/TJPCov
    - submodules/FlexZPipe
    - submodules/RAIL

# Where to put outputs
output_dir: data/example/outputs

# How to run the pipeline: mini, parsl, or cwl
launcher:
    name: mini
    interval: 1.0

# Where to run the pipeline: cori-interactive, cori-batch, or local
site:
    name: local
    max_threads: 2

# python modules to import to search for stages
modules: txpipe

# configuration settings
config: examples/config/laptop_config.yml

# On NERSC, set this before running:
# export DATA=${LSST}/groups/WL/users/zuntz/data/metacal-testbed

inputs:
    # See README for paths to download these files
    shear_catalog: data/example/inputs/shear_catalog.hdf5
    photometry_catalog: data/example/inputs/photometry_catalog.hdf5
    photoz_training: submodules/RAIL/tests/data/test_dc2_training_9816.hdf5
    photoz_testing: submodules/RAIL/tests/data/test_dc2_validation_9816.hdf5
    calibration_table: data/example/inputs/sample_cosmodc2_w10year_errors.dat
    exposures: data/example/inputs/exposures.hdf5
    star_catalog: data/example/inputs/star_catalog.hdf5
    # This file comes with the code
    fiducial_cosmology: data/fiducial_cosmology.yml
    # For the self-calibration extension we are not using Random_cat_source for now
    # So it is set to Null, so the yaml intepreter returns a None value to python. 
    random_cats_source: Null

# if supported by the launcher, restart the pipeline where it left off
# if interrupted
resume: True
# where to put output logs for individual stages
log_dir: data/example/logs
# where to put an overall parsl pipeline log
pipeline_log: data/example/log.txt<|MERGE_RESOLUTION|>--- conflicted
+++ resolved
@@ -41,16 +41,12 @@
     - name: TXConvergenceMaps    # Make convergence kappa maps from g1, g2 maps
     - name: TXConvergenceMapPlots # Plot the convergence map
     - name: TXMapCorrelations    # plot the correlations between systematics and data
-<<<<<<< HEAD
     - name: TXApertureMass        # Compute aperture-mass statistics
       threads_per_process: 2
-    - name: TXSelfCalibrationIA   # Self-calibration intrinsic alignments of galaxies
-=======
 
     # Disabled since not yet synchronised with new Treecorr MPI
     # - name: TXSelfCalibrationIA   # Self-calibration intrinsic alignments of galaxies
 
->>>>>>> 825241da
     # Disabling these as they takes too long for a quick test.
     # The latter two need NaMaster
     # - name: TXRealGaussianCovariance   # Compute covariance of real-space correlations
