# Stages to run
stages:
<<<<<<< HEAD
    - name: FlowCreator             # Simulate a spectroscopic population
    - name: GridSelection          # Simulate a spectroscopic sample
    - name: TXParqetToHDF          # Convert the spec sample format
    - name: PZPrepareEstimatorLens   # Prepare the p(z) estimator
      classname: Inform_BPZ_lite   
    - name: PZEstimatorLens        # Measure lens galaxy PDFs
      classname: BPZ_lite
      threads_per_process: 1  
    - name: TXMeanLensSelector     # select objects for lens bins from the PDFs
    - name: Inform_NZDirLens       # Prepare the DIR method inputs for the lens sample     
      classname: Inform_NZDir
    - name: PZRailSummarizeLens    # Run the DIR method on the lens sample to find n(z)
      classname: PZRailSummarize  
    - name: PZRailSummarizeSource  # Run the DIR method on the lens sample to find n(z)
      classname: PZRailSummarize
    - name: TXSourceSelectorMetacal  # select and split objects into source bins
    - name: Inform_NZDirSource     # Prepare the DIR method inputs for the source sample
      classname: Inform_NZDir
    - name: TXShearCalibration     # Calibrate and split the source sample tomographically
    - name: TXLensCatalogSplitter  # Split the lens sample tomographically
    - name: TXStarCatalogSplitter  # Split the star catalog into separate bins (psf/non-psf)
    - name: TXSourceMaps           # make source g1 and g2 maps
    - name: TXLensMaps             # make source lens and n_gal maps
    - name: TXAuxiliarySourceMaps  # make PSF and flag maps
    - name: TXAuxiliaryLensMaps    # make depth and bright object maps
    - name: TXSimpleMask         # combine maps to make a simple mask
    - name: TXLSSWeightsUnit     # add systematic weights to the lens sample (weight=1 for this example)
    - name: TXSourceNoiseMaps    # Compute shear noise using rotations
    - name: TXLensNoiseMaps      # Compute lens noise using half-splits
    - name: TXDensityMaps        # turn mask and ngal maps into overdensity maps
    - name: TXMapPlots           # make pictures of all the maps
    - name: TXTracerMetadata     # collate metadata
    - name: TXRandomCat          # generate lens bin random catalogs
    - name: TXJackknifeCenters   # Split the area into jackknife regions
    - name: TXTwoPoint           # Compute real-space 2-point correlations
      threads_per_process: 2
    - name: TXBlinding           # Blind the data following Muir et al
      threads_per_process: 2
    - name: TXTwoPointTheoryReal # compute theory using CCL to save in sacc file and plot later
    - name: TXTwoPointPlotsTheory      # Make plots of 2pt correlations
    - name: TXSourceDiagnosticPlots    # Make a suite of diagnostic plots
    - name: TXLensDiagnosticPlots    # Make a suite of diagnostic plots
    - name: TXGammaTFieldCenters # Compute and plot gamma_t around center points
      threads_per_process: 2
    - name: TXGammaTStars  # Compute and plot gamma_t around bright stars
      threads_per_process: 2
    - name: TXGammaTRandoms      # Compute and plot gamma_t around randoms
      threads_per_process: 2
    - name: TXRoweStatistics     # Compute and plot Rowe statistics
      threads_per_process: 2
    - name: TXGalaxyStarDensity  # Compute and plot the star-galaxy density cross-correlation
    - name: TXGalaxyStarShear    # Compute and plot the star-galaxy shear cross-correlation
    - name: TXPSFDiagnostics     # Compute and plots other PSF diagnostics
    - name: TXBrighterFatterPlot # Make plots tracking the brighter-fatter effect
    - name: TXPhotozPlotSource        # Plot the bin n(z)
      classname: TXPhotozPlot
    - name: TXPhotozPlotLens        # Plot the bin n(z)
      classname: TXPhotozPlot
    - name: TXConvergenceMaps    # Make convergence kappa maps from g1, g2 maps
    - name: TXConvergenceMapPlots # Plot the convergence map
    - name: TXMapCorrelations    # plot the correlations between systematics and data
    - name: TXApertureMass        # Compute aperture-mass statistics
      threads_per_process: 2
    # Disabled since not yet synchronised with new Treecorr MPI
    - name: TXTwoPointSCIA   # Self-calibration intrinsic alignments of galaxies
      threads_per_process: 2

    # Disabling these as they takes too long for a quick test.
    # The latter three need NaMaster
=======
  - name: FlowCreator               # Simulate a spectroscopic population
    aliases:
        output: ideal_specz_catalog
        model: flow
  - name: GridSelection            # Simulate a spectroscopic sample
    aliases:
        input: ideal_specz_catalog
        output: specz_catalog_pq
  - name: TXParqetToHDF            # Convert the spec sample format
    aliases:
        input: specz_catalog_pq
        output: spectroscopic_catalog
  - name: PZPrepareEstimatorLens     # Prepare the p(z) estimator
    classname: BPZliteInformer
    aliases:
        input: spectroscopic_catalog
        model: lens_photoz_model
  - name: PZEstimatorLens          # Measure lens galaxy PDFs
    classname: BPZliteEstimator
    threads_per_process: 1
    aliases:
        model: lens_photoz_model
        input: photometry_catalog
        output: lens_photoz_pdfs
  - name: TXMeanLensSelector       # select objects for lens bins from the PDFs
  - name: NZDirInformerLens         # Prepare the DIR method inputs for the lens sample     
    classname: NZDirInformer
    aliases:
        input: spectroscopic_catalog
        model: lens_direct_calibration_model
  - name: PZRailSummarizeLens      # Run the DIR method on the lens sample to find n(z)
    classname: PZRailSummarize
    aliases:
        tomography_catalog: lens_tomography_catalog
        binned_catalog: binned_lens_catalog
        model: lens_direct_calibration_model
        photoz_stack: lens_photoz_stack
        photoz_realizations: lens_photoz_realizations
  - name: PZRailSummarizeSource    # Run the DIR method on the lens sample to find n(z)
    classname: PZRailSummarize
    aliases:
        tomography_catalog: shear_tomography_catalog
        binned_catalog: binned_shear_catalog
        model: source_direct_calibration_model
        photoz_stack: shear_photoz_stack
        photoz_realizations: source_photoz_realizations
  - name: TXSourceSelectorMetacal    # select and split objects into source bins
  - name: NZDirInformerSource       # Prepare the DIR method inputs for the source sample
    classname: NZDirInformer
    aliases:
        input: spectroscopic_catalog
        model: source_direct_calibration_model
  - name: TXShearCalibration       # Calibrate and split the source sample tomographically
  - name: TXLensCatalogSplitter    # Split the lens sample tomographically
  - name: TXStarCatalogSplitter    # Split the star catalog into separate bins (psf/non-psf)
  - name: TXSourceMaps             # make source g1 and g2 maps
  - name: TXLensMaps               # make source lens and n_gal maps
  - name: TXAuxiliarySourceMaps    # make PSF and flag maps
  - name: TXAuxiliaryLensMaps      # make depth and bright object maps
  - name: TXSimpleMask           # combine maps to make a simple mask
  - name: TXLSSWeightsUnit       # add systematic weights to the lens sample (weight=1 for this example)
  - name: TXSourceNoiseMaps      # Compute shear noise using rotations
  - name: TXLensNoiseMaps        # Compute lens noise using half-splits
  - name: TXDensityMaps          # turn mask and ngal maps into overdensity maps
  - name: TXMapPlots             # make pictures of all the maps
  - name: TXTracerMetadata       # collate metadata
  - name: TXRandomCat            # generate lens bin random catalogs
  - name: TXJackknifeCenters     # Split the area into jackknife regions
  - name: TXTwoPoint             # Compute real-space 2-point correlations
    threads_per_process: 2
  - name: TXBlinding             # Blind the data following Muir et al
    threads_per_process: 2
  - name: TXTwoPointTheoryReal   # compute theory using CCL to save in sacc file and plot later
  - name: TXTwoPointPlotsTheory        # Make plots of 2pt correlations
  - name: TXDiagnosticQuantiles
  - name: TXSourceDiagnosticPlots      # Make a suite of diagnostic plots
  - name: TXLensDiagnosticPlots      # Make a suite of diagnostic plots
  - name: TXGammaTFieldCenters   # Compute and plot gamma_t around center points
    threads_per_process: 2
  - name: TXGammaTStars    # Compute and plot gamma_t around bright stars
    threads_per_process: 2
  - name: TXGammaTRandoms        # Compute and plot gamma_t around randoms
    threads_per_process: 2
  - name: TXRoweStatistics       # Compute and plot Rowe statistics
    threads_per_process: 2
  - name: TXGalaxyStarDensity    # Compute and plot the star-galaxy density cross-correlation
  - name: TXGalaxyStarShear      # Compute and plot the star-galaxy shear cross-correlation
  - name: TXPSFDiagnostics       # Compute and plots other PSF diagnostics
  - name: TXBrighterFatterPlot   # Make plots tracking the brighter-fatter effect
  - name: TXPhotozPlotSource          # Plot the bin n(z)
    classname: TXPhotozPlot
    aliases:
        photoz_stack: shear_photoz_stack
        nz_plot: source_nz
  - name: TXPhotozPlotLens          # Plot the bin n(z)
    classname: TXPhotozPlot
    aliases:
        photoz_stack: lens_photoz_stack
        nz_plot: lens_nz
  - name: TXConvergenceMaps      # Make convergence kappa maps from g1, g2 maps
  - name: TXConvergenceMapPlots   # Plot the convergence map
  - name: TXMapCorrelations      # plot the correlations between systematics and data
  - name: TXApertureMass          # Compute aperture-mass statistics
    threads_per_process: 2
  - name: TXTwoPointFourier      # Compute power spectra C_ell
    # Disablig this since not yet synchronised with new Treecorr MPI
    # - name: TXSelfCalibrationIA   # Self-calibration intrinsic alignments of galaxies
    # Disabling these as they take too long for a quick test.
>>>>>>> 00ebe747
    # - name: TXRealGaussianCovariance   # Compute covariance of real-space correlations
    # - name: TXTwoPointFourier          # Compute power spectra C_ell
    # - name: TXFourierNamasterCovariance # Compute the C_ell covariance
    # - name: TXFourierTJPCovariance     # Compute the C_ell covariance with TJPCov 


# modules and packages to import that have pipeline
# stages defined in them
modules: >
    txpipe
    rail.creation.degraders.grid_selection
    rail.creation.engines.flowEngine
    rail.estimation.algos.nz_dir
    rail.estimation.algos.bpz_lite

# where to find any modules that are not in this repo,
# and any other code we need.
python_paths:
  - submodules/WLMassMap/python/desc/

# Where to put outputs
output_dir: data/example/outputs_metacal

# How to run the pipeline: mini, parsl, or cwl
launcher:
    name: mini
    interval: 1.0

# Where to run the pipeline: cori-interactive, cori-batch, or local
site:
    name: local
    max_threads: 2

# configuration settings
config: examples/metacal/config.yml

# These are overall inputs to the whole pipeline, not generated within it
inputs:
    # See README for paths to download these files
    shear_catalog: data/example/inputs/shear_catalog.hdf5
    photometry_catalog: data/example/inputs/photometry_catalog.hdf5
    calibration_table: data/example/inputs/sample_cosmodc2_w10year_errors.dat
    exposures: data/example/inputs/exposures.hdf5
    star_catalog: data/example/inputs/star_catalog.hdf5
    # This file comes with the code
    fiducial_cosmology: data/fiducial_cosmology.yml
    # For the self-calibration extension we are not using Random_cat_source for now
<<<<<<< HEAD
    # So it is set to None, so the yaml intepreter returns a None value to python. 
    random_cats_source: None
    binned_random_catalog_source: None
=======
    # So it is set to Null, so the yaml intepreter returns a None value to python. 
    random_cats_source:
>>>>>>> 00ebe747
    flow: data/example/inputs/example_flow.pkl

# if supported by the launcher, restart the pipeline where it left off
# if interrupted
resume: true
# where to put output logs for individual stages
log_dir: data/example/logs_metacal
# where to put an overall parsl pipeline log
pipeline_log: data/example/log_metacal.txt<|MERGE_RESOLUTION|>--- conflicted
+++ resolved
@@ -1,76 +1,5 @@
 # Stages to run
 stages:
-<<<<<<< HEAD
-    - name: FlowCreator             # Simulate a spectroscopic population
-    - name: GridSelection          # Simulate a spectroscopic sample
-    - name: TXParqetToHDF          # Convert the spec sample format
-    - name: PZPrepareEstimatorLens   # Prepare the p(z) estimator
-      classname: Inform_BPZ_lite   
-    - name: PZEstimatorLens        # Measure lens galaxy PDFs
-      classname: BPZ_lite
-      threads_per_process: 1  
-    - name: TXMeanLensSelector     # select objects for lens bins from the PDFs
-    - name: Inform_NZDirLens       # Prepare the DIR method inputs for the lens sample     
-      classname: Inform_NZDir
-    - name: PZRailSummarizeLens    # Run the DIR method on the lens sample to find n(z)
-      classname: PZRailSummarize  
-    - name: PZRailSummarizeSource  # Run the DIR method on the lens sample to find n(z)
-      classname: PZRailSummarize
-    - name: TXSourceSelectorMetacal  # select and split objects into source bins
-    - name: Inform_NZDirSource     # Prepare the DIR method inputs for the source sample
-      classname: Inform_NZDir
-    - name: TXShearCalibration     # Calibrate and split the source sample tomographically
-    - name: TXLensCatalogSplitter  # Split the lens sample tomographically
-    - name: TXStarCatalogSplitter  # Split the star catalog into separate bins (psf/non-psf)
-    - name: TXSourceMaps           # make source g1 and g2 maps
-    - name: TXLensMaps             # make source lens and n_gal maps
-    - name: TXAuxiliarySourceMaps  # make PSF and flag maps
-    - name: TXAuxiliaryLensMaps    # make depth and bright object maps
-    - name: TXSimpleMask         # combine maps to make a simple mask
-    - name: TXLSSWeightsUnit     # add systematic weights to the lens sample (weight=1 for this example)
-    - name: TXSourceNoiseMaps    # Compute shear noise using rotations
-    - name: TXLensNoiseMaps      # Compute lens noise using half-splits
-    - name: TXDensityMaps        # turn mask and ngal maps into overdensity maps
-    - name: TXMapPlots           # make pictures of all the maps
-    - name: TXTracerMetadata     # collate metadata
-    - name: TXRandomCat          # generate lens bin random catalogs
-    - name: TXJackknifeCenters   # Split the area into jackknife regions
-    - name: TXTwoPoint           # Compute real-space 2-point correlations
-      threads_per_process: 2
-    - name: TXBlinding           # Blind the data following Muir et al
-      threads_per_process: 2
-    - name: TXTwoPointTheoryReal # compute theory using CCL to save in sacc file and plot later
-    - name: TXTwoPointPlotsTheory      # Make plots of 2pt correlations
-    - name: TXSourceDiagnosticPlots    # Make a suite of diagnostic plots
-    - name: TXLensDiagnosticPlots    # Make a suite of diagnostic plots
-    - name: TXGammaTFieldCenters # Compute and plot gamma_t around center points
-      threads_per_process: 2
-    - name: TXGammaTStars  # Compute and plot gamma_t around bright stars
-      threads_per_process: 2
-    - name: TXGammaTRandoms      # Compute and plot gamma_t around randoms
-      threads_per_process: 2
-    - name: TXRoweStatistics     # Compute and plot Rowe statistics
-      threads_per_process: 2
-    - name: TXGalaxyStarDensity  # Compute and plot the star-galaxy density cross-correlation
-    - name: TXGalaxyStarShear    # Compute and plot the star-galaxy shear cross-correlation
-    - name: TXPSFDiagnostics     # Compute and plots other PSF diagnostics
-    - name: TXBrighterFatterPlot # Make plots tracking the brighter-fatter effect
-    - name: TXPhotozPlotSource        # Plot the bin n(z)
-      classname: TXPhotozPlot
-    - name: TXPhotozPlotLens        # Plot the bin n(z)
-      classname: TXPhotozPlot
-    - name: TXConvergenceMaps    # Make convergence kappa maps from g1, g2 maps
-    - name: TXConvergenceMapPlots # Plot the convergence map
-    - name: TXMapCorrelations    # plot the correlations between systematics and data
-    - name: TXApertureMass        # Compute aperture-mass statistics
-      threads_per_process: 2
-    # Disabled since not yet synchronised with new Treecorr MPI
-    - name: TXTwoPointSCIA   # Self-calibration intrinsic alignments of galaxies
-      threads_per_process: 2
-
-    # Disabling these as they takes too long for a quick test.
-    # The latter three need NaMaster
-=======
   - name: FlowCreator               # Simulate a spectroscopic population
     aliases:
         output: ideal_specz_catalog
@@ -179,7 +108,6 @@
     # Disablig this since not yet synchronised with new Treecorr MPI
     # - name: TXSelfCalibrationIA   # Self-calibration intrinsic alignments of galaxies
     # Disabling these as they take too long for a quick test.
->>>>>>> 00ebe747
     # - name: TXRealGaussianCovariance   # Compute covariance of real-space correlations
     # - name: TXTwoPointFourier          # Compute power spectra C_ell
     # - name: TXFourierNamasterCovariance # Compute the C_ell covariance
@@ -227,14 +155,8 @@
     # This file comes with the code
     fiducial_cosmology: data/fiducial_cosmology.yml
     # For the self-calibration extension we are not using Random_cat_source for now
-<<<<<<< HEAD
-    # So it is set to None, so the yaml intepreter returns a None value to python. 
-    random_cats_source: None
-    binned_random_catalog_source: None
-=======
     # So it is set to Null, so the yaml intepreter returns a None value to python. 
     random_cats_source:
->>>>>>> 00ebe747
     flow: data/example/inputs/example_flow.pkl
 
 # if supported by the launcher, restart the pipeline where it left off
