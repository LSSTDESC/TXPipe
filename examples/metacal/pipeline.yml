# Stages to run
stages:
  - name: FlowCreator               # Simulate a spectroscopic population
    aliases:
        output: ideal_specz_catalog
        model: flow
  - name: GridSelection            # Simulate a spectroscopic sample
    aliases:
        input: ideal_specz_catalog
        output: specz_catalog_pq
  - name: TXParqetToHDF            # Convert the spec sample format
    aliases:
        input: specz_catalog_pq
        output: spectroscopic_catalog
  - name: PZPrepareEstimatorLens     # Prepare the p(z) estimator
    classname: BPZliteInformer
    aliases:
        input: spectroscopic_catalog
        model: lens_photoz_model
  - name: PZEstimatorLens          # Measure lens galaxy PDFs
    classname: BPZliteEstimator
    threads_per_process: 1
    aliases:
        model: lens_photoz_model
        input: photometry_catalog
        output: lens_photoz_pdfs
  - name: TXMeanLensSelector       # select objects for lens bins from the PDFs
  - name: NZDirInformerLens         # Prepare the DIR method inputs for the lens sample     
    classname: NZDirInformer
    aliases:
        input: spectroscopic_catalog
        model: lens_direct_calibration_model
  - name: PZRailSummarizeLens      # Run the DIR method on the lens sample to find n(z)
    classname: PZRailSummarize
    aliases:
        tomography_catalog: lens_tomography_catalog
        binned_catalog: binned_lens_catalog
        model: lens_direct_calibration_model
        photoz_stack: lens_photoz_stack
<<<<<<< HEAD
=======
        photoz_realizations: lens_photoz_realizations
>>>>>>> 3710fee2
  - name: PZRailSummarizeSource    # Run the DIR method on the lens sample to find n(z)
    classname: PZRailSummarize
    aliases:
        tomography_catalog: shear_tomography_catalog
        binned_catalog: binned_shear_catalog
        model: source_direct_calibration_model
        photoz_stack: shear_photoz_stack
<<<<<<< HEAD
=======
        photoz_realizations: source_photoz_realizations
>>>>>>> 3710fee2
  - name: TXSourceSelectorMetacal    # select and split objects into source bins
  - name: NZDirInformerSource       # Prepare the DIR method inputs for the source sample
    classname: NZDirInformer
    aliases:
        input: spectroscopic_catalog
        model: source_direct_calibration_model
  - name: TXShearCalibration       # Calibrate and split the source sample tomographically
  - name: TXLensCatalogSplitter    # Split the lens sample tomographically
  - name: TXStarCatalogSplitter    # Split the star catalog into separate bins (psf/non-psf)
  - name: TXSourceMaps             # make source g1 and g2 maps
  - name: TXLensMaps               # make source lens and n_gal maps
  - name: TXAuxiliarySourceMaps    # make PSF and flag maps
  - name: TXAuxiliaryLensMaps      # make depth and bright object maps
  - name: TXSimpleMask           # combine maps to make a simple mask
  - name: TXLSSWeightsUnit       # add systematic weights to the lens sample (weight=1 for this example)
  - name: TXSourceNoiseMaps      # Compute shear noise using rotations
  - name: TXLensNoiseMaps        # Compute lens noise using half-splits
  - name: TXDensityMaps          # turn mask and ngal maps into overdensity maps
  - name: TXMapPlots             # make pictures of all the maps
  - name: TXTracerMetadata       # collate metadata
  - name: TXRandomCat            # generate lens bin random catalogs
  - name: TXJackknifeCenters     # Split the area into jackknife regions
  - name: TXTwoPoint             # Compute real-space 2-point correlations
    threads_per_process: 2
  - name: TXBlinding             # Blind the data following Muir et al
    threads_per_process: 2
  - name: TXTwoPointTheoryReal   # compute theory using CCL to save in sacc file and plot later
  - name: TXTwoPointPlotsTheory        # Make plots of 2pt correlations
<<<<<<< HEAD
  - name: TXDiagnosticQuantiles
=======
>>>>>>> 3710fee2
  - name: TXSourceDiagnosticPlots      # Make a suite of diagnostic plots
  - name: TXLensDiagnosticPlots      # Make a suite of diagnostic plots
  - name: TXGammaTFieldCenters   # Compute and plot gamma_t around center points
    threads_per_process: 2
  - name: TXGammaTStars    # Compute and plot gamma_t around bright stars
    threads_per_process: 2
  - name: TXGammaTRandoms        # Compute and plot gamma_t around randoms
    threads_per_process: 2
  - name: TXRoweStatistics       # Compute and plot Rowe statistics
    threads_per_process: 2
  - name: TXGalaxyStarDensity    # Compute and plot the star-galaxy density cross-correlation
  - name: TXGalaxyStarShear      # Compute and plot the star-galaxy shear cross-correlation
  - name: TXPSFDiagnostics       # Compute and plots other PSF diagnostics
  - name: TXBrighterFatterPlot   # Make plots tracking the brighter-fatter effect
  - name: TXPhotozPlotSource          # Plot the bin n(z)
    classname: TXPhotozPlot
    aliases:
        photoz_stack: shear_photoz_stack
        nz_plot: source_nz
  - name: TXPhotozPlotLens          # Plot the bin n(z)
    classname: TXPhotozPlot
    aliases:
        photoz_stack: lens_photoz_stack
        nz_plot: lens_nz
  - name: TXConvergenceMaps      # Make convergence kappa maps from g1, g2 maps
  - name: TXConvergenceMapPlots   # Plot the convergence map
  - name: TXMapCorrelations      # plot the correlations between systematics and data
  - name: TXApertureMass          # Compute aperture-mass statistics
    threads_per_process: 2
  - name: TXTwoPointFourier      # Compute power spectra C_ell
    # Disablig this since not yet synchronised with new Treecorr MPI
    # - name: TXSelfCalibrationIA   # Self-calibration intrinsic alignments of galaxies
    # Disabling these as they take too long for a quick test.
    # - name: TXRealGaussianCovariance   # Compute covariance of real-space correlations
    # - name: TXTwoPointFourier          # Compute power spectra C_ell
    # - name: TXFourierNamasterCovariance # Compute the C_ell covariance
    # - name: TXFourierTJPCovariance     # Compute the C_ell covariance with TJPCov 


# modules and packages to import that have pipeline
# stages defined in them
modules: >
    txpipe
    rail.creation.degraders.grid_selection
    rail.creation.engines.flowEngine
    rail.estimation.algos.nz_dir
    rail.estimation.algos.bpz_lite

# where to find any modules that are not in this repo,
# and any other code we need.
python_paths:
  - submodules/WLMassMap/python/desc/

# Where to put outputs
output_dir: data/example/outputs_metacal

# How to run the pipeline: mini, parsl, or cwl
launcher:
    name: mini
    interval: 1.0

# Where to run the pipeline: cori-interactive, cori-batch, or local
site:
    name: local
    max_threads: 2

# configuration settings
config: examples/metacal/config.yml

# These are overall inputs to the whole pipeline, not generated within it
inputs:
    # See README for paths to download these files
    shear_catalog: data/example/inputs/shear_catalog.hdf5
    photometry_catalog: data/example/inputs/photometry_catalog.hdf5
    calibration_table: data/example/inputs/sample_cosmodc2_w10year_errors.dat
    exposures: data/example/inputs/exposures.hdf5
    star_catalog: data/example/inputs/star_catalog.hdf5
    # This file comes with the code
    fiducial_cosmology: data/fiducial_cosmology.yml
    # For the self-calibration extension we are not using Random_cat_source for now
    # So it is set to Null, so the yaml intepreter returns a None value to python. 
    random_cats_source:
    flow: data/example/inputs/example_flow.pkl

# if supported by the launcher, restart the pipeline where it left off
# if interrupted
resume: true
# where to put output logs for individual stages
log_dir: data/example/logs_metacal
# where to put an overall parsl pipeline log
pipeline_log: data/example/log_metacal.txt<|MERGE_RESOLUTION|>--- conflicted
+++ resolved
@@ -37,10 +37,7 @@
         binned_catalog: binned_lens_catalog
         model: lens_direct_calibration_model
         photoz_stack: lens_photoz_stack
-<<<<<<< HEAD
-=======
         photoz_realizations: lens_photoz_realizations
->>>>>>> 3710fee2
   - name: PZRailSummarizeSource    # Run the DIR method on the lens sample to find n(z)
     classname: PZRailSummarize
     aliases:
@@ -48,10 +45,7 @@
         binned_catalog: binned_shear_catalog
         model: source_direct_calibration_model
         photoz_stack: shear_photoz_stack
-<<<<<<< HEAD
-=======
         photoz_realizations: source_photoz_realizations
->>>>>>> 3710fee2
   - name: TXSourceSelectorMetacal    # select and split objects into source bins
   - name: NZDirInformerSource       # Prepare the DIR method inputs for the source sample
     classname: NZDirInformer
@@ -80,10 +74,7 @@
     threads_per_process: 2
   - name: TXTwoPointTheoryReal   # compute theory using CCL to save in sacc file and plot later
   - name: TXTwoPointPlotsTheory        # Make plots of 2pt correlations
-<<<<<<< HEAD
   - name: TXDiagnosticQuantiles
-=======
->>>>>>> 3710fee2
   - name: TXSourceDiagnosticPlots      # Make a suite of diagnostic plots
   - name: TXLensDiagnosticPlots      # Make a suite of diagnostic plots
   - name: TXGammaTFieldCenters   # Compute and plot gamma_t around center points
