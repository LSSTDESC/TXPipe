# Values in this section are accessible to all the different stages.
# They can be overridden by individual stages though.
global:
    # This is read by many stages that read complete
    # catalog data, and tells them how many rows to read
    # at once
    chunk_rows: 100000
    # These mapping options are also read by a range of stages
    pixelization: healpix
    nside: 64
    sparse: True  # Generate sparse maps - faster if using small areas

TXGCRTwoCatalogInput:
    metacal_dir: /global/cscratch1/sd/desc/DC2/data/Run2.2i/dpdd/Run2.2i-t3828/metacal_table_summary
    photo_dir: /global/cscratch1/sd/desc/DC2/data/Run2.2i/dpdd/Run2.2i-t3828/object_table_summary

TXMetacalGCRInput:
    cat_name: dc2_object_run2.1i_dr1b_with_metacal_griz

TXExposureInfo:
    dc2_name: '1.2p'


TXCosmoDC2Mock:
    cat_name: cosmoDC2_v1.1.4_image
    visits_per_band: 16
    extra_cols: redshift_true size_true shear_1 shear_2
    flip_g2: True # to match metacal

TXIngestRedmagic:
    lens_zbin_edges: [0.1, 0.3, 0.5]

PZPDFMLZ:
    nz: 301
    zmax: 3.0

TXLensTrueNumberDensity:
    zmax: 3.0
    nz: 301

PZPrepareEstimatorLens:
    name: PZPrepareEstimatorLens
    classname: Inform_BPZ_lite
    aliases:
        input: spectroscopic_catalog
        model: lens_photoz_model
    zmin: 0.0
    zmax: 3.0
    nzbins: 301
    columns_file: ./data/bpz_ugrizy.columns
    data_path: ./data/example/rail-bpz-inputs
    spectra_file: SED/CWWSB4.list
    prior_band: i
    # Not sure about this
    prior_file: hdfn_gen
    p_min: 0.005
    gauss_kernel: 0.0
    mag_err_min: 0.005
    inform_options: {'save_train': False, 'load_model': False, 'modelfile': 'BPZpriormodel.out'}  
    madau_reddening: no
    bands: riz
    zp_errors: [0.01, 0.01, 0.01, 0.01, 0.01, 0.01]
    hdf5_groupname: photometry


PZPrepareEstimatorSource:
    name: PZPrepareEstimatorSource
    classname: Inform_BPZ_lite
    aliases:
        input: spectroscopic_catalog
        model: source_photoz_model
    zmin: 0.0
    zmax: 3.0
    nzbins: 301
    columns_file: ./data/bpz_ugrizy.columns
    data_path: ./data/example/rail-bpz-inputs
    spectra_file: SED/CWWSB4.list
    prior_band: i
    # Not sure about this
    prior_file: hdfn_gen
    p_min: 0.005
    gauss_kernel: 0.0
    mag_err_min: 0.005
    inform_options: {'save_train': False, 'load_model': False, 'modelfile': 'BPZpriormodel.out'}  
    madau_reddening: no
    bands: riz
    zp_errors: [0.01, 0.01, 0.01, 0.01, 0.01, 0.01]
    hdf5_groupname: photometry


PZEstimatorLens:
    name: PZEstimatorLens
    classname: BPZ_lite
    aliases:
        model: lens_photoz_model
        input: photometry_catalog
        output: lens_photoz_pdfs
    zmin: 0.0
    zmax: 3.0
    dz: 0.01
    nzbins: 301
    band_names: [mag_u, mag_g, mag_r, mag_i, mag_z, mag_y]
    band_err_names: [mag_err_u, mag_err_g, mag_err_r, mag_err_i, mag_err_z, mag_err_y]
    hdf5_groupname: photometry
    nondetect_val: .inf
    columns_file: ./data/bpz_ugrizy.columns
    data_path: ./data/example/rail-bpz-inputs
    spectra_file: SED/CWWSB4.list
    prior_band: mag_i
    prior_file: hdfn_gen
    p_min: 0.005
    gauss_kernel: 0.0
    zp_errors: [0.01, 0.01, 0.01, 0.01, 0.01, 0.01]
    mag_err_min: 0.005
    madau_reddening: false
    mag_limits:
        mag_u: 27.79
        mag_g: 29.04
        mag_r: 29.06
        mag_i: 28.62
        mag_z: 27.98
        mag_y: 27.05    



# Mock version of stacking:
TXSourceTrueNumberDensity:
    nz: 301
    zmax: 3.0

# Mock version of stacking:
TXTrueNumberDensity:
    nz: 301
    zmax: 3.0

TXSourceSelectorMetacal:
    input_pz: False
    true_z: True
    bands: riz #used for selection
    T_cut: 0.5
    s2n_cut: 10.0
    max_rows: 1000
    delta_gamma: 0.02
    source_zbin_edges: [0.5, 0.7, 0.9, 1.1, 2.0]
    shear_prefix: "mcal_"
    true_z: False

TXTruthLensSelector:
    # Mag cuts
    input_pz: False
    true_z: True
    lens_zbin_edges: [0.1, 0.3, 0.5]
    cperp_cut: 0.2
    r_cpar_cut: 13.5
    r_lo_cut: 16.0
    r_hi_cut: 21.6
    i_lo_cut: 17.5
    i_hi_cut: 21.9
    r_i_cut: 2.0
    # may also need one for r_cpar_cut

TXMeanLensSelector:
    # Mag cuts
    lens_zbin_edges: [0.0,0.2,0.4]
    cperp_cut: 0.2
    r_cpar_cut: 13.5
    r_lo_cut: 16.0
    r_hi_cut: 21.6
    i_lo_cut: 17.5
    i_hi_cut: 21.9
    r_i_cut: 2.0

TXModeLensSelector:
    # Mag cuts
    lens_zbin_edges: [0.0,0.2,0.4]
    cperp_cut: 0.2
    r_cpar_cut: 13.5
    r_lo_cut: 16.0
    r_hi_cut: 21.6
    i_lo_cut: 17.5
    i_hi_cut: 21.9
    r_i_cut: 2.0

TXRandomCat:
    density: 10 # gals per sq arcmin

TXTwoPoint:
    bin_slop: 0.1
    delta_gamma: 0.02
    do_pos_pos: True
    do_shear_shear: True
    do_shear_pos: True
    flip_g2: True  # use true when using metacal shears
    min_sep: 2.5
    max_sep: 60.0
    nbins: 10
    verbose: 0
    subtract_mean_shear: True

TXGammaTBrightStars: {}

TXGammaTDimStars: {}

TXGammaTRandoms: {}

TXGammaTFieldCenters: {}

TXBlinding:
    seed: 1972  ## seed uniquely specifies the shift in parameters
    Omega_b: [0.0485, 0.001] ## fiducial_model_value, shift_sigma
    Omega_c: [0.2545, 0.01]
    w0: [-1.0, 0.1]
    h: [0.682, 0.02]
    sigma8: [0.801, 0.01]
    n_s: [0.971, 0.03]
    b0: 0.95  ## we use bias of the form b0/g
    delete_unblinded: True

TXSourceDiagnosticPlots:
    psf_prefix: mcal_psf_
    shear_prefix: mcal_

TXLensDiagnosticPlots: {}

TXDiagnosticMaps:
    sparse: True  # Generate sparse maps - faster if using small areas
    snr_threshold: 10.0
    snr_delta: 1.0
    # pixelization: gnomonic
    pixel_size: 0.2
    ra_cent: 62.
    dec_cent: -35.
    npix_x: 60
    npix_y: 60
    depth_cut: 23.0
    psf_prefix: mcal_psf_

TXSourceMaps:
    sparse: True  # Generate sparse maps - faster if using small areas

TXLensMaps:
    sparse: True  # Generate sparse maps - faster if using small areas

# For redmagic mapping
TXExternalLensMaps:
    chunk_rows: 100000
    sparse: True
    pixelization: healpix
    nside: 512


TXMainMaps: {}

TXAuxiliarySourceMaps:
    flag_exponent_max: 8
    psf_prefix: psf_

TXAuxiliaryLensMaps:
    flag_exponent_max: 8
    bright_obj_threshold: 22.0 # The magnitude threshold for a object to be counted as bright
    depth_band : i
    snr_threshold: 10.0  # The S/N value to generate maps for (e.g. 5 for 5-sigma depth)
    snr_delta: 1.0  # The range threshold +/- delta is used for finding objects at the boundary

TXRealGaussianCovariance:
    min_sep: 2.5
    max_sep: 60.
    nbins: 10
    pickled_wigner_transform: data/example/inputs/wigner.pkl


TXJackknifeCenters:
    npatch: 5


TXTwoPointFourier:
    flip_g2: True
    ell_min: 30
    ell_max: 150
    bandwidth: 20
    cache_dir: ./cache/workspaces

TXSimpleMask:
    depth_cut : 23.5
    bright_object_max: 10.0

TXMapCorrelations:
    supreme_path_root: data/example/inputs/supreme
    outlier_fraction: 0.05
    nbin: 20

<<<<<<< HEAD
TXShearCalibration:
    3Dcoords: True
    redshift_shearcatalog: True

TXSelfCalibrationIA:
    do_pos_pos: False
    use_randoms: False
=======

PZRailSummarizeLens:
    leafsize: 20
    zmin: 0.0
    zmax: 3.0
    nzbins: 50
    name: PZRailSummarizeLens
    catalog_group: "photometry"
    tomography_name: "lens"
    aliases:
        tomography_catalog: lens_tomography_catalog
        photometry_catalog: photometry_catalog
        model: lens_direct_calibration_model
        photoz_stack: lens_photoz_stack
    model: None


PZRailSummarizeSource:
    leafsize: 20
    zmin: 0.0
    zmax: 3.0
    nzbins: 50
    mag_prefix: "/shear/mcal_mag_"
    tomography_name: "source"
    name: PZRailSummarizeSource
    aliases:
        tomography_catalog: shear_tomography_catalog
        photometry_catalog: shear_catalog
        model: source_direct_calibration_model
        photoz_stack: shear_photoz_stack


FlowCreator:
    n_samples: 1000000
    seed: 5763248
    aliases:
        # This input was generated using get_example_flow in pzflow,
        # not something specific.
        output: ideal_specz_catalog
        model: flow

InvRedshiftIncompleteness:
    pivot_redshift: 0.8
    aliases:
        input: ideal_specz_catalog
        output: specz_catalog_pq

GridSelection:
    aliases:
        input: ideal_specz_catalog
        output: specz_catalog_pq
    redshift_cut: 5.1
    ratio_file: data/example/inputs/hsc_ratios_and_specz.hdf5
    settings_file: data/example/inputs/HSC_grid_settings.pkl
    random_seed: 66
    pessimistic_redshift_cut: 1.0




TXParqetToHDF:
    hdf_group: photometry
    aliases:
        input: specz_catalog_pq
        output: spectroscopic_catalog


Inform_NZDirSource:
    name: Inform_NZDirSource
    usecols: [r, i, z]
    hdf5_groupname: photometry
    aliases:
        input: spectroscopic_catalog
        model: source_direct_calibration_model

Inform_NZDirLens:
    name: Inform_NZDirLens
    usecols: [u, g, r, i, z, "y"]
    hdf5_groupname: photometry
    aliases:
        input: spectroscopic_catalog
        model: lens_direct_calibration_model
>>>>>>> ca97894a
<|MERGE_RESOLUTION|>--- conflicted
+++ resolved
@@ -289,7 +289,6 @@
     outlier_fraction: 0.05
     nbin: 20
 
-<<<<<<< HEAD
 TXShearCalibration:
     3Dcoords: True
     redshift_shearcatalog: True
@@ -297,7 +296,6 @@
 TXSelfCalibrationIA:
     do_pos_pos: False
     use_randoms: False
-=======
 
 PZRailSummarizeLens:
     leafsize: 20
@@ -379,5 +377,4 @@
     hdf5_groupname: photometry
     aliases:
         input: spectroscopic_catalog
-        model: lens_direct_calibration_model
->>>>>>> ca97894a
+        model: lens_direct_calibration_model