
# Stages to run
stages:
    - name: FlowCreator             # Simulate a spectroscopic population
    - name: GridSelection          # Simulate a spectroscopic sample
    - name: TXParqetToHDF          # Convert the spec sample format
    - name: PZPrepareEstimatorLens   # Prepare the p(z) estimator
      classname: Inform_BPZ_lite   
    - name: PZEstimatorLens        # Measure lens galaxy PDFs
      classname: BPZ_lite
      threads_per_process: 1  
    - name: TXMeanLensSelector     # select objects for lens bins from the PDFs
    - name: Inform_NZDirLens       # Prepare the DIR method inputs for the lens sample     
      classname: Inform_NZDir
    - name: PZRailSummarizeLens    # Run the DIR method on the lens sample to find n(z)
      classname: PZRailSummarize  
    - name: PZRailSummarizeSource  # Run the DIR method on the lens sample to find n(z)
      classname: PZRailSummarize
    - name: TXSourceSelectorMetadetect  # select and split objects into source bins
    - name: Inform_NZDirSource     # Prepare the DIR method inputs for the source sample
      classname: Inform_NZDir
    - name: TXShearCalibration     # Calibrate and split the source sample tomographically
    - name: TXLensCatalogSplitter  # Split the lens sample tomographically
    - name: TXStarCatalogSplitter  # Split the star catalog into separate bins (psf/non-psf)
    - name: TXSourceMaps           # make source g1 and g2 maps
    - name: TXLensMaps             # make source lens and n_gal maps
    - name: TXAuxiliarySourceMaps  # make PSF and flag maps
    - name: TXAuxiliaryLensMaps    # make depth and bright object maps
    - name: TXSimpleMask         # combine maps to make a simple mask
    - name: TXSourceNoiseMaps    # Compute shear noise using rotations
    - name: TXLensNoiseMaps      # Compute lens noise using half-splits
    - name: TXDensityMaps        # turn mask and ngal maps into overdensity maps
    - name: TXMapPlots           # make pictures of all the maps
    - name: TXTracerMetadata     # collate metadata
    - name: TXRandomCat          # generate lens bin random catalogs
    - name: TXJackknifeCenters   # Split the area into jackknife regions
    - name: TXTwoPoint           # Compute real-space 2-point correlations
      threads_per_process: 2
    - name: TXBlinding           # Blind the data following Muir et al
      threads_per_process: 2
    - name: TXTwoPointTheoryReal # compute theory using CCL to save in sacc file and plot later
    - name: TXTwoPointPlots      # Make plots of 2pt correlations
    - name: TXSourceDiagnosticPlots    # Make a suite of diagnostic plots
    - name: TXLensDiagnosticPlots    # Make a suite of diagnostic plots
    - name: TXGammaTFieldCenters # Compute and plot gamma_t around center points
      threads_per_process: 2
    - name: TXGammaTStars  # Compute and plot gamma_t around bright stars
      threads_per_process: 2
    - name: TXGammaTRandoms      # Compute and plot gamma_t around randoms
      threads_per_process: 2
    - name: TXRoweStatistics     # Compute and plot Rowe statistics
      threads_per_process: 2
    - name: TXGalaxyStarDensity  # Compute and plot the star-galaxy density cross-correlation
    - name: TXGalaxyStarShear    # Compute and plot the star-galaxy shear cross-correlation
    - name: TXPSFDiagnostics     # Compute and plots other PSF diagnostics
    - name: TXBrighterFatterPlot # Make plots tracking the brighter-fatter effect
    - name: TXPhotozPlots        # Plot the bin n(z)
    - name: PZRealizationsPlotSource   # Plot n(z) realizations
      classname: PZRealizationsPlot
    - name: PZRealizationsPlotLens   # Plot n(z) realizations
      classname: PZRealizationsPlot
    - name: TXConvergenceMaps    # Make convergence kappa maps from g1, g2 maps
    - name: TXConvergenceMapPlots # Plot the convergence map
    - name: TXMapCorrelations    # plot the correlations between systematics and data
    - name: TXApertureMass        # Compute aperture-mass statistics
      threads_per_process: 2
    - name: TXTwoPointFourier    # Compute power spectra C_ell
    # Disabled since not yet synchronised with new Treecorr MPI
    - name: TXSelfCalibrationIA   # Self-calibration intrinsic alignments of galaxies

    # Disabling these as they takes too long for a quick test.
    # The latter two need NaMaster
    # - name: TXRealGaussianCovariance   # Compute covariance of real-space correlations
    # - name: TXFourierGaussianCovariance # Compute the C_ell covariance
    # - name: TXFourierTJPCovariance # Compute the C_ell covariance
    #   threads_per_process: 2


# modules and packages to import that have pipeline
# stages defined in them
modules: txpipe rail.stages
# modules: txpipe rail tjpcov

# where to find any modules that are not in this repo,
# and any other code we need.
python_paths:
    - submodules/WLMassMap/python/desc/

# Where to put outputs
output_dir: data/example/outputs_metadetect

# How to run the pipeline: mini, parsl, or cwl
launcher:
    name: mini
    interval: 1.0

# Where to run the pipeline: cori-interactive, cori-batch, or local
site:
    name: local
    max_threads: 2

# configuration settings
config: examples/metadetect/config.yml

# On NERSC, set this before running:
# export DATA=${LSST}/groups/WL/users/zuntz/data/metacal-testbed

inputs:
    # See README for paths to download these files
    shear_catalog: data/example/inputs/metadetect_shear_catalog.hdf5
    photometry_catalog: data/example/inputs/photometry_catalog.hdf5
    calibration_table: data/example/inputs/sample_cosmodc2_w10year_errors.dat
    exposures: data/example/inputs/exposures.hdf5
    star_catalog: data/example/inputs/star_catalog.hdf5
    # This file comes with the code
    fiducial_cosmology: data/fiducial_cosmology.yml
<<<<<<< HEAD
    # For the self-calibration extension if we are not using random_catalog_source for now
    # So it is set to Null, so the yaml intepreter returns a None value to python. OBS 
    # the binned_random_catalog_source should also be set to Null in this case.
    binned_random_catalog_source: None
=======
    # For the self-calibration extension we are not using Random_cat_source for now
    # So it is set to Null, so the yaml intepreter returns a None value to python. 
    random_cats_source: Null
    flow: data/example/inputs/example_flow.pkl
>>>>>>> ca97894a

# if supported by the launcher, restart the pipeline where it left off
# if interrupted
resume: True
# where to put output logs for individual stages
log_dir: data/example/logs_metadetect
# where to put an overall parsl pipeline log
pipeline_log: data/example/log.txt<|MERGE_RESOLUTION|>--- conflicted
+++ resolved
@@ -114,17 +114,11 @@
     star_catalog: data/example/inputs/star_catalog.hdf5
     # This file comes with the code
     fiducial_cosmology: data/fiducial_cosmology.yml
-<<<<<<< HEAD
     # For the self-calibration extension if we are not using random_catalog_source for now
     # So it is set to Null, so the yaml intepreter returns a None value to python. OBS 
     # the binned_random_catalog_source should also be set to Null in this case.
     binned_random_catalog_source: None
-=======
-    # For the self-calibration extension we are not using Random_cat_source for now
-    # So it is set to Null, so the yaml intepreter returns a None value to python. 
-    random_cats_source: Null
     flow: data/example/inputs/example_flow.pkl
->>>>>>> ca97894a
 
 # if supported by the launcher, restart the pipeline where it left off
 # if interrupted
