# Values in this section are accessible to all the different stages.
# They can be overridden by individual stages though.
global:
    # This is read by many stages that read complete
    # catalog data, and tells them how many rows to read
    # at once
    chunk_rows: 100000
    # These mapping options are also read by a range of stages
    pixelization: healpix
    nside: 64
    sparse: True  # Generate sparse maps - faster if using small areas

TXGCRTwoCatalogInput:
    metacal_dir: /global/cscratch1/sd/desc/DC2/data/Run2.2i/dpdd/Run2.2i-t3828/metacal_table_summary
    photo_dir: /global/cscratch1/sd/desc/DC2/data/Run2.2i/dpdd/Run2.2i-t3828/object_table_summary

TXMetacalGCRInput:
    cat_name: dc2_object_run2.1i_dr1b_with_metacal_griz

TXExposureInfo:
    dc2_name: '1.2p'


TXCosmoDC2Mock:
    cat_name: cosmoDC2_v1.1.4_image
    visits_per_band: 16
    extra_cols: redshift_true size_true shear_1 shear_2
    flip_g2: True # to match metacal

TXIngestRedmagic:
    lens_zbin_edges: [0.1, 0.3, 0.5]

PZPDFMLZ:
    nz: 301
    zmax: 3.0

TXLensTrueNumberDensity:
    zmax: 3.0
    nz: 301

PZPrepareEstimatorLens:
    name: PZPrepareEstimatorLens
    classname: Inform_BPZ_lite
    aliases:
        input: spectroscopic_catalog
        model: lens_photoz_model
    zmin: 0.0
    zmax: 3.0
    nzbins: 301
    columns_file: ./data/bpz_ugrizy.columns
    data_path: ./data/example/rail-bpz-inputs
    spectra_file: CWWSB4.list
    prior_band: i
    ref_band: i
    # Not sure about this
    prior_file: hdfn_gen
    p_min: 0.005
    gauss_kernel: 0.0
    mag_err_min: 0.005
    inform_options: {'save_train': False, 'load_model': False, 'modelfile': 'BPZpriormodel.out'}  
    madau_reddening: no
    bands: riz
    zp_errors: [0.01, 0.01, 0.01, 0.01, 0.01, 0.01]
    hdf5_groupname: photometry


PZPrepareEstimatorSource:
    name: PZPrepareEstimatorSource
    classname: Inform_BPZ_lite
    aliases:
        input: spectroscopic_catalog
        model: source_photoz_model
    zmin: 0.0
    zmax: 3.0
    nzbins: 301
    columns_file: ./data/bpz_ugrizy.columns
    data_path: ./data/example/rail-bpz-inputs
    spectra_file: CWWSB4.list
    prior_band: i
    # This is the new name for prior_band I think
    ref_band: i
    # Not sure about this
    prior_file: hdfn_gen
    p_min: 0.005
    gauss_kernel: 0.0
    mag_err_min: 0.005
    inform_options: {'save_train': False, 'load_model': False, 'modelfile': 'BPZpriormodel.out'}  
    madau_reddening: no
    bands: riz
    zp_errors: [0.01, 0.01, 0.01, 0.01, 0.01, 0.01]
    hdf5_groupname: photometry


PZEstimatorLens:
    name: PZEstimatorLens
    classname: BPZ_lite
    aliases:
        model: lens_photoz_model
        input: photometry_catalog
        output: lens_photoz_pdfs
    zmin: 0.0
    zmax: 3.0
    dz: 0.01
    nzbins: 301
    data_path: ./data/example/rail-bpz-inputs
    band_names: [mag_u, mag_g, mag_r, mag_i, mag_z, mag_y]
    bands: [mag_u, mag_g, mag_r, mag_i, mag_z, mag_y]
    band_err_names: [mag_err_u, mag_err_g, mag_err_r, mag_err_i, mag_err_z, mag_err_y]
    err_bands: [mag_err_u, mag_err_g, mag_err_r, mag_err_i, mag_err_z, mag_err_y]
    hdf5_groupname: photometry
    nondetect_val: .inf
    columns_file: ./data/bpz_ugrizy.columns
    spectra_file: CWWSB4.list
    prior_band: mag_i
    ref_band: mag_i
    prior_file: hdfn_gen
    p_min: 0.005
    gauss_kernel: 0.0
    zp_errors: [0.01, 0.01, 0.01, 0.01, 0.01, 0.01]
    mag_err_min: 0.005
    madau_reddening: false
    mag_limits:
        mag_u: 27.79
        mag_g: 29.04
        mag_r: 29.06
        mag_i: 28.62
        mag_z: 27.98
        mag_y: 27.05    



# Mock version of stacking:
TXSourceTrueNumberDensity:
    nz: 301
    zmax: 3.0

# Mock version of stacking:
TXTrueNumberDensity:
    nz: 301
    zmax: 3.0

TXSourceSelectorMetadetect:
    input_pz: False
    true_z: True
    bands: riz #used for selection
    T_cut: 0.5
    s2n_cut: 10.0
    max_rows: 1000
    delta_gamma: 0.02
    source_zbin_edges: [0.5, 0.7, 0.9, 1.1, 2.0]
    shear_prefix: ""
    true_z: False

TXTruthLensSelector:
    # Mag cuts
    input_pz: False
    true_z: True
    lens_zbin_edges: [0.1, 0.3, 0.5]
    cperp_cut: 0.2
    r_cpar_cut: 13.5
    r_lo_cut: 16.0
    r_hi_cut: 21.6
    i_lo_cut: 17.5
    i_hi_cut: 21.9
    r_i_cut: 2.0
    # may also need one for r_cpar_cut

TXMeanLensSelector:
    # Mag cuts
    lens_zbin_edges: [0.0,0.2,0.4]
    cperp_cut: 0.2
    r_cpar_cut: 13.5
    r_lo_cut: 16.0
    r_hi_cut: 21.6
    i_lo_cut: 17.5
    i_hi_cut: 21.9
    r_i_cut: 2.0

TXModeLensSelector:
    # Mag cuts
    lens_zbin_edges: [0.0,0.2,0.4]
    cperp_cut: 0.2
    r_cpar_cut: 13.5
    r_lo_cut: 16.0
    r_hi_cut: 21.6
    i_lo_cut: 17.5
    i_hi_cut: 21.9
    r_i_cut: 2.0

TXRandomCat:
    density: 10 # gals per sq arcmin

TXTwoPoint:
    bin_slop: 0.1
    delta_gamma: 0.02
    do_pos_pos: True
    do_shear_shear: True
    do_shear_pos: True
    flip_g2: True  # use true when using metacal shears
    min_sep: 2.5
    max_sep: 60.0
    nbins: 10
    verbose: 0
    subtract_mean_shear: True

TXGammaTBrightStars: {}

TXGammaTDimStars: {}

TXGammaTRandoms: {}

TXGammaTFieldCenters: {}

TXBlinding:
    seed: 1972  ## seed uniquely specifies the shift in parameters
    Omega_b: [0.0485, 0.001] ## fiducial_model_value, shift_sigma
    Omega_c: [0.2545, 0.01]
    w0: [-1.0, 0.1]
    h: [0.682, 0.02]
    sigma8: [0.801, 0.01]
    n_s: [0.971, 0.03]
    b0: 0.95  ## we use bias of the form b0/g
    delete_unblinded: True

TXSourceDiagnosticPlots:
    psf_prefix: 00/mcal_psf_
    shear_prefix: 00/
    nbins: 20
    g_min: -0.01
    g_max: 0.01
    psfT_min: 0.2
    psfT_max: 0.28
    T_min: 0.01
    T_max: 2.1
    s2n_min: 1.25
    s2n_max: 300

TXLensDiagnosticPlots: {}

TXDiagnosticMaps:
    sparse: True  # Generate sparse maps - faster if using small areas
    snr_threshold: 10.0
    snr_delta: 1.0
    # pixelization: gnomonic
    pixel_size: 0.2
    ra_cent: 62.
    dec_cent: -35.
    npix_x: 60
    npix_y: 60
    depth_cut: 23.0
    psf_prefix: mcal_psf_

TXSourceMaps:
    sparse: True  # Generate sparse maps - faster if using small areas

TXLensMaps:
    sparse: True  # Generate sparse maps - faster if using small areas

# For redmagic mapping
TXExternalLensMaps:
    chunk_rows: 100000
    sparse: True
    pixelization: healpix
    nside: 512


TXSourceMaps: {}
TXLensMaps: {}

TXAuxiliarySourceMaps:
    flag_exponent_max: 8
    psf_prefix: psf_

TXAuxiliaryLensMaps:
    flag_exponent_max: 8
    bright_obj_threshold: 22.0 # The magnitude threshold for a object to be counted as bright
    depth_band : i
    snr_threshold: 10.0  # The S/N value to generate maps for (e.g. 5 for 5-sigma depth)
    snr_delta: 1.0  # The range threshold +/- delta is used for finding objects at the boundary

TXRealGaussianCovariance:
    min_sep: 2.5
    max_sep: 60.
    nbins: 10
    pickled_wigner_transform: data/example/inputs/wigner.pkl

TXFourierTJPCovariance:
    cov_type: ["FourierGaussianFsky"]

TXJackknifeCenters:
    npatch: 5


TXTwoPointFourier:
    flip_g2: True
    ell_min: 30
    ell_max: 100
    bandwidth: 20
    cache_dir: ./cache/workspaces

TXSimpleMaskFrac:
    supreme_map_file: data/example/inputs/supreme_dc2_dr6d_v2_g_nexp_sum_1deg2.hs
    depth_cut : 23.5
    bright_object_max: 10.0

TXMapCorrelations:
    supreme_path_root: data/example/inputs/supreme
    outlier_fraction: 0.05
    nbin: 20


PZRailSummarizeLens:
    leafsize: 20
    zmin: 0.0
    zmax: 3.0
    nzbins: 50
    name: PZRailSummarizeLens
    catalog_group: "photometry"
    tomography_name: "lens"
    aliases:
        tomography_catalog: lens_tomography_catalog
        photometry_catalog: photometry_catalog
        model: lens_direct_calibration_model
        photoz_stack: lens_photoz_stack
        photoz_realizations: lens_photoz_realizations
    model: None


PZRailSummarizeSource:
    leafsize: 20
    zmin: 0.0
    zmax: 3.0
    nzbins: 50
    nsamples: 100
    mag_prefix: "/shear/00/mag_"
    tomography_name: "source"
    name: PZRailSummarizeSource
    aliases:
        tomography_catalog: shear_tomography_catalog
        photometry_catalog: shear_catalog
        model: source_direct_calibration_model
        photoz_stack: shear_photoz_stack
        photoz_realizations: source_photoz_realizations


FlowCreator:
    n_samples: 1000000
    seed: 5763248
    aliases:
        # This input was generated using get_example_flow in pzflow,
        # not something specific.
        output: ideal_specz_catalog
        model: flow

InvRedshiftIncompleteness:
    pivot_redshift: 0.8
    aliases:
        input: ideal_specz_catalog
        output: specz_catalog_pq

GridSelection:
    aliases:
        input: ideal_specz_catalog
        output: specz_catalog_pq
    redshift_cut: 5.1
    ratio_file: data/example/inputs/hsc_ratios_and_specz.hdf5
    settings_file: data/example/inputs/HSC_grid_settings.pkl
    random_seed: 66
    pessimistic_redshift_cut: 1.0




TXParqetToHDF:
    hdf_group: photometry
    aliases:
        input: specz_catalog_pq
        output: spectroscopic_catalog


Inform_NZDirSource:
    name: Inform_NZDirSource
    usecols: [r, i, z]
    hdf5_groupname: photometry
    aliases:
        input: spectroscopic_catalog
        model: source_direct_calibration_model

Inform_NZDirLens:
    name: Inform_NZDirLens
    usecols: [u, g, r, i, z, "y"]
    hdf5_groupname: photometry
    aliases:
        input: spectroscopic_catalog
        model: lens_direct_calibration_model

PZRealizationsPlotSource:
    name: PZRealizationsPlotSource
    aliases:
        photoz_realizations: source_photoz_realizations
        photoz_realizations_plot: source_photoz_realizations_plot

PZRealizationsPlotLens:
    name: PZRealizationsPlotLens
    aliases:
        photoz_realizations: lens_photoz_realizations
        photoz_realizations_plot: lens_photoz_realizations_plot

<<<<<<< HEAD
TXShearCalibration:
    3Dcoords: True
    redshift_shearcatalog: True
    redshift_name: '00/redshift_true'

TXSelfCalibrationIA:
    do_pos_pos: False
    use_randoms: False
=======
TXPhotozPlotSource:
    name: TXPhotozPlotSource
    aliases:
        photoz_stack: shear_photoz_stack
        nz_plot: nz_source

TXPhotozPlotLens:
    name: TXPhotozPlotLens
    aliases:
        photoz_stack: lens_photoz_stack
        nz_plot: nz_lens
>>>>>>> 9bb90f46
<|MERGE_RESOLUTION|>--- conflicted
+++ resolved
@@ -406,7 +406,6 @@
         photoz_realizations: lens_photoz_realizations
         photoz_realizations_plot: lens_photoz_realizations_plot
 
-<<<<<<< HEAD
 TXShearCalibration:
     3Dcoords: True
     redshift_shearcatalog: True
@@ -415,7 +414,7 @@
 TXSelfCalibrationIA:
     do_pos_pos: False
     use_randoms: False
-=======
+
 TXPhotozPlotSource:
     name: TXPhotozPlotSource
     aliases:
@@ -426,5 +425,4 @@
     name: TXPhotozPlotLens
     aliases:
         photoz_stack: lens_photoz_stack
-        nz_plot: nz_lens
->>>>>>> 9bb90f46
+        nz_plot: nz_lens