--- conflicted
+++ resolved
@@ -53,7 +53,6 @@
 TXSourceTrueNumberDensity:
     nz: 301
     zmax: 3.0
-    chunk_rows: 100000
 
 # Mock version of stacking:
 TXTrueNumberDensity:
@@ -73,14 +72,9 @@
 
 TXTruthLensSelector:
     # Mag cuts
-<<<<<<< HEAD
-    chunk_rows: 100000
     input_pz: False
     true_z: True
-    lens_zbin_edges: [0.0,0.2,0.4]
-=======
     lens_zbin_edges: [0.1, 0.3, 0.5]
->>>>>>> 24b9da93
     cperp_cut: 0.2
     r_cpar_cut: 13.5
     r_lo_cut: 16.0
