--- conflicted
+++ resolved
@@ -72,12 +72,7 @@
 
 TXTruthLensSelector:
     # Mag cuts
-<<<<<<< HEAD
-    chunk_rows: 100000
     lens_zbin_edges: [0.1, 0.3, 0.5]
-=======
-    lens_zbin_edges: [0.0,0.2,0.4]
->>>>>>> 39b6b11b
     cperp_cut: 0.2
     r_cpar_cut: 13.5
     r_lo_cut: 16.0
