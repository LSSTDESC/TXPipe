# Values in this section are accessible to all the different stages.
# They can be overridden by individual stages though.
global:
    # This is read by many stages that read complete
    # catalog data, and tells them how many rows to read
    # at once
    chunk_rows: 100000
    # These mapping options are also read by a range of stages
    pixelization: healpix
    nside: 64
    sparse: true  # Generate sparse maps - faster if using small areas

TXGCRTwoCatalogInput:
    metacal_dir: /global/cscratch1/sd/desc/DC2/data/Run2.2i/dpdd/Run2.2i-t3828/metacal_table_summary
    photo_dir: /global/cscratch1/sd/desc/DC2/data/Run2.2i/dpdd/Run2.2i-t3828/object_table_summary

TXMetacalGCRInput:
    cat_name: dc2_object_run2.1i_dr1b_with_metacal_griz

TXExposureInfo:
    dc2_name: 1.2p


TXCosmoDC2Mock:
    cat_name: cosmoDC2_v1.1.4_image
    visits_per_band: 16
    extra_cols: redshift_true size_true shear_1 shear_2
    flip_g2: true # to match metacal

TXIngestRedmagic:
    lens_zbin_edges: [0.1, 0.3, 0.5]

PZPDFMLZ:
    nz: 301
    zmax: 3.0



PZPrepareEstimatorSource:
    name: PZPrepareEstimatorSource
    classname: BPZliteInformer
    zmin: 0.0
    zmax: 3.0
    nzbins: 301
    columns_file: ./data/bpz_ugrizy.columns
    data_path: ./data/example/rail-bpz-inputs
    spectra_file: CWWSB4.list
    prior_band: i
    # This is the new name for prior_band I think
    ref_band: i
    # Not sure about this
    prior_file: hdfn_gen
    p_min: 0.005
    gauss_kernel: 0.0
    mag_err_min: 0.005
    inform_options: {save_train: false, load_model: false, modelfile: BPZpriormodel.out}
    madau_reddening: no
    bands: riz
    zp_errors: [0.01, 0.01, 0.01, 0.01, 0.01, 0.01]
    hdf5_groupname: photometry


# Mock version of stacking:
TXSourceTrueNumberDensity:
    nz: 301
    zmax: 3.0


TXSourceSelectorMetadetect:
    input_pz: false
    true_z: true
    bands: riz #used for selection
    T_cut: 0.5
    s2n_cut: 10.0
    max_rows: 1000
    delta_gamma: 0.02
    source_zbin_edges: [0.5, 0.7, 0.9, 1.1, 2.0]
    shear_prefix: ''
TXRandomCat:
    density: 10 # gals per sq arcmin

TXTwoPoint:
    bin_slop: 0.1
    delta_gamma: 0.02
    do_pos_pos: false
    do_shear_shear: true
    do_shear_pos: false
    flip_g2: true  # use true when using metacal shears
    min_sep: 2.5
    max_sep: 60.0
    nbins: 10
    verbose: 0
    subtract_mean_shear: true

TXGammaTBrightStars: {}

TXGammaTDimStars: {}

TXGammaTRandoms: {}

TXGammaTFieldCenters: {}

TXBlinding:
    seed: 1972  ## seed uniquely specifies the shift in parameters
    Omega_b: [0.0485, 0.001] ## fiducial_model_value, shift_sigma
    Omega_c: [0.2545, 0.01]
    w0: [-1.0, 0.1]
    h: [0.682, 0.02]
    sigma8: [0.801, 0.01]
    n_s: [0.971, 0.03]
    b0: 0.95  ## we use bias of the form b0/g
    delete_unblinded: true

TXSourceDiagnosticPlots:
    psf_prefix: 00/mcal_psf_
    shear_prefix: 00/
    nbins: 20
    g_min: -0.01
    g_max: 0.01
    psfT_min: 0.2
    psfT_max: 0.28
    T_min: 0.01
    T_max: 2.1
    s2n_min: 1.25
    s2n_max: 300


TXDiagnosticMaps:
    sparse: true  # Generate sparse maps - faster if using small areas
    snr_threshold: 10.0
    snr_delta: 1.0
    # pixelization: gnomonic
    pixel_size: 0.2
    ra_cent: 62.
    dec_cent: -35.
    npix_x: 60
    npix_y: 60
    depth_cut: 23.0
    psf_prefix: mcal_psf_

TXSourceMaps:
    sparse: true  # Generate sparse maps - faster if using small areas


TXMainMaps: {}

TXAuxiliarySourceMaps:
    flag_exponent_max: 8
    psf_prefix: psf_

TXRealGaussianCovariance:
    min_sep: 2.5
    max_sep: 60.
    nbins: 10
    pickled_wigner_transform: data/example/inputs/wigner.pkl

TXFourierTJPCovariance:
    cov_type: [FourierGaussianFsky]

TXJackknifeCenters:
    npatch: 5


TXTwoPointFourier:
    flip_g2: true
    ell_min: 30
    ell_max: 100
    bandwidth: 20
    cache_dir: ./cache/workspaces

TXSimpleMaskFrac:
    supreme_map_file: data/example/inputs/supreme_dc2_dr6d_v2_g_nexp_sum_1deg2.hs
    depth_cut: 23.5
    bright_object_max: 10.0

TXMapCorrelations:
    supreme_path_root: data/example/inputs/supreme
    outlier_fraction: 0.05
    nbin: 20



PZRailSummarizeSource:
    leafsize: 20
    zmin: 0.0
    zmax: 3.0
    nzbins: 50
<<<<<<< HEAD
    mag_prefix: /shear/00/mag_
    tomography_name: source
    name: PZRailSummarizeSource
=======
    nsamples: 100
    mag_prefix: "/shear/00/mag_"
    catalog_group: shear
    tomography_name: source
    bands: riz
    name: PZRailSummarizeSource
    aliases:
        tomography_catalog: shear_tomography_catalog
        binned_catalog: binned_shear_catalog
        model: source_direct_calibration_model
        photoz_stack: shear_photoz_stack
        photoz_realizations: source_photoz_realizations


>>>>>>> 45892535
FlowCreator:
    n_samples: 1000000
    seed: 5763248
InvRedshiftIncompleteness:
    pivot_redshift: 0.8
GridSelection:
    redshift_cut: 5.1
    ratio_file: data/example/inputs/hsc_ratios_and_specz.hdf5
    settings_file: data/example/inputs/HSC_grid_settings.pkl
    random_seed: 66
    pessimistic_redshift_cut: 1.0




TXParqetToHDF:
    hdf_group: photometry
NZDirInformerSource:
    name: NZDirInformerSource
    usecols: [r, i, z]
    hdf5_groupname: photometry
PZRealizationsPlotSource:
    name: PZRealizationsPlotSource
TXPhotozPlotSource:
    name: TXPhotozPlotSource<|MERGE_RESOLUTION|>--- conflicted
+++ resolved
@@ -185,26 +185,12 @@
     zmin: 0.0
     zmax: 3.0
     nzbins: 50
-<<<<<<< HEAD
     mag_prefix: /shear/00/mag_
-    tomography_name: source
-    name: PZRailSummarizeSource
-=======
-    nsamples: 100
-    mag_prefix: "/shear/00/mag_"
     catalog_group: shear
     tomography_name: source
     bands: riz
     name: PZRailSummarizeSource
-    aliases:
-        tomography_catalog: shear_tomography_catalog
-        binned_catalog: binned_shear_catalog
-        model: source_direct_calibration_model
-        photoz_stack: shear_photoz_stack
-        photoz_realizations: source_photoz_realizations
-
-
->>>>>>> 45892535
+
 FlowCreator:
     n_samples: 1000000
     seed: 5763248
