# Values in this section are accessible to all the different stages.
# They can be overridden by individual stages though.
global:
    # This is read by many stages that read complete
    # catalog data, and tells them how many rows to read
    # at once
    chunk_rows: 100000
    # These mapping options are also read by a range of stages
    pixelization: healpix
    nside: 64
    sparse: true  # Generate sparse maps - faster if using small areas

TXGCRTwoCatalogInput:
    metacal_dir: /global/cscratch1/sd/desc/DC2/data/Run2.2i/dpdd/Run2.2i-t3828/metacal_table_summary
    photo_dir: /global/cscratch1/sd/desc/DC2/data/Run2.2i/dpdd/Run2.2i-t3828/object_table_summary

TXMetacalGCRInput:
    cat_name: dc2_object_run2.1i_dr1b_with_metacal_griz

TXExposureInfo:
    dc2_name: 1.2p


TXCosmoDC2Mock:
    cat_name: cosmoDC2_v1.1.4_image
    visits_per_band: 16
    extra_cols: redshift_true size_true shear_1 shear_2
    flip_g2: true # to match metacal

TXIngestRedmagic:
    lens_zbin_edges: [0.1, 0.3, 0.5]

PZPDFMLZ:
    nz: 301
    zmax: 3.0



PZPrepareEstimatorSource:
    name: PZPrepareEstimatorSource
    classname: BPZliteInformer
    zmin: 0.0
    zmax: 3.0
    nzbins: 301
    columns_file: ./data/bpz_ugrizy.columns
    data_path: ./data/example/rail-bpz-inputs
    spectra_file: CWWSB4.list
    prior_band: i
    # This is the new name for prior_band I think
    ref_band: i
    # Not sure about this
    prior_file: hdfn_gen
    p_min: 0.005
    gauss_kernel: 0.0
    mag_err_min: 0.005
    inform_options: {save_train: false, load_model: false, modelfile: BPZpriormodel.out}
    madau_reddening: no
    bands: riz
    zp_errors: [0.01, 0.01, 0.01, 0.01, 0.01, 0.01]
    hdf5_groupname: photometry


# Mock version of stacking:
TXSourceTrueNumberDensity:
    nz: 301
    zmax: 3.0


TXSourceSelectorMetadetect:
    input_pz: false
    true_z: true
    bands: riz #used for selection
    T_cut: 0.5
    s2n_cut: 10.0
    max_rows: 1000
    delta_gamma: 0.02
    source_zbin_edges: [0.5, 0.7, 0.9, 1.1, 2.0]
    shear_prefix: ''
TXRandomCat:
    density: 10 # gals per sq arcmin

TXTwoPoint:
    bin_slop: 0.1
    delta_gamma: 0.02
    do_pos_pos: false
    do_shear_shear: true
    do_shear_pos: false
    flip_g2: true  # use true when using metacal shears
    min_sep: 2.5
    max_sep: 60.0
    nbins: 10
    verbose: 0
    subtract_mean_shear: true

TXGammaTBrightStars: {}

TXGammaTDimStars: {}

TXGammaTRandoms: {}

TXGammaTFieldCenters: {}

TXBlinding:
    seed: 1972  ## seed uniquely specifies the shift in parameters
    Omega_b: [0.0485, 0.001] ## fiducial_model_value, shift_sigma
    Omega_c: [0.2545, 0.01]
    w0: [-1.0, 0.1]
    h: [0.682, 0.02]
    sigma8: [0.801, 0.01]
    n_s: [0.971, 0.03]
    b0: 0.95  ## we use bias of the form b0/g
    delete_unblinded: true

TXSourceDiagnosticPlots:
    psf_prefix: 00/mcal_psf_
    shear_prefix: 00/
    nbins: 20
    g_min: -0.01
    g_max: 0.01
    psfT_min: 0.2
    psfT_max: 0.28
    T_min: 0.01
    T_max: 2.1
    s2n_min: 1.25
    s2n_max: 300


TXDiagnosticMaps:
    sparse: true  # Generate sparse maps - faster if using small areas
    snr_threshold: 10.0
    snr_delta: 1.0
    # pixelization: gnomonic
    pixel_size: 0.2
    ra_cent: 62.
    dec_cent: -35.
    npix_x: 60
    npix_y: 60
    depth_cut: 23.0
    psf_prefix: mcal_psf_

TXSourceMaps:
    sparse: true  # Generate sparse maps - faster if using small areas


TXMainMaps: {}

TXAuxiliarySourceMaps:
    flag_exponent_max: 8
    psf_prefix: psf_

TXRealGaussianCovariance:
    min_sep: 2.5
    max_sep: 60.
    nbins: 10
    pickled_wigner_transform: data/example/inputs/wigner.pkl

TXFourierTJPCovariance:
    cov_type: [FourierGaussianFsky]

TXJackknifeCenters:
    npatch: 5


TXTwoPointFourier:
    flip_g2: true
    ell_min: 30
    ell_max: 100
    bandwidth: 20
    cache_dir: ./cache/workspaces

TXSimpleMaskFrac:
    supreme_map_file: data/example/inputs/supreme_dc2_dr6d_v2_g_nexp_sum_1deg2.hs
    depth_cut: 23.5
    bright_object_max: 10.0

TXMapCorrelations:
    supreme_path_root: data/example/inputs/supreme
    outlier_fraction: 0.05
    nbin: 20



PZRailSummarizeSource:
    leafsize: 20
    zmin: 0.0
    zmax: 3.0
    nzbins: 50
<<<<<<< HEAD
    nsamples: 100
=======
>>>>>>> 3710fee2
    mag_prefix: /shear/00/mag_
    catalog_group: shear
    tomography_name: source
    bands: riz
    name: PZRailSummarizeSource
<<<<<<< HEAD
=======

>>>>>>> 3710fee2
FlowCreator:
    n_samples: 1000000
    seed: 5763248
InvRedshiftIncompleteness:
    pivot_redshift: 0.8
GridSelection:
    redshift_cut: 5.1
    ratio_file: data/example/inputs/hsc_ratios_and_specz.hdf5
    settings_file: data/example/inputs/HSC_grid_settings.pkl
    random_seed: 66
    pessimistic_redshift_cut: 1.0




TXParqetToHDF:
    hdf_group: photometry
NZDirInformerSource:
    name: NZDirInformerSource
    usecols: [r, i, z]
    hdf5_groupname: photometry
PZRealizationsPlotSource:
    name: PZRealizationsPlotSource
TXPhotozPlotSource:
    name: TXPhotozPlotSource<|MERGE_RESOLUTION|>--- conflicted
+++ resolved
@@ -185,19 +185,12 @@
     zmin: 0.0
     zmax: 3.0
     nzbins: 50
-<<<<<<< HEAD
-    nsamples: 100
-=======
->>>>>>> 3710fee2
     mag_prefix: /shear/00/mag_
     catalog_group: shear
     tomography_name: source
     bands: riz
     name: PZRailSummarizeSource
-<<<<<<< HEAD
-=======
-
->>>>>>> 3710fee2
+
 FlowCreator:
     n_samples: 1000000
     seed: 5763248
