--- conflicted
+++ resolved
@@ -22,11 +22,6 @@
     CHIPSET=x86_64
 fi
 
-<<<<<<< HEAD
-# URL to download
-URL="https://github.com/conda-forge/miniforge/releases/download/4.13.0-1/Mambaforge-4.13.0-1-${OS}-${CHIPSET}.sh"
-echo $URL
-=======
 if [ "$CHIPSET" = "aarch64" ]
 then
     echo "Sorry - TXPipe does not yet install on non-x86 systems like M1 macs"
@@ -43,7 +38,7 @@
 
 # URL to download
 URL="https://github.com/conda-forge/miniforge/releases/download/4.11.0-4/Mambaforge-4.11.0-4-${OS}-${CHIPSET}.sh"
->>>>>>> 79eea9d7
+
 # Download and run the conda installer Miniforge conda installer
 echo "Downloading conda installer from $URL"
 wget -O Mambaforge3.sh $URL
@@ -51,24 +46,10 @@
 ./Mambaforge3.sh -b -p ./conda
 source ./conda/bin/activate
 
-<<<<<<< HEAD
 # conda-installable stuff
 mamba install -c conda-forge -y --file conda.txt
 # everything else
 pip install -r requirements.txt || ( sed 's/git+https/git+git/' requirements.txt > requirements2.txt && pip install -r requirements2.txt )
-=======
-# Activate conda env
-
-
-# Install requirements
-mamba install -c conda-forge -y scipy matplotlib camb healpy psutil numpy scikit-learn fitsio pandas astropy pyccl mpi4py treecorr namaster  dask mpich 'h5py=*=mpi_mpich_*' cosmosis-standalone
-
-# On some systems installing with +git works and on some it's https. If https fails then fall back to git.
-PIP_PACKAGES_GIT="threadpoolctl ceci sacc parallel_statistics git+git://github.com/LSSTDESC/gcr-catalogs#egg=GCRCatalogs  git+git://github.com/LSSTDESC/qp git+git://github.com/LSSTDESC/desc_bpz healsparse flexcode  xgboost==1.1.1  git+https://github.com/dask/dask-mpi  git+https://github.com/LSSTDESC/firecrown@v0.4 git+git://github.com/LSSTDESC/desc_bpz git+git://github.com/LSSTDESC/qp git+git://github.com/jlvdb/hyperbolic pzflow tables_io"
-PIP_PACKAGES_HTTPS="${PIP_PACKAGES_GIT//+git/+https}"
-
-pip install $PIP_PACKAGES_GIT || pip install $PIP_PACKAGES_HTTPS
->>>>>>> 79eea9d7
 
 echo ""
 echo "Installation successful!"
