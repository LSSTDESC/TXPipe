from ..base_stage import PipelineStage
from ..data_types import (
    YamlFile,
    HDFFile,
    FitsFile,
)
from ..utils import (
    LensNumberDensityStats,
    Splitter,
    rename_iterated,
    nanojansky_to_mag_ab,
    nanojansky_err_to_mag_ab,
)
from ..binning import build_tomographic_classifier, apply_classifier
import numpy as np
import warnings

# translate between GCR and TXpipe column names
column_names = {
    "coord_ra": "ra",
    "coord_dec": "dec",
}


class TXIngestSSIGCR(PipelineStage):
    """
    Class for ingesting SSI catalogs using GCR

    Does not treat the injection or ssi photometry catalogs as formal inputs
    since they are not in a format TXPipe can recognize
    """

    name = "TXIngestSSIGCR"

    inputs = []

    outputs = [
        ("injection_catalog", HDFFile),
        ("ssi_photometry_catalog", HDFFile),
        ("ssi_uninjected_photometry_catalog", HDFFile),
    ]

    config_options = {
        "injection_catalog_name": "",  # Catalog of objects manually injected
        "ssi_photometry_catalog_name": "",  # Catalog of objects from real data with no injections
        "ssi_uninjected_photometry_catalog_name": "",  # Catalog of objects from real data with no injections
        "GCRcatalog_path": "",
        "flux_name": "gaap3p0Flux",
    }

    def run(self):
        """
        Run the analysis for this stage.

        Loads the catalogs using gcr and saves the relevent columns to a hdf5 format
        that TXPipe can read
        """
        # This is needed to access the SSI runs currently on NERSC run by SRV team
        # As the final runs become more formalized, this could be removed
        if self.config["GCRcatalog_path"] != "":
            import sys

            sys.path.insert(0, self.config["GCRcatalog_path"])
        import GCRCatalogs

        output_catalogs = [
            "injection_catalog",
            "ssi_photometry_catalog",
            "ssi_uninjected_photometry_catalog",
        ]

        for output_catalog_name in output_catalogs:
            catalog_name = self.config[f"{output_catalog_name}_name"]

            if catalog_name == "":
                print(f"No catalog {output_catalog_name} name provided")
                continue

            output_file = self.open_output(output_catalog_name)
            group = output_file.create_group("photometry")

            gc0 = GCRCatalogs.load_catalog(catalog_name)
            native_quantities = gc0.list_all_native_quantities()

            # iterate over native quantities as some might be missing (or be nans)
            for q in native_quantities:
                try:
                    qobj = gc0.get_quantities(q)
                    # TO DO: load with iterator (currently returns full datatset)
                    # GCRCatalogs.lsst_object.LSSTInjectedObjectTable iterator currently
                    # returns full dataset

                    if np.isnan(qobj[q]).all():
                        continue  # skip the quantities that are empty

                    group.create_dataset(q, data=qobj[q], dtype=qobj[q].dtype)
                    if q in column_names.keys():
                        # also save with TXPipe names
                        group.create_dataset(
                            column_names[q], data=qobj[q], dtype=qobj[q].dtype
                        )

                except KeyError:  # skip quantities that are missing
                    warnings.warn(f"KeyError for quantity {q}")
                    continue

                except TypeError:
                    warnings.warn(f"TypeError when trying to save quantity {q}")

            # convert fluxes to mags using txpipe/utils/conversion.py
            bands = "ugrizy"
            flux_name = self.config["flux_name"]
            for b in bands:
                try:
                    mag = nanojansky_to_mag_ab(group[f"{b}_{flux_name}"][:])
                    mag_err = nanojansky_err_to_mag_ab(
                        group[f"{b}_{flux_name}"][:], group[f"{b}_{flux_name}Err"][:]
                    )
                    group.create_dataset(f"{b}_mag", data=mag)
                    group.create_dataset(f"{b}_mag_err", data=mag_err)
                except KeyError:
                    warnings.warn(f"no flux {b}_{flux_name} in SSI GCR catalog")

            output_file.close()


class TXMatchSSI(PipelineStage):
    """
    Class for ingesting SSI injection and photometry catalogs

    Default inputs are in TXPipe photometry catalog format

    Will perform its own matching between the catalogs to output a
    matched SSI catalog for further use

    TO DO: make a separate stage to ingest the matched catalog directly
    """

<<<<<<< HEAD
    name = "TXIngestSSI"
=======
    name = "TXMatchSSI"
>>>>>>> d3935893

    # TO DO: switch inputs from TXPipe format to GCR
    inputs = [
        ("injection_catalog", HDFFile),
        ("ssi_photometry_catalog", HDFFile),
    ]

    outputs = [
        ("matched_ssi_photometry_catalog", HDFFile),
    ]

    config_options = {
        "chunk_rows": 100000,
        "match_radius": 0.5,  # in arcseconds
        "magnification": 0,  # magnification label
    }

    def run(self):
        """
        Run the analysis for this stage.
        """

        # loop through chunks of the ssi photometry
        # catalog and match to the injections
        matched_cat = self.match_cats()

    def match_cats(self):
        """
        Match the injected catalogs with astropy tools

        TO DO: check if this step can be replaced with LSST probabalistic matching
        https://github.com/lsst/meas_astrom/blob/main/python/lsst/meas/astrom/match_probabilistic_task.py

        """
        import astropy.units as u
        from astropy.coordinates import SkyCoord

        # prep the catalogs for reading
        # read ALL the ra and dec for the injection catalog
        inj_cat = self.open_input("injection_catalog")
        inj_coord = SkyCoord(
            ra=inj_cat["photometry/ra"][:] * u.degree,
            dec=inj_cat["photometry/dec"][:] * u.degree,
        )

        # loop over chunk of the photometry catalog
        phot_cat = self.open_input("ssi_photometry_catalog")
        nrows = phot_cat["photometry/ra"].shape[0]

        batch_size = self.config["chunk_rows"]
        n_chunk = int(np.ceil(nrows / batch_size))

        max_n = nrows
        match_outfile = self.setup_output(
            "matched_ssi_photometry_catalog",
            "photometry",
            inj_cat["photometry"],
            phot_cat["photometry"],
            max_n,
        )

        start1 = 0
        for ichunk in range(n_chunk):
            phot_coord = SkyCoord(
                ra=phot_cat["photometry/ra"][
                    ichunk * batch_size : (ichunk + 1) * batch_size
                ]
                * u.degree,
                dec=phot_cat["photometry/dec"][
                    ichunk * batch_size : (ichunk + 1) * batch_size
                ]
                * u.degree,
            )

            idx, d2d, d3d = phot_coord.match_to_catalog_sky(inj_coord)
            select_matches = d2d.value <= self.config["match_radius"] / 60.0 / 60.0
            nmatches = np.sum(select_matches)
            end1 = start1 + nmatches

            if nmatches != 0:
                print(start1, end1, nmatches)
                self.write_output(
                    match_outfile,
                    "photometry",
                    inj_cat["photometry"],
                    phot_cat["photometry"],
                    idx,
                    select_matches,
                    ichunk,
                    batch_size,
                    start1,
                    end1,
                )

            start1 = end1

        self.finalize_output(match_outfile, "photometry", end1)

    def setup_output(self, tag, group, inj_group, phot_group, n):
        """
        Prepare the hdf5 files
        """
        import h5py

        f = self.open_output(tag)
        g = f.create_group(group)

        for name, col in phot_group.items():
            g.create_dataset(name, shape=(n,), maxshape=n, dtype=col.dtype)
        for name, col in inj_group.items():
            g.create_dataset("inj_" + name, shape=(n,), maxshape=n, dtype=col.dtype)

        g.attrs["magnification"] = self.config["magnification"]

        # TO DO: add aditional metadata from inputs

        return f

    def write_output(
        self,
        outfile,
        group,
        inj_group,
        phot_group,
        idx,
        select_matches,
        ichunk,
        batch_size,
        start,
        end,
    ):
        """
        Write the matched catalog for a single chunk
        """
        g = outfile[group]
        for name, col in phot_group.items():
            g[name][start:end] = col[ichunk * batch_size : (ichunk + 1) * batch_size][
                select_matches
            ]
        for name, col in inj_group.items():
            g["inj_" + name][start:end] = col[idx][select_matches]

    def finalize_output(self, outfile, group, ntot):
        """
        Remove the excess rows,,c lose file
        """
        g = outfile[group]
        for name, col in g.items():
            col.resize((ntot,))
        outfile.close()
<<<<<<< HEAD
        return



class TXIngestSSIMatched(PipelineStage):
    """
    Base-stage for ingesting a matched SSI catalog

    This stage will just read in a file in a given format and output to a 
    HDF file that TXPIPE can use

    """

    name = "TXIngestSSIMatched"

    outputs = [
        ("matched_ssi_photometry_catalog", HDFFile),
    ]

    config_options = {
        "chunk_rows": 100_000,
        "magnification":0, # magnification label
    }


class TXIngestSSIMatchedDESBalrog(TXIngestSSIMatched):
    """
    Class for ingesting a matched "SSI" catalog from DES (AKA Balrog)
    """

    name = "TXIngestSSIMatchedDESBalrog"

    inputs = [
        ("balrog_matched_catalog", FitsFile),
    ]
  
    def run(self):
        """
        Run the analysis for this stage.
        """
        print('Ingesting DES Balrog matched catalog')

        #get some basic onfo about the input file
        f = self.open_input("balrog_matched_catalog")
        n = f[1].get_nrows()
        dtypes = f[1].get_rec_dtype()[0]
        f.close()

        print(f'{n} objects in matched catalog')

        chunk_rows = self.config["chunk_rows"]

        #we will only load a subset of columns to save space
        column_names = {
            "bal_id":                   "bal_id", 
            "true_bdf_mag_deredden":    "inj_mag", 
            "true_id":                  "inj_id", 
            "meas_id":                  "id", 
            "meas_ra":                  "ra", 
            "meas_dec":                 "dec", 
            "meas_cm_mag_deredden":     "mag",  
            "meas_cm_T":                "cm_T", 
            "meas_EXTENDED_CLASS_SOF":  "EXTENDED_CLASS_SOF",  
            "meas_FLAGS_GOLD_SOF_ONLY": "FLAGS_GOLD",
            }
        cols = list(column_names.keys())

        #set up the output file columns
        output = self.open_output("matched_ssi_photometry_catalog")
        g = output.create_group("photometry")
        for col in cols:
            dtype = dtypes[col]

            if "_mag" in col:
                #per band
                dtype = dtype.subdtype[0]
                for b in "griz":
                    g.create_dataset(column_names[col]+f"_{b}", (n,), dtype=dtype)
            else:
                g.create_dataset(column_names[col], (n,), dtype=dtype)

        #iterate over the input file and save to the output columns
        for (s, e, data) in self.iterate_fits("balrog_matched_catalog", 1, cols, chunk_rows):
            print(s,e,n)
            for col in cols:
                if "_mag" in col:
                    for iband,b in enumerate("griz"):
                        g[column_names[col]+f"_{b}"][s:e] = data[col][:,iband]
                else:
                    g[column_names[col]][s:e] = data[col]

        # Set up any dummy columns with sentinal values 
        # that were not in the original files
        dummy_columns = {
            "redshift_true":10.0,
            }
        for col_name in dummy_columns.keys():
            g.create_dataset(col_name, data=np.full(n,dummy_columns[col_name]))

        output.close()











=======
        return
>>>>>>> d3935893
<|MERGE_RESOLUTION|>--- conflicted
+++ resolved
@@ -136,11 +136,7 @@
     TO DO: make a separate stage to ingest the matched catalog directly
     """
 
-<<<<<<< HEAD
-    name = "TXIngestSSI"
-=======
     name = "TXMatchSSI"
->>>>>>> d3935893
 
     # TO DO: switch inputs from TXPipe format to GCR
     inputs = [
@@ -291,7 +287,6 @@
         for name, col in g.items():
             col.resize((ntot,))
         outfile.close()
-<<<<<<< HEAD
         return
 
 
@@ -395,14 +390,3 @@
 
 
 
-
-
-
-
-
-
-
-
-=======
-        return
->>>>>>> d3935893
