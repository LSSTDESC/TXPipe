--- conflicted
+++ resolved
@@ -16,13 +16,8 @@
 
     outputs = [
         ("lens_catalog", HDFFile),
-<<<<<<< HEAD
-        ("lens_tomography_catalog", HDFFile),
+        ("lens_tomography_catalog_unweighted", HDFFile),
         ("lens_photoz_stack", QPNOfZFile),
-=======
-        ("lens_tomography_catalog_unweighted", HDFFile),
-        ("lens_photoz_stack", HDFFile),
->>>>>>> 149c14c0
     ]
 
     config_options = {
