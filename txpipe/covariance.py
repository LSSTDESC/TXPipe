--- conflicted
+++ resolved
@@ -122,14 +122,14 @@
         # instead of lambda = nbar(1+delta), where delta is the density contrast field.
         # Then, we need to scale up the shot noise term for the lenses
         # in the covariance for the same b factor.
-        # Here we decrease the number density for this factor, since shot noise term is 1/nbar. 
+        # Here we decrease the number density for this factor, since shot noise term is 1/nbar.
         print('N_lens:', N_lens)
         N_lens = N_lens/np.array(self.config["gaussian_sims_factor"])**2
-        
+
         if self.config["gaussian_sims_factor"] != [1.]:
             print("ATTENTION: We are dividing N_lens by the gaussian sims factor squared:", np.array(self.config["gaussian_sims_factor"])**2)
             print("Scaled N_lens is:", N_lens)
-            
+
         if self.config["use_true_shear"]:
             nbins = len(input_data["tracers/sigma_e"][:])
             sigma_e = np.array([0.0 for i in range(nbins)])
@@ -593,7 +593,7 @@
         "pickled_wigner_transform": "",
         "use_true_shear": False,
         "galaxy_bias": [0.0],
-        "gaussian_sims_factor": [1.],        
+        "gaussian_sims_factor": [1.],
     }
 
     def run(self):
@@ -658,12 +658,8 @@
         ("summary_statistics_fourier", SACCFile),
     ]
 
-<<<<<<< HEAD
     config_options = {"galaxy_bias": [0.0], "IA": 0.5, "cache_dir": "",
                       'cov_type': ['gauss']}
-=======
-    config_options = {"galaxy_bias": [0.0], "IA": 0.5, "cache_dir": "",}
->>>>>>> 22a6382a
 
     def run(self):
         import tjpcov.main
@@ -714,7 +710,7 @@
 
         # Set any unseen pixels to zero weight.
         # TODO: unify this code with the code in twopoint_fourier.py
-        
+
         with self.open_input("density_maps", wrapper=True) as f:
             nbin_lens = f.file["maps"].attrs["nbin_lens"]
             d_maps = [f.read_map(f"delta_{b}") for b in range(nbin_lens)]
@@ -840,7 +836,7 @@
             m1 = masks_names[tr1]
             m2 = masks_names[tr2]
             key = (m1, m2)
-            # checking if the combination m1,m2 or m2,m1 is already done. 
+            # checking if the combination m1,m2 or m2,m1 is already done.
             if (key in w[sk]) or (key[::-1] in w[sk]):
                 continue
             # Build workspace hash (twopoint_fourier.py:387-395)
