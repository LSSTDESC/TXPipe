from .base_stage import PipelineStage
from .data_types import (
    YamlFile,
    TomographyCatalog,
    HDFFile,
    TextFile,
    FiducialCosmology,
    FitsFile,
)
from .utils import LensNumberDensityStats, Splitter, rename_iterated
from .binning import build_tomographic_classifier, apply_classifier
import numpy as np
import warnings


class TXBaseLensSelector(PipelineStage):
    """
    Base class for lens object selection, using the BOSS Target Selection.

    Subclasses of this pipeline stage select objects to be used
    as the lens sample for the galaxy clustering and
    shear-position calibrations.

    The cut used here is simplistic and should be replaced.
    """

    name = "TXBaseLensSelector"

    outputs = [
        ("lens_tomography_catalog_unweighted", TomographyCatalog),
    ]

    config_options = {
        "verbose": False,
        "chunk_rows": 10000,
        "lens_zbin_edges": [float],
        # Mag cuts
        # Default photometry cuts based on the BOSS Galaxy Target Selection:
        # http://www.sdss3.org/dr9/algorithms/boss_galaxy_ts.php
        "cperp_cut": 0.2,
        "r_cpar_cut": 13.5,
        "r_lo_cut": 16.0,
        "r_hi_cut": 19.6,
        "i_lo_cut": 17.5,
        "i_hi_cut": 19.9,
        "r_i_cut": 2.0,
        "random_seed": 42,
        "selection_type": "boss",
        "maglim_band": "i",
        "maglim_limit": 24.1,

    }

    def run(self):
        """
        Run the analysis for this stage.

         - Collect the list of columns to read
         - Create iterators to read chunks of those columns
         - Loop through chunks:
            - select objects for each bin
            - write them out
            - accumulate selection bias values
         - Average the selection biases
         - Write out biases and close the output
        """
        import astropy.table
        import sklearn.ensemble

        if self.name == "TXBaseLensSelector":
            raise ValueError("Do not run TXBaseLensSelector - run a sub-class")

        # Suppress some warnings from numpy that are not relevant
        original_warning_settings = np.seterr(all="ignore")

        # The output file we will put the tomographic
        # information into
        output_file = self.setup_output()

        iterator = self.data_iterator()

        selector = self.prepare_selector()

        # We will collect the selection biases for each bin
        # as a matrix.  We will collect together the different
        # matrices for each chunk and do a weighted average at the end.
        nbin_lens = len(self.config["lens_zbin_edges"]) - 1

        number_density_stats = LensNumberDensityStats(nbin_lens, self.comm)

        # Loop through the input data, processing it chunk by chunk
        for (start, end, phot_data) in iterator:
            print(f"Process {self.rank} running selection for rows {start:,}-{end:,}")

            pz_data = self.apply_redshift_cut(phot_data, selector)

            # Select lens bin objects
            lens_gals = self.select_lens(phot_data)

            # Combine this selection with size and snr cuts to produce a source selection
            # and calculate the shear bias it would generate
            tomo_bin, counts = self.calculate_tomography(pz_data, phot_data, lens_gals)

            # Save the tomography for this chunk
            self.write_tomography(output_file, start, end, tomo_bin)

            # Accumulate information on the number counts and the selection biases.
            # These will be brought together at the end.
            number_density_stats.add_data(tomo_bin)

        # Do the selection bias averaging and output that too.
        self.write_global_values(output_file, number_density_stats)

        # Save and complete
        output_file.close()

        # Restore the original warning settings in case we are being called from a library
        np.seterr(**original_warning_settings)

    def prepare_selector(self):
        return None

    def apply_redshift_cut(self, phot_data, _):

        pz_data = {}
        nbin = len(self.config["lens_zbin_edges"]) - 1

        z = phot_data[f"z"]
        ntot = len(z)

        zbin = np.repeat(-1, ntot)
        nsel = 0
        nfinite = np.isfinite(z).sum()
        zmean = np.nanmean(z)
        for zi in range(nbin):
            mask_zbin = (z >= self.config["lens_zbin_edges"][zi]) & (
                z < self.config["lens_zbin_edges"][zi + 1]
            )
            nsel += mask_zbin.sum()
            zbin[mask_zbin] = zi
        print(f"Rank {self.rank} found {nsel} / {ntot} galaxies within the selection redshift range, in any bin. {nfinite} galaxies had finite z. Mean z of these was {zmean}")

        pz_data[f"zbin"] = zbin

        return pz_data

    def setup_output(self):
        """
        Set up the output data file.

        Creates the data sets and groups to put module output
        in the tomography_catalog output file.
        """
        n = self.open_input("photometry_catalog")["photometry/ra"].size
        nbin_lens = len(self.config["lens_zbin_edges"]) - 1

        outfile = self.open_output("lens_tomography_catalog_unweighted", parallel=True)
        group = outfile.create_group("tomography")
        group.create_dataset("bin", (n,), dtype="i")
        group.create_dataset("lens_weight", (n,), dtype="f")
        group.create_dataset("counts", (nbin_lens,), dtype="i")
        group.create_dataset("counts_2d", (1,), dtype="i")

        group.attrs["nbin"] = nbin_lens
        group.attrs[f"zbin_edges"] = self.config["lens_zbin_edges"]

        return outfile

    def write_tomography(self, outfile, start, end, lens_bin):
        """
        Write out a chunk of tomography and response.

        Parameters
        ----------
        outfile: h5py.File

        start: int
            The index into the output this chunk starts at

        end: int
            The index into the output this chunk ends at

        tomo_bin: array of shape (nrow,)
            The bin index for each output object

        R: array of shape (nrow,2,2)
            Multiplicative bias calibration factor for each object
        """

        group = outfile["tomography"]
        group["bin"][start:end] = lens_bin
        group["lens_weight"][start:end] = 1.0

    def write_global_values(self, outfile, number_density_stats):
        """
        Write out overall selection biases

        Parameters
        ----------
        outfile: h5py.File
        """
        lens_counts, lens_counts_2d = number_density_stats.collect()

        if self.rank == 0:
            group = outfile["tomography"]
            group["counts"][:] = lens_counts
            group["counts_2d"][:] = lens_counts_2d

    def select_lens(self, phot_data):
        t = self.config["selection_type"]
        if t == "boss":
            s = self.select_lens_boss(phot_data)
        elif t == "maglim":
            s= self.select_lens_maglim(phot_data)
        else:
            raise ValueError(f"Unknown lens selection type {t} - expected boss or maglim")
        ntot = s.size
        nsel = s.sum()
        print(f"Rank {self.rank} selected {nsel} objects out of {ntot} as potential lenses with method {t}")
        return s

    def select_lens_boss(self, phot_data):
        """Photometry cuts based on the BOSS Galaxy Target Selection:
        http://www.sdss3.org/dr9/algorithms/boss_galaxy_ts.php
        """
        mag_i = phot_data["mag_i"]
        mag_r = phot_data["mag_r"]
        mag_g = phot_data["mag_g"]

        # Mag cuts
        cperp_cut_val = self.config["cperp_cut"]
        r_cpar_cut_val = self.config["r_cpar_cut"]
        r_lo_cut_val = self.config["r_lo_cut"]
        r_hi_cut_val = self.config["r_hi_cut"]
        i_lo_cut_val = self.config["i_lo_cut"]
        i_hi_cut_val = self.config["i_hi_cut"]
        r_i_cut_val = self.config["r_i_cut"]

        n = len(mag_i)
        # HDF does not support bools, so we will prepare a binary array
        # where 0 is a lens and 1 is not
        lens_gals = np.repeat(0, n)

        cpar = 0.7 * (mag_g - mag_r) + 1.2 * ((mag_r - mag_i) - 0.18)
        cperp = (mag_r - mag_i) - ((mag_g - mag_r) / 4.0) - 0.18
        dperp = (mag_r - mag_i) - ((mag_g - mag_r) / 8.0)

        # LOWZ
        cperp_cut = np.abs(cperp) < cperp_cut_val  # 0.2
        r_cpar_cut = mag_r < r_cpar_cut_val + cpar / 0.3
        r_lo_cut = mag_r > r_lo_cut_val  # 16.0
        r_hi_cut = mag_r < r_hi_cut_val  # 19.6

        lowz_cut = (cperp_cut) & (r_cpar_cut) & (r_lo_cut) & (r_hi_cut)

        # CMASS
        i_lo_cut = mag_i > i_lo_cut_val  # 17.5
        i_hi_cut = mag_i < i_hi_cut_val  # 19.9
        r_i_cut = (mag_r - mag_i) < r_i_cut_val  # 2.0
        # dperp_cut = dperp > 0.55 # this cut did not return any sources...

        cmass_cut = (i_lo_cut) & (i_hi_cut) & (r_i_cut)

        # If a galaxy is a lens under either LOWZ or CMASS give it a zero
        lens_mask = lowz_cut | cmass_cut
        lens_gals[lens_mask] = 1

        return lens_gals
    
    def select_lens_maglim(self, phot_data):
        band = self.config["maglim_band"]
        limit = self.config["maglim_limit"]
        mag_i = phot_data[f"mag_{band}"]
        s = (mag_i < limit).astype(np.int8)
        return s

    def calculate_tomography(self, pz_data, phot_data, lens_gals):

        nbin = len(self.config["lens_zbin_edges"]) - 1
        n = len(phot_data["mag_i"])

        # The main output data - the tomographic
        # bin index for each object, or -1 for no bin.
        tomo_bin = np.repeat(-1, n)

        # We also keep count of total count of objects in each bin
        counts = np.zeros(nbin, dtype=int)

        for i in range(nbin):
            sel_00 = (pz_data["zbin"] == i) & (lens_gals == 1)
            tomo_bin[sel_00] = i
            counts[i] = sel_00.sum()

        return tomo_bin, counts


class TXTruthLensSelector(TXBaseLensSelector):
    """
    Select lens objects based on true redshifts and BOSS criteria

    This is useful for testing with idealised lens bins.
    """

    name = "TXTruthLensSelector"

    inputs = [
        ("photometry_catalog", HDFFile),
    ]

    def data_iterator(self):
        print(f"We are cheating and using the true redshift.")
        chunk_rows = self.config["chunk_rows"]
        phot_cols = ["mag_i", "mag_r", "mag_g", "redshift_true"]
        # Input data.  These are iterators - they lazily load chunks
        # of the data one by one later when we do the for loop.
        # This code can be run in parallel, and different processes will
        # each get different chunks of the data
        for s, e, data in self.iterate_hdf(
            "photometry_catalog", "photometry", phot_cols, chunk_rows
        ):
            data["z"] = data["redshift_true"]
            yield s, e, data


class TXMeanLensSelector(TXBaseLensSelector):
    """
    Select lens objects based on mean redshifts and BOSS criteria

    This requires PDFs to have been estimated earlier.
    """

    name = "TXMeanLensSelector"
    inputs = [
        ("photometry_catalog", HDFFile),
        ("lens_photoz_pdfs", HDFFile),
    ]

    def data_iterator(self):
        chunk_rows = self.config["chunk_rows"]
        phot_cols = ["mag_i", "mag_r", "mag_g"]
        z_cols = ["zmean"]
        rename = {"zmean": "z"}

        it = self.combined_iterators(
            chunk_rows,
            "photometry_catalog",
            "photometry",
            phot_cols,
            "lens_photoz_pdfs",
            "ancil",
            z_cols,
        )

        return rename_iterated(it, rename)


class TXModeLensSelector(TXBaseLensSelector):
    """
    Select lens objects based on best-fit redshifts and BOSS criteria

    This requires PDFs to have been estimated earlier.
    """

    name = "TXModeLensSelector"
    inputs = [
        ("photometry_catalog", HDFFile),
        ("lens_photoz_pdfs", HDFFile),
    ]

    def data_iterator(self):
        chunk_rows = self.config["chunk_rows"]
        phot_cols = ["mag_i", "mag_r", "mag_g"]
        z_cols = ["zmode"]
        rename = {"zmode": "z"}

        it = self.combined_iterators(
            chunk_rows,
            "photometry_catalog",
            "photometry",
            phot_cols,
            "lens_photoz_pdfs",
            "ancil",
            z_cols,
        )

        return rename_iterated(it, rename)


class TXRandomForestLensSelector(TXBaseLensSelector):
    name = "TXRandomForestLensSelector"
    inputs = [
        ("photometry_catalog", HDFFile),
        ("calibration_table", TextFile),
    ]
    config_options = TXBaseLensSelector.config_options.copy().update({
        "verbose": False,
        "bands": "ugrizy",
        "chunk_rows": 10000,
        "lens_zbin_edges": [float],
        "random_seed": 42,
    })

    def data_iterator(self):
        chunk_rows = self.config["chunk_rows"]
        phot_cols = ["mag_u", "mag_g", "mag_r", "mag_i", "mag_z", "mag_y"]

        for s, e, data in self.iterate_hdf(
            "photometry_catalog", "photometry", phot_cols, chunk_rows
        ):
            yield s, e, data

    def prepare_selector(self):
        return build_tomographic_classifier(
            self.config["bands"],
            self.get_input("calibration_table"),
            self.config["lens_zbin_edges"],
            self.config["random_seed"],
            self.comm,
        )

    def apply_redshift_cut(self, phot_data, selector):
        classifier, features = selector
        shear_catalog_type = "not applicable"
        bands = self.config["bands"]
        pz_data = apply_classifier(
            classifier, features, bands, shear_catalog_type, phot_data
        )
        return pz_data



class TXLensCatalogSplitter(PipelineStage):
    """
    Split a lens catalog file into a new file with separate bins

    Splitting up like this helps reduce memory usage in TreeCorr later
    """

    name = "TXLensCatalogSplitter"

    inputs = [
        ("lens_tomography_catalog_unweighted", TomographyCatalog),
        ("photometry_catalog", HDFFile),
        ("fiducial_cosmology", FiducialCosmology),
        ("lens_photoz_pdfs", HDFFile),
    ]

    outputs = [
        ("binned_lens_catalog_unweighted", HDFFile),
    ]

    config_options = {
        "initial_size": 100_000,
        "chunk_rows": 100_000,
        "extra_cols": [""],
        "redshift_column": "zmean",
    }

    def run(self):

<<<<<<< HEAD
        with self.open_input("lens_tomography_catalog_unweighted") as f:
            nbin = f["tomography"].attrs["nbin_lens"]
            counts = f["tomography/lens_counts"][:]
            count2d = f["tomography/lens_counts_2d"][:]
=======
        with self.open_input("lens_tomography_catalog") as f:
            nbin = f["tomography"].attrs["nbin"]
            counts = f["tomography/counts"][:]
            count2d = f["tomography/counts_2d"][:]
>>>>>>> a5f83ad1

        extra_cols = [c for c in self.config["extra_cols"] if c]
        cols = ["ra", "dec", "weight", "comoving_distance"]

        # Object we use to make the separate lens bins catalog
        cat_output = self.open_output("binned_lens_catalog_unweighted", parallel=True)
        cat_group = cat_output.create_group("lens")
        cat_group.attrs["nbin"] = len(counts)
        cat_group.attrs["nbin_lens"] = len(counts)

        bins = {b: c for b, c in enumerate(counts)}
        bins["all"] = count2d
        dtypes = {"id": "i8", "flags": "i8"}
        splitter = Splitter(cat_group, "bin", cols + extra_cols, bins, dtypes=dtypes)

        my_bins = list(self.split_tasks_by_rank(bins))
        if my_bins:
            my_bins_text = ", ".join(str(x) for x in my_bins)
            print(f"Process {self.rank} collating bins: [{my_bins_text}]")
        else:
            print(f"Note: Process {self.rank} will not do anything.")

        for s, e, data in self.data_iterator():
            if self.rank == 0:
                print(f"Process 0 binning data in range {s:,} - {e:,}")

            data["weight"] = data["lens_weight"]
            for b in my_bins:
                if b == "all":
                    w = np.where(data["bin"] >= 0)
                else:
                    w = np.where(data["bin"] == b)
                d = {name: col[w] for name, col in data.items()}
                splitter.write_bin(d, b)

        splitter.finish(my_bins)
        cat_output.close()

    def data_iterator(self):
        z_col = self.config["redshift_column"]
        extra_cols = [c for c in self.config["extra_cols"] if c]

        it = self.combined_iterators(
            self.config["chunk_rows"],
            # first file
            "lens_tomography_catalog_unweighted",
            "tomography",
            ["bin", "lens_weight"],
            # second file
            "photometry_catalog",
            "photometry",
            ["ra", "dec"] + extra_cols,
            "lens_photoz_pdfs",
            "ancil",
            [z_col],
            parallel=False,
        )

        return self.add_redshifts(it)

    def add_redshifts(self, iterator):
        import pyccl
        z_col = self.config["redshift_column"]
        # This iterates through chunks of the input catalogs, but for each
        # chunk it also intercepts and adds the radial distance. So this function
        # returns an iterator, just like combined_iterators does.
        with self.open_input("fiducial_cosmology", wrapper=True) as f:
            cosmo = f.to_ccl()

        for s, e, data in iterator:
            z = data[z_col]
            a = 1.0 / (1 + z)
            d = pyccl.comoving_radial_distance(cosmo, a)
            data["comoving_distance"] = d
            yield s, e, data


class TXTruthLensCatalogSplitter(TXLensCatalogSplitter):
    """
    Split a lens catalog file into a new file with separate bins with true redshifts.

    The redshifts are used to calculate the comoving distances.
    """
    name = "TXTruthLensCatalogSplitter"
    inputs = [
            ("lens_tomography_catalog_unweighted", TomographyCatalog),
            ("photometry_catalog", HDFFile),
            ("fiducial_cosmology", FiducialCosmology),
        ]
    config_options = TXLensCatalogSplitter.config_options.copy()
    config_options["redshift_column"] = "redshift_true"


    def data_iterator(self):
        z_col = self.config["redshift_column"]
        extra_cols = [c for c in self.config["extra_cols"] if c]

        it = self.combined_iterators(
            self.config["chunk_rows"],
            # first file
            "lens_tomography_catalog_unweighted",
            "tomography",
            ["bin", "lens_weight"],
            # second file
            "photometry_catalog",
            "photometry",
            ["ra", "dec", z_col] + extra_cols,
            parallel=False,
        )

        return self.add_redshifts(it)


class TXExternalLensCatalogSplitter(TXLensCatalogSplitter):
    """
    Split an external lens catalog into bins

    Implemented as a subclass of TXLensCatalogSplitter, and
    changes only file names.
    """
    config_options = TXLensCatalogSplitter.config_options.copy()
    config_options["redshift_column"] = "redshift"

    name = "TXExternalLensCatalogSplitter"
    inputs = [
        ("lens_tomography_catalog_unweighted", TomographyCatalog),
        ("lens_catalog", HDFFile),
        ("fiducial_cosmology", FiducialCosmology),
    ]

    def data_iterator(self):
        z_col = self.config["redshift_column"]
        extra_cols = [
            c for c in self.config["extra_cols"] if c and c != "comoving_distance"
        ]
        iterator = self.combined_iterators(
            self.config["chunk_rows"],
            # first file
            "lens_tomography_catalog_unweighted",
            "tomography",
            ["bin", "lens_weight"],
            # second file
            "lens_catalog",
            "lens",
            ["ra", "dec", z_col] + extra_cols,
            parallel=False,
        )

        return self.add_redshifts(iterator)




if __name__ == "__main__":
    PipelineStage.main()<|MERGE_RESOLUTION|>--- conflicted
+++ resolved
@@ -458,17 +458,10 @@
 
     def run(self):
 
-<<<<<<< HEAD
         with self.open_input("lens_tomography_catalog_unweighted") as f:
-            nbin = f["tomography"].attrs["nbin_lens"]
-            counts = f["tomography/lens_counts"][:]
-            count2d = f["tomography/lens_counts_2d"][:]
-=======
-        with self.open_input("lens_tomography_catalog") as f:
             nbin = f["tomography"].attrs["nbin"]
             counts = f["tomography/counts"][:]
             count2d = f["tomography/counts_2d"][:]
->>>>>>> a5f83ad1
 
         extra_cols = [c for c in self.config["extra_cols"] if c]
         cols = ["ra", "dec", "weight", "comoving_distance"]
