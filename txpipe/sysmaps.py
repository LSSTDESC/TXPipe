from .base_stage import PipelineStage
from .data_types import MetacalCatalog, TomographyCatalog, DiagnosticMaps, HDFFile, PNGFile, YamlFile
import numpy as np
from .utils.theory import theory_3x2pt

SHEAR_SHEAR = 0
SHEAR_POS = 1
POS_POS = 2


class TXDiagnosticMaps(PipelineStage):
    """
    For now, this Pipeline Stage computes a depth map using the DR1 method,
    which takes the mean magnitude of objects close to 5-sigma S/N.

    In the future we will add the calculation of other diagnostic maps
    like airmass for use in systematics tests and covariance mode projection.

    DM may in the future provide tools we can use in place of the methods
    used here, but not on the DC2 timescale.


    """
    name='TXDiagnosticMaps'

    # We currently take everything from the shear catalog.
    # In the long run this may become DM output
    inputs = [
        ('photometry_catalog', HDFFile),
        ('shear_catalog', HDFFile),
        ('tomography_catalog', TomographyCatalog),
    ]

    # We generate a single HDF file in this stage
    # containing all the maps
    outputs = [
        ('diagnostic_maps', DiagnosticMaps),
        ('tracer_metadata', HDFFile),
    ]

    # Configuration information for this stage
    config_options = {
        'pixelization': 'healpix', # The pixelization scheme to use, currently just healpix
        'nside':0,   # The Healpix resolution parameter for the generated maps. Only req'd if using healpix
        'snr_threshold':float,  # The S/N value to generate maps for (e.g. 5 for 5-sigma depth)
        'snr_delta':1.0,  # The range threshold +/- delta is used for finding objects at the boundary
        'bright_obj_threshold': 22.0, # The magnitude threshold for a object to be counted as bright
        'bright_obj_max_count': 10.0, # Maximum number of bright objects in a pixel for it to not be masked
        'chunk_rows':100000,  # The number of rows to read in each chunk of data at a time
        'sparse':True,   # Whether to generate sparse maps - faster and less memory for small sky areas,
        'ra_cent':np.nan,  # These parameters are only required if pixelization==tan
        'dec_cent':np.nan,
        'npix_x':-1,
        'npix_y':-1,
        'pixel_size':np.nan, # Pixel size of pixelization scheme
        'depth_band' : 'i',
        'depth_cut' : 25.5,
        'true_shear' : False,
        'flag_exponent_max': 8,
    }


    def run(self):
        """
        Run the analysis for this stage.

         - choose the pixelization scheme for the map
         - loop through chunks of the photometry catalog (in paralllel if enabled)
         - build up the map gradually
         - the master process saves the map
        """
        from .mapping import DepthMapperDR1, BrightObjectMapper, Mapper, FlagMapper
        from .utils import choose_pixelization

        # Read input configuration informatiomn
        config = self.config


        # Select a pixelization scheme based in configuration keys.
        # Looks at "pixelization as the main thing"
        pixel_scheme = choose_pixelization(**config)
        config.update(pixel_scheme.metadata)

        chunk_rows = config['chunk_rows']
        band = config['depth_band']

        # These are the columns we're going to need from the various files
        phot_cols = ['ra', 'dec', 'extendedness', f'snr_{band}', f'{band}_mag']

        if config['true_shear']:
            shear_cols = ['true_g']
        else:
            shear_cols = ['mcal_g1', 'mcal_g2', 'mcal_psf_g1', 'mcal_psf_g2']
        shear_cols += ['mcal_flags', 'weight']
        bin_cols = ['source_bin', 'lens_bin']
        m_cols = ['R_gamma']

        T = self.open_input('tomography_catalog')
        d = dict(T['/tomography'].attrs)
        T.close()

        source_bins = list(range(d['nbin_source']))
        lens_bins = list(range(d['nbin_lens']))


        # Make three mapper classes, one for the signal itself
        # (shear and galaxy count), another for the depth
        # calculation, and a third one for the PSF
        mapper = Mapper(pixel_scheme, lens_bins, source_bins, sparse=config['sparse'])
        mapper_psf = Mapper(pixel_scheme, lens_bins, source_bins, sparse=config['sparse'])
        depth_mapper = DepthMapperDR1(pixel_scheme,
                                      config['snr_threshold'],
                                      config['snr_delta'],
                                      sparse = config['sparse'],
                                      comm = self.comm)
        brobj_mapper = BrightObjectMapper(pixel_scheme,
                                          config['bright_obj_threshold'],
                                          sparse = config['sparse'],
                                          comm = self.comm)
        flag_mapper = FlagMapper(pixel_scheme, config['flag_exponent_max'], sparse=config['sparse'])


        # Build some "iterators".  Iterators are things you can loop through,
        # but the good thing here is that they don't get created all at once
        # (which here would mean loading in a great number of data columns)
        # but instead are "lazy" - at this point all that happens is that
        # we prepare to read these columns from these different files.
        # These methods by default yield trios of (start, end, data),
        # but in this case because we are agregating we don't need the "start" and
        # "end" numbers.  So we re-define to ignore them
        shear_it = self.iterate_hdf('shear_catalog', 'metacal', shear_cols, chunk_rows)

        phot_it = self.iterate_hdf('photometry_catalog', 'photometry', phot_cols, chunk_rows)
        phot_it = (d[2] for d in phot_it)

        bin_it = self.iterate_hdf('tomography_catalog','tomography', bin_cols, chunk_rows)
        bin_it = (d[2] for d in bin_it)

        m_it = self.iterate_hdf('tomography_catalog','multiplicative_bias', m_cols, chunk_rows)
        m_it = (d[2] for d in m_it)

        # Now, we actually start loading the data in.
        # This thing below just loops through all the files at once
        iterator = zip(shear_it, phot_it, bin_it, m_it)
        for (s,e,shear_data), phot_data, bin_data, m_data in iterator:
            print(f"Process {self.rank} read data chunk {s:,} - {e:,}")
            # Pick out a few relevant columns from the different
            # files to give to the depth mapper & bright object mapper
            depth_data = {
                'mag': phot_data[f'{band}_mag'],
                'snr': phot_data[f'snr_{band}'],
                'bins': bin_data['lens_bin'],
                'ra': phot_data['ra'],
                'dec': phot_data['dec'],
            }
            
            brobj_data = {
                'mag': phot_data[f'{band}_mag'],
                'extendedness': phot_data['extendedness'],
                'bins': bin_data['lens_bin'],
                'ra': phot_data['ra'],
                'dec': phot_data['dec'],
            }


            # Get either the true shears or the measured ones,
            # depending on options
            if config['true_shear']:
                shear_tmp = {'g1': shear_data['true_g1'], 'g2': shear_data['true_g2']}
            else:
                shear_tmp = {'g1': shear_data['mcal_g1'], 'g2': shear_data['mcal_g2']}
                
            # In either case we need the PSF g1 and g2 to map as well
            shear_psf_tmp = {'g1': shear_data['mcal_psf_g1'], 'g2': shear_data['mcal_psf_g2']}

            shear_tmp['ra'] = phot_data['ra']
            shear_tmp['dec'] = phot_data['dec']
            shear_tmp['weight'] = shear_data['weight']

            # Should we use weights in the PSF mapping as well?
            # Yes: the point of these maps is as a diagnostic to compare
            # with shear maps, and the weighting should be the same.
            shear_psf_tmp['ra'] = phot_data['ra']
            shear_psf_tmp['dec'] = phot_data['dec']
            shear_psf_tmp['weight'] = shear_data['weight']

            # And add these data chunks to our maps
            depth_mapper.add_data(depth_data)
            brobj_mapper.add_data(brobj_data)
            mapper.add_data(shear_tmp, bin_data, m_data)
            mapper_psf.add_data(shear_psf_tmp, bin_data, m_data) # Same?
            flag_mapper.add_data(phot_data['ra'], phot_data['dec'], shear_data['mcal_flags'])

        # Collect together the results across all the processors
        # and combine them to get the final results
        if self.rank==0:
            print("Finalizing maps")
        depth_pix, depth_count, depth, depth_var = depth_mapper.finalize(self.comm)
<<<<<<< HEAD
        brobj_pix, brobj_count, brobj_mag, brobj_mag_var = brobj_mapper.finalize(self.comm)
        map_pix, ngals, g1, g2, var_g1, var_g2 = mapper.finalize(self.comm)
        map_pix_psf, ngals_psf, g1_psf, g2_psf, var_g1_psf, var_g2_psf = mapper_psf.finalize(self.comm)
=======
        map_pix, ngals, g1, g2, var_g1, var_g2, weights_g = mapper.finalize(self.comm)
        map_pix_psf, ngals_psf, g1_psf, g2_psf, var_g1_psf, var_g2_psf, _ = mapper_psf.finalize(self.comm)
>>>>>>> fe272815
        flag_pixs, flag_maps = flag_mapper.finalize(self.comm)

        # Only the root process saves the output
        if self.rank==0:
            print("Saving maps")
            # Open the HDF5 output file
            outfile = self.open_output('diagnostic_maps')
            # Use one global section for all the maps
            group = outfile.create_group("maps")
            # Save each of the maps in a separate subsection
            self.save_map(group, "depth", depth_pix, depth, config)
            self.save_map(group, "depth_count", depth_pix, depth_count, config)
            self.save_map(group, "depth_var", depth_pix, depth_var, config)
            
            self.save_map(group, "brobj_count", brobj_pix, brobj_count, config)

            # I'm expecting this will one day call off to a 10,000 line
            # library or something.
            mask, npix = self.compute_depth_mask(depth, config['depth_cut'])
            self.save_map(group, "mask", depth_pix, mask, config)
            
            brobj_mask, brobj_npix = self.compute_bright_object_mask(
                brobj_count, config['bright_obj_max_count'])
            self.save_map(group, "bright_obj_mask", brobj_pix, brobj_mask, config)
            self.save_map(group, "bright_obj_count", brobj_pix, brobj_count, config)



            # Do a very simple centroid calculation.
            # This is not robust, and will not cope with
            # maps that corss
            pix_for_centroid = depth_pix[mask>0]
            ra, dec = pixel_scheme.pix2ang(pix_for_centroid, radians=False, theta=False)
            ra_centroid = ra.mean()
            dec_centroid = dec.mean()

            # Save some other handy map info that will be useful later
            area = pixel_scheme.pixel_area(degrees=True) * npix
            group.attrs['area'] = area
            group.attrs['area_unit'] = 'sq deg'
            group.attrs['nbin_source'] = len(source_bins)
            group.attrs['nbin_lens'] = len(lens_bins)
            group.attrs['flag_exponent_max'] = config['flag_exponent_max']
            group.attrs['centroid_ra'] = ra_centroid
            group.attrs['centroid_dec'] = dec_centroid

            # Now save all the lens bin galaxy counts, under the
            # name ngal
            for b in lens_bins:
                self.save_map(group, f"ngal_{b}", map_pix, ngals[b], config)
                self.save_map(group, f"psf_ngal_{b}", map_pix_psf, ngals_psf[b], config)

            for b in source_bins:
                self.save_map(group, f"g1_{b}", map_pix, g1[b], config)
                self.save_map(group, f"g2_{b}", map_pix, g2[b], config)
                self.save_map(group, f"var_g1_{b}", map_pix, var_g1[b], config)
                self.save_map(group, f"var_g2_{b}", map_pix, var_g2[b], config)
                self.save_map(group, f"lensing_weight_{b}", map_pix, weights_g[b], config)
                # PSF maps
                self.save_map(group, f"psf_g1_{b}", map_pix_psf, g1_psf[b], config)
                self.save_map(group, f"psf_g2_{b}", map_pix_psf, g2_psf[b], config)
                self.save_map(group, f"psf_var_g1_{b}", map_pix_psf, var_g1_psf[b], config)
                self.save_map(group, f"psf_var_g2_{b}", map_pix_psf, var_g2_psf[b], config)

            for i,(p, m) in enumerate(zip(flag_pixs, flag_maps)):
                f = 2**i
                t = m.sum()
                print(f"Map shows total {t} objects with flag {f}")
                self.save_map(group, f"flag_{f}", p, m, config)

            self.save_metadata_file(area)


    def compute_depth_mask(self, depth, depth_cut):
        mask = np.zeros_like(depth)
        hit = depth > depth_cut
        mask[hit] = 1.0
        count = hit.sum()
        return mask, count
    
    def compute_bright_object_mask(self, obj_count, count_cut):
        mask = np.zeros_like(obj_count)
        hit = obj_count < count_cut
        mask[hit] = 1.0
        count = hit.sum()
        return mask, count


    def save_map(self, group, name, pixel, value, metadata):
        """
        Save an output map to an HDF5 subgroup.

        The pixel numbering and the metadata are also saved.

        Parameters
        ----------

        group: H5Group
            The h5py Group object in which to store maps
        name: str
            The name of this map, used as the name of a subgroup in the group where the data is stored.
        pixel: array
            Array of indices of observed pixels
        value: array
            Array of values of observed pixels
        metadata: mapping
            Dict or other mapping of metadata to store along with the map
        """
        subgroup = group.create_group(name)
        subgroup.attrs.update(metadata)
        subgroup.create_dataset("pixel", data=pixel)
        subgroup.create_dataset("value", data=value)

    def save_metadata_file(self, area):
        area_sq_arcmin = area * 60**2
        tomo_file = self.open_input('tomography_catalog')
        meta_file = self.open_output('tracer_metadata')
        def copy(in_section, out_section, name):
            x = tomo_file[f'{in_section}/{name}'][:]
            meta_file.create_dataset(f'{out_section}/{name}', data=x)

        def copy_attrs(name, out_name):
            for k,v in tomo_file[name].attrs.items():
                meta_file[out_name].attrs[k] = v


        copy('multiplicative_bias', 'tracers', 'R_gamma_mean')
        copy('multiplicative_bias', 'tracers', 'R_S')
        copy('multiplicative_bias', 'tracers', 'R_total')
        copy('tomography', 'tracers', 'N_eff')
        copy('tomography', 'tracers', 'lens_counts')
        copy('tomography', 'tracers', 'sigma_e')
        copy('tomography', 'tracers', 'source_counts')
        N_eff = tomo_file['tomography/N_eff'][:]
        n_eff = N_eff / area_sq_arcmin
        lens_counts = tomo_file['tomography/lens_counts'][:]
        source_counts = tomo_file['tomography/source_counts'][:]
        lens_density = lens_counts / area_sq_arcmin
        source_density = source_counts / area_sq_arcmin
        meta_file.create_dataset('tracers/n_eff', data=n_eff)
        meta_file.create_dataset('tracers/lens_density', data=lens_density)
        meta_file.create_dataset('tracers/source_density', data=source_density)
        meta_file['tracers'].attrs['area'] = area
        meta_file['tracers'].attrs['area_unit'] = 'sq deg'
        copy_attrs('tomography', 'tracers')

        meta_file.close()


class FakeTracer:
    def __init__(self, mu, sigma):
        self.z = np.arange(0.0, 3.0, 0.01)
        self.nz = np.exp(-0.5*(self.z - mu)**2 / sigma**2) / np.sqrt(2*np.pi) / sigma
        self.nsample = len(self.z)

class TXFakeMaps(TXDiagnosticMaps):
    """
    Generate fake maps using healpy
    """
    name='TXFakeMaps'

    # We have no inputs.  Everything is fake.
    inputs = [('fiducial_cosmology', YamlFile),]

    # Same outputs as the real map
    outputs = [
        ('diagnostic_maps', DiagnosticMaps),
        ('tracer_metdata', HDFFile),
        ('photoz_stack', HDFFile),
    ]

    # Configuration information for this stage
    config_options = {
        'pixelization': 'healpix', # The pixelization scheme to use, currently just healpix
        'nside':512,   # The Healpix resolution parameter for the generated maps. Only req'd if using healpix
        'sparse':True,   # Whether to generate sparse maps - faster and less memory for small sky areas,
        'source_bin_centers': [0.5, 0.7, 0.9, 1.1],
        'source_bin_widths': [0.1, 0.1, 0.1, 0.1],
        'sigma_e': [0.2, 0.2, 0.2, 0.2],
        'n_eff': [10.0, 10.0, 10.0, 10.0],
        'lens_bin_centers': [0.35, 0.55],
        'lens_bin_widths': [0.1, 0.1],
        'lens_counts':[10.0, 10.0],
        'dec_min': -70.,
        'dec_max': -10.,
        'ra_min': 0.0,
        'ra_max': 90.,
        'flag_exponent_max': 8,
    }


    def run(self):
        """
        Run the analysis for this stage.

         - choose the pixelization scheme for the map
         - loop through chunks of the photometry catalog (in paralllel if enabled)
         - build up the map gradually
         - the master process saves the map
        """
        from .utils import choose_pixelization

        # Read input configuration informatiomn
        config = self.config

        # Select a pixelization scheme based in configuration keys.
        # Looks at "pixelization as the main thing"
        if config['pixelization']!= 'healpix':
            raise ValueError("Only writing faker for healpix")
        pixel_scheme = choose_pixelization(**config)
        config.update(pixel_scheme.metadata)



        nbin_source = len(config['source_bin_centers'])
        nbin_lens = len(config['lens_bin_centers'])
        source_bins = list(range(nbin_source))
        lens_bins = list(range(nbin_lens))
        npix_full = config['npix']

        # We cut down to a simple rectangular region for testing.
        pix_full = np.arange(config['npix'])
        ra, dec = pixel_scheme.pix2ang(pix_full)
        region = (
              (dec > config['dec_min']) 
            & (dec < config['dec_max'])
            & (ra > config['ra_min'])
            & (ra < config['ra_max'])
        )

        pix = pix_full[region]
        npix = len(pix)

        
        depth_pix = pix
        depth = np.repeat(25.0, npix)
        depth_count = np.repeat(30, npix)
        depth_var = np.repeat(0.05**2, npix)


        map_pix = pix
        source_maps, lens_maps = self.simulate_gaussian_maps(nbin_source, nbin_lens)
        g1 = [s[0][pix] for s in source_maps]
        g2 = [s[1][pix] for s in source_maps]
        ngals = [m[pix] for m in lens_maps]
        var_g1 = [np.zeros_like(g) for g in g1]
        var_g2 = [np.zeros_like(g) for g in g2]

        map_pix_psf = pix
        ngals_psf = np.repeat(10.0, npix)
        zero = np.repeat(0.0, npix)
        g1_psf = [zero for i in range(nbin_source)]
        g2_psf = [zero for i in range(nbin_source)]
        var_g1_psf = [zero for i in range(nbin_source)]
        var_g2_psf = [zero for i in range(nbin_source)]

        flag_pixs = pix
        flag_maps = [zero for i in range(config['flag_exponent_max'])]

        print("Saving maps")
        # Open the HDF5 output file
        outfile = self.open_output('diagnostic_maps')
        # Use one global section for all the maps
        group = outfile.create_group("maps")
        # Save each of the maps in a separate subsection
        self.save_map(group, "depth", depth_pix, depth, config)
        self.save_map(group, "depth_count", depth_pix, depth_count, config)
        self.save_map(group, "depth_var", depth_pix, depth_var, config)

        # I'm expecting this will one day call off to a 10,000 line
        # library or something.
        mask, npix = self.compute_mask(depth_count)
        self.save_map(group, "mask", depth_pix, mask, config)

        # Save some other handy map info that will be useful later
        area = pixel_scheme.pixel_area(degrees=True) * npix
        group.attrs['area'] = area
        group.attrs['area_unit'] = 'sq deg'
        group.attrs['nbin_source'] = len(source_bins)
        group.attrs['nbin_lens'] = len(lens_bins)
        group.attrs['flag_exponent_max'] = config['flag_exponent_max']

        # Now save all the lens bin galaxy counts, under the
        # name ngal
        for b in lens_bins:
            self.save_map(group, f"ngal_{b}", map_pix, ngals[b], config)
            self.save_map(group, f"psf_ngal_{b}", map_pix_psf, ngals_psf[b], config)

        for b in source_bins:
            self.save_map(group, f"g1_{b}", map_pix, g1[b], config)
            self.save_map(group, f"g2_{b}", map_pix, g2[b], config)
            self.save_map(group, f"var_g1_{b}", map_pix, var_g1[b], config)
            self.save_map(group, f"var_g2_{b}", map_pix, var_g2[b], config)
            # PSF maps
            self.save_map(group, f"psf_g1_{b}", map_pix_psf, g1_psf[b], config)
            self.save_map(group, f"psf_g2_{b}", map_pix_psf, g2_psf[b], config)
            self.save_map(group, f"psf_var_g1_{b}", map_pix_psf, var_g1_psf[b], config)
            self.save_map(group, f"psf_var_g2_{b}", map_pix_psf, var_g2_psf[b], config)

        for i,(p, m) in enumerate(zip(flag_pixs, flag_maps)):
            f = 2**i
            t = m.sum()
            print(f"Map shows total {t} objects with flag {f}")
            self.save_map(group, f"flag_{f}", p, m, config)

            self.save_metadata_file(area, nbin_source, nbin_lens)
            self.save_photoz_stack(nbin_source, nbin_lens)

    def generate_tracers(self, nbin_source, nbin_lens):
        tracers = {}
        for i in range(nbin_source):
            mu = self.config['source_bin_centers'][i]
            sigma = self.config['source_bin_widths'][i]
            tracers[f'source_{i}'] = FakeTracer(mu, sigma)

        for i in range(nbin_lens):
            mu = self.config['lens_bin_centers'][i]
            sigma = self.config['lens_bin_widths'][i]
            tracers[f'lens_{i}'] = FakeTracer(mu, sigma)
        return tracers

    def save_photoz_stack(self, nbin_source, nbin_lens):
        tracers = self.generate_tracers(nbin_source, nbin_lens)

        outfile = self.open_output('photoz_stack')

        for name, n in [('source', nbin_source), ('lens', nbin_lens)]:
            group = outfile.create_group(f"n_of_z/{name}")
            group.attrs["nbin"] = n
        
            for i in range(n):
                tracer = tracers[f'source_{i}']
                group.create_dataset(f"bin_{i}", data=tracer.nz)

                # TODO: make and save counts for each bin
                # group.attrs["count_{}"] = ...

                if i==0:
                    group.create_dataset("z", data=tracer.z)
                    group.attrs["nz"] = len(tracer.z)
        outfile.close()



    def generate_theory_cl(self, nbin_source, nbin_lens):
        import scipy.interpolate
        tracers = self.generate_tracers(nbin_source, nbin_lens)
        cosmo_file = self.get_input("fiducial_cosmology")
        theory_cl = theory_3x2pt(cosmo_file, tracers, nbin_source, nbin_lens)

        # This gives us theory with log-spaced ell values, but healpy
        # wants all the ell values.  So we interpolate.
        ell_sample = theory_cl['ell']
        ell_max = min(3*self.config['nside'] - 1, ell_sample[-1])
        ell_grid = np.arange(1, ell_max+1)
        theory_full_grid = {'ell': ell_grid}
        for key, val in theory_cl.items():
            if key == 'ell':
                new_val = ell_grid
            else:
                s = scipy.interpolate.InterpolatedUnivariateSpline(ell_sample, val)
                new_val = s(ell_grid)

            theory_full_grid[key] = new_val

        return ell_max, theory_full_grid

    def simulate_alm(self, theory_cl, nbin_source, nbin_lens, ell_max):
        import healpy as hp
        # healpy wants a specific ordering for C_ell, which we re-create here
        # first, define a function mapping from the healpy ordering
        # to the dict keys we use in theory_cl
        def pair_to_key(i, j):
            i_is_source = i < nbin_source
            j_is_source = j < nbin_source
            i1 = i if i_is_source else i - nbin_source
            j1 = j if j_is_source else j - nbin_source
            if i_is_source and j_is_source:
                k = SHEAR_SHEAR
            elif (not i_is_source) and (not j_is_source):
                k = POS_POS
            else:
                k = SHEAR_POS
            return (i1, j1, k)
        
        # Now put things into this new order
        ntot = nbin_source + nbin_lens
        cl = []
        for i in range(ntot):
            for j in range(ntot):
                if j<i:
                    continue
                key = pair_to_key(i,j)
                cl.append(theory_cl[key])

        # And finally simulate alm. new=False refers to the fact
        # that healpy is going to change the ordering scheme at some point
        alm = hp.synalm(cl, new=False, lmax=ell_max)
        return alm

    def simulate_gaussian_maps(self, nbin_source, nbin_lens):
        import healpy as hp
        ell_max, theory_cl = self.generate_theory_cl(nbin_source, nbin_lens)
        alm = self.simulate_alm(theory_cl, nbin_source, nbin_lens, ell_max)

        # For the sources we generate g1 and g2.
        source_maps = []
        for i in range(nbin_source):
            # assume E-mode only
            ee = alm[i]
            bb = np.zeros_like(ee)
            g1, g2 = hp.alm2map_spin([ee,bb], self.config['nside'], spin=2, lmax=ell_max)
            source_maps.append((g1,g2))

        # For lens maps we just generate the density.
        # This actually makes maps that go negative, because
        # we are pretending everything is Gaussian.
        lens_maps = []
        for i in range(nbin_lens):
            cl = alm[nbin_source + i]
            m = hp.alm2map(cl, nside=self.config['nside'], lmax=ell_max)
            n_mean = self.config['lens_counts'][i]
            lens_maps.append((1+m)*n_mean)

        self.add_noise(source_maps, lens_maps)

        return source_maps, lens_maps

    def add_noise(self, source_maps, lens_maps):
        import healpy as hp
        pix_area_deg2 = hp.nside2pixarea(self.config['nside'], degrees=True)
        pix_area_arcmin2 = pix_area_deg2 * 3600

        for i, (g1, g2) in enumerate(source_maps):
            sigma_e = self.config['sigma_e'][i]
            n_eff_arcmin2 = self.config['n_eff'][i]
            n_eff_pixel = n_eff_arcmin2 * pix_area_arcmin2
            sigma_pixel = sigma_e / np.sqrt(n_eff_pixel)
            
            g1 += np.random.normal(size=g1.size) * sigma_pixel
            g2 += np.random.normal(size=g2.size) * sigma_pixel


        for i, m in enumerate(lens_maps):
            n_arcmin2 = self.config['lens_counts'][i]
            n_pixel = n_arcmin2 / pix_area_arcmin2
            sigma_pixel = 1.0 / np.sqrt(n_eff_pixel)
            print(i, sigma_pixel)   
            
            m += np.random.normal(size=m.size) * sigma_pixel




    def save_metadata_file(self, area, nbin_source, nbin_lens):
        area_sq_arcmin = area * 60**2
        meta_file = self.open_output('tracer_metdata')
        group = meta_file.create_group('tracers')
        group.create_dataset('R_gamma_mean', data = np.zeros((nbin_source, 2, 2)))
        group.create_dataset('R_S', data = np.zeros((nbin_source, 2, 2)))
        group.create_dataset('R_total', data = np.zeros((nbin_source, 2, 2)))

        n_eff = np.array(self.config['n_eff'])
        N_eff = n_eff * area_sq_arcmin
        lens_density = np.array(self.config['lens_counts'])
        lens_counts = lens_density * area_sq_arcmin

        # we make the same outputs that are in the standard mapper.
        group.create_dataset('N_eff', data = N_eff)
        group.create_dataset('lens_counts', data=lens_counts)
        group.create_dataset('sigma_e', data=self.config['sigma_e'])
        group.create_dataset('source_counts', data=np.zeros(nbin_source))

        group.create_dataset('n_eff', data=n_eff)
        group.create_dataset('lens_density', data=lens_density)
        group.create_dataset('source_density', data=np.zeros(nbin_source))


        group.attrs['area'] = area
        group.attrs['area_unit'] = 'sq deg'
        group.attrs['nbin_source'] = nbin_source
        group.attrs['nbin_lens'] = nbin_lens

        meta_file.close()



class TXMapPlots(PipelineStage):
    """
    """
    name='TXMapPlots'

    inputs = [
        ('diagnostic_maps', DiagnosticMaps),
    ]
    outputs = [
        ('depth_map', PNGFile),
        ('ngal_lens_map', PNGFile),
        ('g1_map', PNGFile),
        ('g2_map', PNGFile),
        ('flag_map', PNGFile),
        ('mask_map', PNGFile),
    ]
    config = {}

    def run(self):
        # PSF tests
        import matplotlib
        matplotlib.use('agg')
        import matplotlib.pyplot as plt
        m = self.open_input("diagnostic_maps", wrapper=True)

        fig = self.open_output('depth_map', wrapper=True, figsize=(5,5))
        m.plot('depth', view='cart')
        fig.close()

        nbin_source, nbin_lens = m.get_nbins()
        flag_exponent_max = m.file['maps'].attrs['flag_exponent_max']

        fig = self.open_output('ngal_lens_map', wrapper=True, figsize=(5*nbin_lens, 5))
        for i in range(nbin_lens):
            plt.subplot(1, nbin_lens, i+1)
            m.plot(f'ngal_{i}', view='cart')
        fig.close()

        fig = self.open_output('g1_map', wrapper=True, figsize=(5*nbin_source, 5))
        for i in range(nbin_source):
            plt.subplot(1, nbin_source, i+1)
            m.plot(f'g1_{i}', view='cart')
        fig.close()

        fig = self.open_output('g2_map', wrapper=True, figsize=(5*nbin_source, 5))
        for i in range(nbin_source):
            plt.subplot(1, nbin_source, i+1)
            m.plot(f'g2_{i}', view='cart')
        fig.close()

        fig = self.open_output('flag_map', wrapper=True, figsize=(5*flag_exponent_max, 5))
        for i in range(flag_exponent_max):
            plt.subplot(1, flag_exponent_max, i+1)
            f = 2**i
            m.plot(f'flag_{f}', view='cart')
        fig.close()

        fig = self.open_output('mask_map', wrapper=True, figsize=(5,5))
        m.plot('mask', view='cart')
        fig.close()




if __name__ == '__main__':
    PipelineStage.main()
<|MERGE_RESOLUTION|>--- conflicted
+++ resolved
@@ -196,14 +196,9 @@
         if self.rank==0:
             print("Finalizing maps")
         depth_pix, depth_count, depth, depth_var = depth_mapper.finalize(self.comm)
-<<<<<<< HEAD
         brobj_pix, brobj_count, brobj_mag, brobj_mag_var = brobj_mapper.finalize(self.comm)
-        map_pix, ngals, g1, g2, var_g1, var_g2 = mapper.finalize(self.comm)
-        map_pix_psf, ngals_psf, g1_psf, g2_psf, var_g1_psf, var_g2_psf = mapper_psf.finalize(self.comm)
-=======
         map_pix, ngals, g1, g2, var_g1, var_g2, weights_g = mapper.finalize(self.comm)
         map_pix_psf, ngals_psf, g1_psf, g2_psf, var_g1_psf, var_g2_psf, _ = mapper_psf.finalize(self.comm)
->>>>>>> fe272815
         flag_pixs, flag_maps = flag_mapper.finalize(self.comm)
 
         # Only the root process saves the output
