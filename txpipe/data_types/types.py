"""
This file contains TXPipe-specific file types, subclassing the more
generic types in base.py
"""
from .base import HDFFile, DataFile, YamlFile
import yaml
import numpy as np

def metacalibration_names(names):
    """
    Generate the metacalibrated variants of the inputs names,
    that is, variants with _1p, _1m, _2p, and _2m on the end
    of each name.
    """
    suffices = ["1p", "1m", "2p", "2m"]
    out = []
    for name in names:
        out += [name + "_" + s for s in suffices]
    return out


class ShearCatalog(HDFFile):
    """
    A generic shear catalog
    """

    # These are columns

    def __init__(self, *args, **kwargs):
        super().__init__(*args, **kwargs)
        self._catalog_type = None

    def read_catalog_info(self):
        try:
            group = self.file["shear"]
            info = dict(group.attrs)
        except:
            raise ValueError(f"Unable to read shear catalog")
        shear_catalog_type = info.get("catalog_type")
        return shear_catalog_type

    @property
    def catalog_type(self):
        if self._catalog_type is not None:
            return self._catalog_type

        if "catalog_type" in self.file["shear"].attrs:
            t = self.file["shear"].attrs["catalog_type"]
        elif "mcal_g1" in self.file["shear"].keys():
            t = "metacal"
        elif "1p" in self.file["shear"].keys():
            t = "metadetect"
        elif "c1" in self.file["shear"].keys():
            t = "lensfit"
        else:
            raise ValueError("Could not figure out catalog format")

        self._catalog_type = t
        return t

    def get_size(self):
        if self.catalog_type == "metadetect":
            return self.file["shear/00/ra"].size
        else:
            return self.file["shear/ra"].size

    def get_primary_catalog_group(self):
        if self.catalog_type == "metadetect":
            return "shear/00"
        else:
            return "shear"


    def get_primary_catalog_names(self, true_shear=False):
        if true_shear:
            shear_cols = ["true_g1", "true_g2", "ra", "dec", "weight"]
            rename = {"true_g1": "g1", "true_g2": "g2"}
        elif self.catalog_type == "metacal":
            shear_cols = ["mcal_g1", "mcal_g2", "ra", "dec", "weight"]
            rename = {"mcal_g1": "g1", "mcal_g2": "g2"}
        elif self.catalog_type == "hsc":
            shear_cols = ["g1", "g2", "c1", "c2", "ra", "dec", "weight"]
            rename = {}
        elif self.catalog_type == "metadetect":
            shear_cols = ["00/g1", "00/g2", "00/ra", "00/dec", "00/weight"]
            rename = {c: c[3:] for c in shear_cols}
        else:
            shear_cols = ["g1", "g2", "ra", "dec", "weight"]
            rename = {}

        return shear_cols, rename


class TomographyCatalog(HDFFile):
    required_datasets = []

    def write_zbins(self, edges):
        """
        Write redshift bin edges to attributes
        """
        d = self.file["tomography"].attrs
        d[f"nbin"] = len(edges) - 1
        for i, (zmin, zmax) in enumerate(zip(edges[:-1], edges[1:])):
            d[f"zmin_{i}"] = zmin
            d[f"zmax_{i}"] = zmax

    def read_zbins(self):
        """
        Read saved redshift bin edges from attributes
        """
        d = dict(self.file["tomography"].attrs)
        nbin = d[f"nbin"]
        zbins = [
            (d[f"zmin_{i}"], d[f"zmax_{i}"]) for i in range(nbin)
        ]
        return zbins
    
    def write_nbin(self, nbin):
        """
        Write number of redshift bins to attributes
        """
        d = dict(self.file["tomography"].attrs)
        d[f"nbin"] = nbin

    def read_nbin(self):
        d = dict(self.file["tomography"].attrs)
        return d[f"nbin"]


class RandomsCatalog(HDFFile):
    required_datasets = ["randoms/ra", "randoms/dec"]


class MapsFile(HDFFile):
    required_datasets = []

    def list_maps(self):
        import h5py

        maps = []

        # h5py uses this visititems method to walk through
        # a file, looking at everything underneath a path.
        # We use it here to search through everything in the
        # "maps" section of a maps file looking for any groups
        # that seem to be a map.  You have to pass a function
        # like this to visititems.
        def visit(name, obj):
            if isinstance(obj, h5py.Group):
                keys = obj.keys()
                # we save maps with these two data sets,
                # so if they are both there then this will
                # be a map
                if "pixel" in keys and "value" in keys:
                    maps.append(name)

        # Now actually run this
        self.file["maps"].visititems(visit)

        # return the accumulated list
        return maps

    def read_healpix(self, map_name, return_all=False):
        import healpy
        import numpy as np

        group = self.file[f"maps/{map_name}"]
        nside = group.attrs["nside"]
        npix = healpy.nside2npix(nside)
        m = np.repeat(healpy.UNSEEN, npix)
        pix = group["pixel"][:]
        val = group["value"][:]
        m[pix] = val
        if return_all:
            return m, pix, nside
        else:
            return m

    def read_map_info(self, map_name):
        group = self.file[f"maps/{map_name}"]
        info = dict(group.attrs)
        if not "pixelization" in info:
            raise ValueError(
                f"Map '{map_name}' not found, "
                f"or not saved properly in file {self.path}"
            )
        return info

    def read_map(self, map_name):
        info = self.read_map_info(map_name)
        pixelization = info["pixelization"]
        if pixelization == "gnomonic":
            m = self.read_gnomonic(map_name)
        elif pixelization == "healpix":
            m = self.read_healpix(map_name)
        else:
            raise ValueError(f"Unknown map pixelization type {pixelization}")
        return m

    def read_mask(self):
        mask = self.read_map("mask")
        mask[mask < 0] = 0
        return mask

    def write_map(self, map_name, pixel, value, metadata):
        """
        Save an output map to an HDF5 subgroup.

        The pixel numbering and the metadata are also saved.

        Parameters
        ----------

        group: H5Group
            The h5py Group object in which to store maps
        name: str
            The name of this map, used as the name of a subgroup in the group where the data is stored.
        pixel: array
            Array of indices of observed pixels
        value: array
            Array of values of observed pixels
        metadata: mapping
            Dict or other mapping of metadata to store along with the map
        """
        if not "maps" in self.file:
            self.file.create_group("maps")
        if not "pixelization" in metadata:
            raise ValueError("Map metadata should include pixelization")
        if not pixel.shape == value.shape:
            raise ValueError(
                f"Map pixels and values should be same shape "
                f"but are {pixel.shape} vs {value.shape}"
            )

        if not 'maps' in self.file.keys():
            self.file.create_group('maps')
        subgroup = self.file["maps"].create_group(map_name)
        subgroup.attrs.update(metadata)
        subgroup.create_dataset("pixel", data=pixel)
        subgroup.create_dataset("value", data=value)

    def plot_healpix(self, map_name, view="cart", **kwargs):
        import healpy
        import numpy as np

        m, pix, nside = self.read_healpix(map_name, return_all=True)
        lon, lat = healpy.pix2ang(nside, pix, lonlat=True)
        npix = healpy.nside2npix(nside)
        if len(pix) == 0:
            print(f"Empty map {map_name}")
            return
        if len(pix) == len(m):
            w = np.where((m != healpy.UNSEEN) & (m != 0))
        else:
            w = None
        lon_range = [lon[w].min() - 0.1, lon[w].max() + 0.1]
        lat_range = [lat[w].min() - 0.1, lat[w].max() + 0.1]
        lat_range = np.clip(lat_range, -90, 90)
        m[m == 0] = healpy.UNSEEN
        title = kwargs.pop("title", map_name)
        if view == "cart":
            healpy.cartview(
                m, lonra=lon_range, latra=lat_range, title=title, hold=True, **kwargs
            )
        elif view == "moll":
            healpy.mollview(m, title=title, hold=True, **kwargs)
        else:
            raise ValueError(f"Unknown Healpix view mode {mode}")

    def read_gnomonic(self, map_name):
        import numpy as np

        group = self.file[f"maps/{map_name}"]
        info = dict(group.attrs)
        nx = info["nx"]
        ny = info["ny"]
        m = np.zeros((ny, nx))
        m[:, :] = np.nan

        pix = group["pixel"][:]
        val = group["value"][:]
        w = np.where(pix != -9999)
        pix = pix[w]
        val = val[w]
        x = pix % nx
        y = pix // nx
        m[y, x] = val
        return m

    def plot_gnomonic(self, map_name, **kwargs):
        import matplotlib.pyplot as plt
        import numpy as np

        info = self.read_map_info(map_name)
        ra_min, ra_max = info["ra_min"], info["ra_max"]
        if ra_min > 180 and ra_max < 180:
            ra_min -= 360
        ra_range = (ra_max, ra_min)
        dec_range = (info["dec_min"], info["dec_max"])

        # the view arg is needed for healpix but not gnomonic
        kwargs.pop("view")
        m = self.read_gnomonic(map_name)
        extent = list(ra_range) + list(dec_range)
        title = kwargs.pop("title", map_name)
        plt.imshow(m, aspect="equal", extent=extent, **kwargs)
        plt.title(title)
        plt.colorbar()

    def plot(self, map_name, **kwargs):
        info = self.read_map_info(map_name)
        pixelization = info["pixelization"]
        if pixelization == "gnomonic":
            m = self.plot_gnomonic(map_name, **kwargs)
        elif pixelization == "healpix":
            m = self.plot_healpix(map_name, **kwargs)
        else:
            raise ValueError(f"Unknown map pixelization type {pixelization}")
        return m


class LensingNoiseMaps(MapsFile):
    required_datasets = []

    def read_rotation(self, realization_index, bin_index):
        g1_name = f"rotation_{realization_index}/g1_{bin_index}"
        g2_name = f"rotation_{realization_index}/g2_{bin_index}"

        g1 = self.read_map(g1_name)
        g2 = self.read_map(g2_name)

        return g1, g2

    def number_of_realizations(self):
        info = self.file["maps"].attrs
        lensing_realizations = info["lensing_realizations"]
        return lensing_realizations


class ClusteringNoiseMaps(MapsFile):
    def read_density_split(self, realization_index, bin_index):
        rho1_name = f"split_{realization_index}/rho1_{bin_index}"
        rho2_name = f"split_{realization_index}/rho2_{bin_index}"
        rho1 = self.read_map(rho1_name)
        rho2 = self.read_map(rho2_name)
        return rho1, rho2

    def number_of_realizations(self):
        info = self.file["maps"].attrs
        clustering_realizations = info["clustering_realizations"]
        return clustering_realizations


class PhotozPDFFile(HDFFile):
    required_datasets = []

    def get_z_grid(self):
        return self.file["/meta/xvals"][:][0]


class CSVFile(DataFile):
    suffix = "csv"

    def save_file(self, name, dataframe):
        dataframe.to_csv(name)


class SACCFile(DataFile):
    suffix = "sacc"

    @classmethod
    def open(cls, path, mode, **kwargs):
        import sacc

        if mode == "w":
            raise ValueError(
                "Do not use the open_output method to write sacc files.  Use sacc.write_fits"
            )
        return sacc.Sacc.load_fits(path)

    def read_provenance(self):
        meta = self.file.metadata
        provenance = {
            "uuid": meta.get("provenance/uuid", "UNKNOWN"),
            "creation": meta.get("provenance/creation", "UNKNOWN"),
            "domain": meta.get("provenance/domain", "UNKNOWN"),
            "username": meta.get("provenance/username", "UNKNOWN"),
        }

        return provenance

    def close(self):
        pass


class FiducialCosmology(YamlFile):

    # TODO replace when CCL has more complete serialization tools.
    def to_ccl(self, **kwargs):
        import pyccl as ccl

        with open(self.path, "r") as fp:
            params = yaml.load(fp, Loader=yaml.Loader)

        # Now we assemble an init for the object since the CCL YAML has
        # extra info we don't need and different formatting.
        inits = dict(
            Omega_c=params["Omega_c"],
            Omega_b=params["Omega_b"],
            h=params["h"],
            n_s=params["n_s"],
            sigma8=None if params["sigma8"] == "nan" else params["sigma8"],
            A_s=None if params["A_s"] == "nan" else params["A_s"],
            Omega_k=params["Omega_k"],
            Neff=params["Neff"],
            w0=params["w0"],
            wa=params["wa"],
        )
        if ccl.__version__[0] == "2":
            inits.update(dict(
            bcm_log10Mc=params["bcm_log10Mc"],
            bcm_etab=params["bcm_etab"],
            bcm_ks=params["bcm_ks"],
            mu_0=params["mu_0"],
            sigma_0=params["sigma_0"],
            ))

<<<<<<< HEAD

=======
>>>>>>> 9bb90f46

        if "z_mg" in params:
            inits["z_mg"] = params["z_mg"]
            inits["df_mg"] = params["df_mg"]

        if "m_nu" in params:
            inits["m_nu"] = params["m_nu"]
            inits["m_nu_type"] = "list"

        inits.update(kwargs)

        return ccl.Cosmology(**inits)


class QPBaseFile(HDFFile):
    def __init__(self, *args, **kwargs):
        super().__init__(*args, **kwargs)
        if self.mode == "r":
            self._metadata = None

    @property
    def metadata(self):
        import tables_io
        if self._metadata is not None:
            return self._metadata
        meta = tables_io.io.readHdf5GroupToDict(self.file["meta"])
        self._metadata = meta
        return meta

class QPPDFFile(QPBaseFile):
    def iterate(self, chunk_rows, rank=0, size=1):
        import qp
        return qp.iterator(self.path, chunk_size=chunk_rows, rank=rank, parallel_size=size)

    def get_z(self):
        import qp
        metadata = qp.read_metadata(self.path)
        return metadata['xvals'].copy().squeeze()

    def get_pdf_type(self):
        import qp
        metadata = qp.read_metadata(self.path)
        return metadata['pdf_name'][0].decode()



class QPNOfZFile(QPBaseFile):
    """
    The final ensemble row represents the 2D (non-tomographic) n(z).

    In a few places TXPipe assumes that the pdf type is one of the
    grid types, and will raise an error otherwise; in particular the
    stacking stage.
    """
    def __init__(self, *args, **kwargs):
        super().__init__(*args, **kwargs)
        self._ensemble = None
    
    def write_ensemble(self, ensemble):
        if not "qp" in self.file.keys():
            self.file.create_group("qp")
        group = self.file["qp"]
        tables = ensemble.build_tables()
        for subgroup_name, subtables in tables.items():
            subgroup = group.create_group(subgroup_name)
            for key, val in subtables.items():
                subgroup.create_dataset(key, dtype=val.dtype, data=val.data)

    def read_ensemble(self):
        """
        Read the complete QP object from this file.
        """
        import qp
        import tables_io

        # Use cached ensemble if available
        if self._ensemble is not None:
            return self._ensemble

        # Build ensemble, following approach in qp factory code
        read = tables_io.io.readHdf5GroupToDict
        tables = dict([(key, read(val)) for key, val in self.file["qp"].items()])

        self._ensemble = qp.from_tables(tables)
        return self._ensemble
        
    def get_qp_pdf_type(self):
        meta = self.metadata
        pdf_name = meta["pdf_name"][0].decode()
        return pdf_name
    
    def get_nbin(self):
        ens = self.read_ensemble()
        return ens.npdf - 1
    
    def get_2d_n_of_z(self, zmax=3.0, nz=301):
        z = np.linspace(0, zmax, nz)
        ensemble = self.read_ensemble()
        return z, ensemble.pdf(z)[-1]

    def get_bin_n_of_z(self, bin_index, zmax=3.0, nz=301):
        ensemble = self.read_ensemble()
        npdf = ensemble.npdf
        if bin_index >= npdf - 1:
            raise ValueError(f"Requested n(z) for bin {bin_index} but only {npdf-1} bins available. For the 2D bin use get_2d_n_of_z.")
        z = np.linspace(0, zmax, nz)
        return z, ensemble.pdf(z)[bin_index]

    def get_z(self):
        """
        Get the redshift grid for this n(z) file.

        If the QP representation used does not have a simple z grid
        (e.g. if it is a gaussian mixture) then this will raise an error.
        """
        pdf_name = self.get_qp_pdf_type()
        meta = self.metadata
        if pdf_name == "interp":
            z = meta["xvals"][:]
        elif pdf_name == "hist":
            z = meta["bins"][:]
        else:
            raise ValueError(f"TXPipe cannot read a z grid from QP file with type {pdf_name}")
        return z.squeeze()
    
    
class QPMultiFile(HDFFile):
    """
    This type represents and HDF file collecting multiple qp objects together.

    We currently use it when multiple realizations of the same n(z) are
    being generated in the summarize stage.
    """
    def get_names(self):
        return list(self.file["qps"].keys())

    def read_metadata(self, name):
        import tables_io
        if self.mode != "r":
            raise ValueError("Can only read from file opened in read mode")
        return tables_io.io.readHdf5GroupToDict(self.file[f"qps/{name}/meta"])

    def read_ensemble(self, name):
        import qp
        import tables_io
        g = self.file[f"qps/{name}"]
        read = tables_io.io.readHdf5GroupToDict
        tables = dict([(key, read(val)) for key, val in g.items()])
        return qp.from_tables(tables)

    def write_ensemble(self, ensemble, name):
        if "qps" in self.file.keys():
            g = self.file["qps"]
        else:
            g = self.file.create_group("qps")
        group = g.create_group(name)
        
        tables = ensemble.build_tables()
        for subgroup_name, subtables in tables.items():
            subgroup = group.create_group(subgroup_name)
            for key, val in subtables.items():
                subgroup.create_dataset(key, dtype=val.dtype, data=val.data)<|MERGE_RESOLUTION|>--- conflicted
+++ resolved
@@ -425,10 +425,6 @@
             sigma_0=params["sigma_0"],
             ))
 
-<<<<<<< HEAD
-
-=======
->>>>>>> 9bb90f46
 
         if "z_mg" in params:
             inits["z_mg"] = params["z_mg"]
