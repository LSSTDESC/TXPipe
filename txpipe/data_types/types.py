"""
This file contains TXPipe-specific file types, subclassing the more
generic types in base.py
"""
from .base import HDFFile, DataFile, YamlFile
import yaml


def metacalibration_names(names):
    """
    Generate the metacalibrated variants of the inputs names,
    that is, variants with _1p, _1m, _2p, and _2m on the end
    of each name.
    """
    suffices = ["1p", "1m", "2p", "2m"]
    out = []
    for name in names:
        out += [name + "_" + s for s in suffices]
    return out


class ShearCatalog(HDFFile):
    """
    A generic shear catalog
    """

    # These are columns

    def __init__(self, *args, **kwargs):
        super().__init__(*args, **kwargs)
        self._catalog_type = None

    def read_catalog_info(self):
        try:
            group = self.file["shear"]
            info = dict(group.attrs)
        except:
            raise ValueError(f"Unable to read shear catalog")
        shear_catalog_type = info.get("catalog_type")
        return shear_catalog_type

    @property
    def catalog_type(self):
        if self._catalog_type is not None:
            return self._catalog_type

        if "catalog_type" in self.file["shear"].attrs:
            t = self.file["shear"].attrs["catalog_type"]
        elif "mcal_g1" in self.file["shear"].keys():
            t = "metacal"
        elif "1p" in self.file["shear"].keys():
            t = "metadetect"
        elif "c1" in self.file["shear"].keys():
            t = "lensfit"
        else:
            raise ValueError("Could not figure out catalog format")

        self._catalog_type = t
        return t

    def get_size(self):
        if self.catalog_type == "metadetect":
            return self.file["shear/00/ra"].size
        else:
            return self.file["shear/ra"].size

    def get_primary_catalog_names(self, true_shear=False):
        if true_shear:
            shear_cols = ["true_g1", "true_g2", "ra", "dec", "weight"]
            rename = {"true_g1": "g1", "true_g2": "g2"}
        elif self.catalog_type == "metacal":
            shear_cols = ["mcal_g1", "mcal_g2", "ra", "dec", "weight"]
            rename = {"mcal_g1": "g1", "mcal_g2": "g2"}
        elif self.catalog_type == "hsc":
            shear_cols = ["g1", "g2", "c1", "c2", "ra", "dec", "weight"]
            rename = {}
        elif self.catalog_type == "metadetect":
            shear_cols = ["00/g1", "00/g2", "00/ra", "00/dec", "00/weight"]
            rename = {c: c[3:] for c in shear_cols}
        else:
            shear_cols = ["g1", "g2", "ra", "dec", "weight"]
            rename = {}

        return shear_cols, rename


class TomographyCatalog(HDFFile):
    required_datasets = []

    def read_zbins(self, bin_type):
        """
        Read saved redshift bin edges from attributes
        """
        d = dict(self.file["tomography"].attrs)
        nbin = d[f"nbin_{bin_type}"]
        zbins = [
            (d[f"{bin_type}_zmin_{i}"], d[f"{bin_type}_zmax_{i}"]) for i in range(nbin)
        ]
        return zbins

    def read_nbin(self, bin_type):
        d = dict(self.file["tomography"].attrs)
        return d[f"nbin_{bin_type}"]


class RandomsCatalog(HDFFile):
    required_datasets = ["randoms/ra", "randoms/dec"]


class MapsFile(HDFFile):
    required_datasets = []

    def list_maps(self):
        import h5py

        maps = []

        # h5py uses this visititems method to walk through
        # a file, looking at everything underneath a path.
        # We use it here to search through everything in the
        # "maps" section of a maps file looking for any groups
        # that seem to be a map.  You have to pass a function
        # like this to visititems.
        def visit(name, obj):
            if isinstance(obj, h5py.Group):
                keys = obj.keys()
                # we save maps with these two data sets,
                # so if they are both there then this will
                # be a map
                if "pixel" in keys and "value" in keys:
                    maps.append(name)

        # Now actually run this
        self.file["maps"].visititems(visit)

        # return the accumulated list
        return maps

    def read_healpix(self, map_name, return_all=False):
        import healpy
        import numpy as np

        group = self.file[f"maps/{map_name}"]
        nside = group.attrs["nside"]
        npix = healpy.nside2npix(nside)
        m = np.repeat(healpy.UNSEEN, npix)
        pix = group["pixel"][:]
        val = group["value"][:]
        m[pix] = val
        if return_all:
            return m, pix, nside
        else:
            return m

    def read_map_info(self, map_name):
        group = self.file[f"maps/{map_name}"]
        info = dict(group.attrs)
        if not "pixelization" in info:
            raise ValueError(
                f"Map '{map_name}' not found, "
                f"or not saved properly in file {self.path}"
            )
        return info

    def read_map(self, map_name):
        info = self.read_map_info(map_name)
        pixelization = info["pixelization"]
        if pixelization == "gnomonic":
            m = self.read_gnomonic(map_name)
        elif pixelization == "healpix":
            m = self.read_healpix(map_name)
        else:
            raise ValueError(f"Unknown map pixelization type {pixelization}")
        return m

    def read_mask(self):
        mask = self.read_map("mask")
        mask[mask < 0] = 0
        return mask

    def write_map(self, map_name, pixel, value, metadata):
        """
        Save an output map to an HDF5 subgroup.

        The pixel numbering and the metadata are also saved.

        Parameters
        ----------

        group: H5Group
            The h5py Group object in which to store maps
        name: str
            The name of this map, used as the name of a subgroup in the group where the data is stored.
        pixel: array
            Array of indices of observed pixels
        value: array
            Array of values of observed pixels
        metadata: mapping
            Dict or other mapping of metadata to store along with the map
        """
        if not "maps" in self.file:
            self.file.create_group("maps")
        if not "pixelization" in metadata:
            raise ValueError("Map metadata should include pixelization")
        if not pixel.shape == value.shape:
<<<<<<< HEAD
            raise ValueError(f"Map pixels and values should be same shape "
                             f"but are {pixel.shape} vs {value.shape}")

        if not 'maps' in self.file.keys():
            self.file.create_group('maps')
        subgroup = self.file['maps'].create_group(map_name)
=======
            raise ValueError(
                f"Map pixels and values should be same shape "
                f"but are {pixel.shape} vs {value.shape}"
            )
        subgroup = self.file["maps"].create_group(map_name)
>>>>>>> edb4d174
        subgroup.attrs.update(metadata)
        subgroup.create_dataset("pixel", data=pixel)
        subgroup.create_dataset("value", data=value)

    def plot_healpix(self, map_name, view="cart", **kwargs):
        import healpy
        import numpy as np

        m, pix, nside = self.read_healpix(map_name, return_all=True)
        lon, lat = healpy.pix2ang(nside, pix, lonlat=True)
        npix = healpy.nside2npix(nside)
        if len(pix) == 0:
            print(f"Empty map {map_name}")
            return
        if len(pix) == len(m):
            w = np.where((m != healpy.UNSEEN) & (m != 0))
        else:
            w = None
        lon_range = [lon[w].min() - 0.1, lon[w].max() + 0.1]
        lat_range = [lat[w].min() - 0.1, lat[w].max() + 0.1]
        lat_range = np.clip(lat_range, -90, 90)
        m[m == 0] = healpy.UNSEEN
        title = kwargs.pop("title", map_name)
        if view == "cart":
            healpy.cartview(
                m, lonra=lon_range, latra=lat_range, title=title, hold=True, **kwargs
            )
        elif view == "moll":
            healpy.mollview(m, title=title, hold=True, **kwargs)
        else:
            raise ValueError(f"Unknown Healpix view mode {mode}")

    def read_gnomonic(self, map_name):
        import numpy as np

        group = self.file[f"maps/{map_name}"]
        info = dict(group.attrs)
        nx = info["nx"]
        ny = info["ny"]
        m = np.zeros((ny, nx))
        m[:, :] = np.nan

        pix = group["pixel"][:]
        val = group["value"][:]
        w = np.where(pix != -9999)
        pix = pix[w]
        val = val[w]
        x = pix % nx
        y = pix // nx
        m[y, x] = val
        return m

    def plot_gnomonic(self, map_name, **kwargs):
        import matplotlib.pyplot as plt
        import numpy as np

        info = self.read_map_info(map_name)
        ra_min, ra_max = info["ra_min"], info["ra_max"]
        if ra_min > 180 and ra_max < 180:
            ra_min -= 360
        ra_range = (ra_max, ra_min)
        dec_range = (info["dec_min"], info["dec_max"])

        # the view arg is needed for healpix but not gnomonic
        kwargs.pop("view")
        m = self.read_gnomonic(map_name)
        extent = list(ra_range) + list(dec_range)
        title = kwargs.pop("title", map_name)
        plt.imshow(m, aspect="equal", extent=extent, **kwargs)
        plt.title(title)
        plt.colorbar()

    def plot(self, map_name, **kwargs):
        info = self.read_map_info(map_name)
        pixelization = info["pixelization"]
        if pixelization == "gnomonic":
            m = self.plot_gnomonic(map_name, **kwargs)
        elif pixelization == "healpix":
            m = self.plot_healpix(map_name, **kwargs)
        else:
            raise ValueError(f"Unknown map pixelization type {pixelization}")
        return m


class LensingNoiseMaps(MapsFile):
    required_datasets = []

    def read_rotation(self, realization_index, bin_index):
        g1_name = f"rotation_{realization_index}/g1_{bin_index}"
        g2_name = f"rotation_{realization_index}/g2_{bin_index}"

        g1 = self.read_map(g1_name)
        g2 = self.read_map(g2_name)

        return g1, g2

    def number_of_realizations(self):
        info = self.file["maps"].attrs
        lensing_realizations = info["lensing_realizations"]
        return lensing_realizations


class ClusteringNoiseMaps(MapsFile):
    def read_density_split(self, realization_index, bin_index):
        rho1_name = f"split_{realization_index}/rho1_{bin_index}"
        rho2_name = f"split_{realization_index}/rho2_{bin_index}"
        rho1 = self.read_map(rho1_name)
        rho2 = self.read_map(rho2_name)
        return rho1, rho2

    def number_of_realizations(self):
        info = self.file["maps"].attrs
        clustering_realizations = info["clustering_realizations"]
        return clustering_realizations


class PhotozPDFFile(HDFFile):
    required_datasets = []


class CSVFile(DataFile):
    suffix = "csv"

    def save_file(self, name, dataframe):
        dataframe.to_csv(name)


class SACCFile(DataFile):
    suffix = "sacc"

    @classmethod
    def open(cls, path, mode, **kwargs):
        import sacc

        if mode == "w":
            raise ValueError(
                "Do not use the open_output method to write sacc files.  Use sacc.write_fits"
            )
        return sacc.Sacc.load_fits(path)

    def read_provenance(self):
        meta = self.file.metadata
        provenance = {
            "uuid": meta.get("provenance/uuid", "UNKNOWN"),
            "creation": meta.get("provenance/creation", "UNKNOWN"),
            "domain": meta.get("provenance/domain", "UNKNOWN"),
            "username": meta.get("provenance/username", "UNKNOWN"),
        }

        return provenance

    def close(self):
        pass


class NOfZFile(HDFFile):

    # Must have at least one bin in
    required_datasets = []

    def get_nbin(self, kind):
        return self.file["n_of_z"][kind].attrs["nbin"]

    def get_n_of_z(self, kind, bin_index):
        group = self.file["n_of_z"][kind]
        z = group["z"][:]
        nz = group[f"bin_{bin_index}"][:]
        return (z, nz)

    def get_n_of_z_spline(self, bin_index, kind="cubic", **kwargs):
        import scipy.interpolate

        z, nz = self.get_n_of_z(bin_index)
        spline = scipy.interpolate.interp1d(z, nz, kind=kind, **kwargs)
        return spline

    def save_plot(self, filename, **fig_kw):
        import matplotlib.pyplot as plt

        plt.figure(**fig_kw)
        self.plot()
        plt.legend()
        plt.savefig(filename)
        plt.close()

    def plot(self, kind):
        import matplotlib.pyplot as plt

        for b in range(self.get_nbin(kind)):
            z, nz = self.get_n_of_z(kind, b)
            plt.plot(z, nz, label=f"Bin {b}")


class FiducialCosmology(YamlFile):

    # TODO replace when CCL has more complete serialization tools.
    def to_ccl(self, **kwargs):
        import pyccl as ccl

        with open(self.path, "r") as fp:
            params = yaml.load(fp, Loader=yaml.Loader)

        # Now we assemble an init for the object since the CCL YAML has
        # extra info we don't need and different formatting.
        inits = dict(
            Omega_c=params["Omega_c"],
            Omega_b=params["Omega_b"],
            h=params["h"],
            n_s=params["n_s"],
            sigma8=None if params["sigma8"] == "nan" else params["sigma8"],
            A_s=None if params["A_s"] == "nan" else params["A_s"],
            Omega_k=params["Omega_k"],
            Neff=params["Neff"],
            w0=params["w0"],
            wa=params["wa"],
            bcm_log10Mc=params["bcm_log10Mc"],
            bcm_etab=params["bcm_etab"],
            bcm_ks=params["bcm_ks"],
            mu_0=params["mu_0"],
            sigma_0=params["sigma_0"],
        )

        if "z_mg" in params:
            inits["z_mg"] = params["z_mg"]
            inits["df_mg"] = params["df_mg"]

        if "m_nu" in params:
            inits["m_nu"] = params["m_nu"]
            inits["m_nu_type"] = "list"

        inits.update(kwargs)

        return ccl.Cosmology(**inits)

class QPFile(DataFile):
    # TODO: Flesh this out
    suffix = "hdf5"<|MERGE_RESOLUTION|>--- conflicted
+++ resolved
@@ -203,20 +203,14 @@
         if not "pixelization" in metadata:
             raise ValueError("Map metadata should include pixelization")
         if not pixel.shape == value.shape:
-<<<<<<< HEAD
-            raise ValueError(f"Map pixels and values should be same shape "
-                             f"but are {pixel.shape} vs {value.shape}")
-
-        if not 'maps' in self.file.keys():
-            self.file.create_group('maps')
-        subgroup = self.file['maps'].create_group(map_name)
-=======
             raise ValueError(
                 f"Map pixels and values should be same shape "
                 f"but are {pixel.shape} vs {value.shape}"
             )
+
+        if not 'maps' in self.file.keys():
+            self.file.create_group('maps')
         subgroup = self.file["maps"].create_group(map_name)
->>>>>>> edb4d174
         subgroup.attrs.update(metadata)
         subgroup.create_dataset("pixel", data=pixel)
         subgroup.create_dataset("value", data=value)
