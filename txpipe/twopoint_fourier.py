from .base_stage import PipelineStage
from .data_types import TomographyCatalog, \
                        FiducialCosmology, SACCFile, MapsFile, HDFFile, \
                        PhotozPDFFile, LensingNoiseMaps, ClusteringNoiseMaps, PNGFile
import numpy as np
import collections
from .utils import choose_pixelization, array_hash
from .utils.theory import theory_3x2pt
import sys
import warnings
import pathlib

# Using the same convention as in twopoint.py
SHEAR_SHEAR = 0
SHEAR_POS = 1
POS_POS = 2



NAMES = {SHEAR_SHEAR:"shear-shear", SHEAR_POS:"shear-position", POS_POS:"position-position"}

Measurement = collections.namedtuple(
    'Measurement',
    ['corr_type', 'l', 'value', 'noise', 'win', 'i', 'j'])

class TXTwoPointFourier(PipelineStage):
    """This Pipeline Stage computes all auto- and cross-correlations
    for a list of tomographic bins, including all galaxy-galaxy,
    galaxy-shear and shear-shear power spectra. Sources and lenses
    both come from the same shear_catalog and tomography_catalog objects.

    The power spectra are computed after deprojecting a number of
    systematic-dominated modes, represented as input maps.

    In the future we will want to include the following generalizations:
     - TODO: specify which cross-correlations in particular to include
             (e.g. which bin pairs and which source/lens combinations).
     - TODO: include flags for rejected objects. Is this included in
             the tomography_catalog?
     - TODO: ell-binning is currently static.
    """
    name = 'TXTwoPointFourier'
    inputs = [
        ('shear_photoz_stack', HDFFile),  # Photoz stack
        ('lens_photoz_stack', HDFFile),  # Photoz stack
        ('fiducial_cosmology', FiducialCosmology),  # For the cosmological parameters
        ('tracer_metadata', TomographyCatalog),  # For density info
        ('source_maps', MapsFile),
        ('density_maps', MapsFile),
        ('mask', MapsFile),
        ('source_noise_maps', LensingNoiseMaps),
        ('lens_noise_maps', ClusteringNoiseMaps),
    ]
    outputs = [
        ('twopoint_data_fourier', SACCFile)
    ]

    config_options = {
        "mask_threshold": 0.0,
        "flip_g1": False,
        "flip_g2": False,
        "cache_dir": '',
        "deproject_syst_clustering": False,
        "systmaps_clustering_dir": '',
        "deproject_syst_weaklensing": False,
        "systmaps_weaklensing_dir": '',
        "ell_min": 100,
        "ell_max": 1500,
        "n_ell": 20,
        "ell_spacing": 'log',
        "true_shear": False,
        "analytic_noise": True,
        "ell_edges": [float],
    }

    def run(self):
        import pymaster
        import healpy
        import healsparse
        import sacc
        import pyccl
        config = self.config

        if self.comm:
            self.comm.Barrier()

        self.setup_results()


        # Generate namaster fields
        pixel_scheme, maps, f_sky = self.load_maps()
        if self.rank==0:
            print("Loaded maps.")

        nbin_source = len(maps['g'])
        nbin_lens = len(maps['d'])

        # Get the complete list of calculations to be done,
        # for all the three spectra and all the bin pairs.
        # This will be used for parallelization.
        calcs = self.select_calculations(nbin_source, nbin_lens)


        # Load in the per-bin auto-correlation noise levels and
        # mean response values
        # Note - this is currently unused, because we are using the noise
        # maps instead of an analytic form, but that could change later
        # so I will leave this here.
        tomo_info = self.load_tomographic_quantities(nbin_source, nbin_lens, f_sky)


        # Binning scheme, currently chosen from the geometry.
        # TODO: set ell binning from config
        ell_bins = self.choose_ell_bins(pixel_scheme, f_sky)

        self.hash_metadata = None  # Filled in make_workspaces
        workspaces = self.make_workspaces(maps, calcs, ell_bins)

        # Load the n(z) values, which are both saved in the output
        # file alongside the spectra, and then used to calcualate the
        # fiducial theory C_ell, which is used in the deprojection calculation
        tracers = self.load_tracers(nbin_source, nbin_lens)
        theory_cl = theory_3x2pt(
            self.get_input('fiducial_cosmology'),
            tracers,
            nbin_source, nbin_lens,
            fourier=True)

        # If we are rank zero print out some info
        if self.rank==0:
            nband = ell_bins.get_n_bands()
            ell_effs = ell_bins.get_effective_ells()
            print(f"Chosen {nband} ell bin bands with effective ell values and ranges:")
            for i in range(nband):
                leff = ell_effs[i]
                lmin = ell_bins.get_ell_min(i)
                lmax = ell_bins.get_ell_max(i)
                print(f"    {leff:.0f}    ({lmin:.0f} - {lmax:.0f})")


        # Run the compute power spectra portion in parallel
        # This splits the calculations among the parallel bins
        # It's not the most optimal way of doing it
        # as it's not dynamic, just a round-robin assignment.
        for i, j, k in calcs:
            self.compute_power_spectra(
                pixel_scheme, i, j, k, maps, workspaces, ell_bins, theory_cl, f_sky)

        if self.rank==0:
            print(f"Collecting results together")
        # Pull all the results together to the master process.
        self.collect_results()

        # Write the collect results out to HDF5.
        if self.rank == 0:
            self.save_power_spectra(tracers, nbin_source, nbin_lens)
            print("Saved power spectra")



    def load_maps(self):
        import pymaster as nmt
        import healpy
        # Load the maps from their files.
        # First the mask
        with self.open_input('mask', wrapper=True) as f:
            info = f.read_map_info('mask')
            area = info['area']
            f_sky = info['f_sky']
            mask = f.read_map('mask')
            if self.rank == 0:
                print("Loaded mask")
        # Then the shear maps and weights
        with self.open_input('source_maps', wrapper=True) as f:
            nbin_source = f.file['maps'].attrs['nbin_source']
            g1_maps = [f.read_map(f'g1_{b}') for b in range(nbin_source)]
            g2_maps = [f.read_map(f'g2_{b}') for b in range(nbin_source)]
            lensing_weights = [f.read_map(f'lensing_weight_{b}') for b in range(nbin_source)]
            if self.rank == 0:
                print(f"Loaded 2 x {nbin_source} shear maps")
                print(f"Loaded {nbin_source} lensing weight maps")

        # And finally the density maps
        with self.open_input('density_maps', wrapper=True) as f:
            nbin_lens = f.file['maps'].attrs['nbin_lens']
            d_maps = [f.read_map(f'delta_{b}') for b in range(nbin_lens)]
            print(f"Loaded {nbin_lens} overdensity maps")


        # Choose pixelization and read mask and systematics maps
        pixel_scheme = choose_pixelization(**info)


        if pixel_scheme.name != 'healpix':
            raise ValueError("TXTwoPointFourier can only run on healpix maps")

        if self.rank == 0:
            print(f"Unmasked area = {area:.2f} deg^2, fsky = {f_sky:.2e}")
            print(f"Nside = {pixel_scheme.nside}")

        # Using a flat mask as the clustering weight for now, since I need to know
        # how to turn the depth map into a weight
        clustering_weight = mask


        # Set any unseen pixels to zero weight.
        for d in d_maps:
            clustering_weight[clustering_weight==healpy.UNSEEN] = 0
            clustering_weight[d==healpy.UNSEEN] = 0

        # Mask any pixels which have the healpix bad value
        for (g1, g2, lw) in zip(g1_maps, g2_maps, lensing_weights):
            lw[g1 == healpy.UNSEEN] = 0
            lw[g2 == healpy.UNSEEN] = 0
            lw[lw == healpy.UNSEEN] = 0

        # When running on the CosmoDC2 mocks I've found I need to flip
        # both g1 and g2 in order to get both positive galaxy-galaxy lensing
        # and shear-shear spectra.
        if self.config['flip_g1']:
            for g1 in g1_maps:
                w = np.where(g1!=healpy.UNSEEN)
                g1[w]*=-1

        if self.config['flip_g2']:
            for g2 in g2_maps:
                w = np.where(g2!=healpy.UNSEEN)
                g2[w]*=-1
<<<<<<< HEAD
                
                
        # Load HEALPix systematics maps for clustering deprojection
=======


        # Load HEALPix systematics maps
>>>>>>> a86e77a1
        deproject_syst_clustering = self.config['deproject_syst_clustering']
        if deproject_syst_clustering:
            print('Deprojecting systematics maps for number counts')
            n_systmaps = 0
            s_maps = []
            systmaps_clustering_dir = self.config['systmaps_clustering_dir']
            systmaps_path = pathlib.Path(systmaps_clustering_dir)
            for systmap in systmaps_path.iterdir():
                systmap_file = str(systmap)
                print('Reading clustering systematics map file:', systmap_file)
                try:
                    if systmap.is_file():
<<<<<<< HEAD
                        syst_map = healpy.read_map(systmap_file, verbose=False)
                    else:
                        warnings.warn(f'Map from {systmap} is missing. Skipping...')
                except:
                    print(f'A problem occurred while reading {systmap}. Skipping...')
                    continue

                self.config[f'clustering_deproject_{n_systmaps}'] = systmap_file # for provenance                    
                # normalize map for Namaster
                # set pixel values to value/mean - 1
                syst_map_mask = syst_map != healpy.UNSEEN
                mean = np.mean(syst_map[syst_map_mask]) # gives mean of all unmasked pixels
                print('Syst map: mean value = ', mean)
                if mean != 0:
                    syst_map[syst_map_mask] = syst_map[syst_map_mask] / mean - 1
                    syst_map[~syst_map_mask] = 0 # sets masked pixels to zero for NaMaster 

                s_maps.append(syst_map)
                n_systmaps += 1
                    
=======
                        if pathlib.Path(systmap).suffix != ".fits":
                            print('Warning: Problem reading systematics map file', systmap, 'Not a HEALPix .fits file.')
                            warnings.warn("Systematics map file must be a HEALPix .fits file.")
                            print('Ignoring', systmap)
                        else:
                            systmap_file = str(systmap)
                            self.config[f'clustering_deproject_{n_systmaps}'] = systmap_file # for provenance
                            print('Reading clustering systematics map file:', systmap_file)
                            syst_map = healpy.read_map(systmap_file,verbose=False)

#                             # Find value at given ra,dec
#                             ra = 55.
#                             dec = -30.
#                             theta = 0.5 * np.pi - np.deg2rad(dec)
#                             phi = np.deg2rad(ra)
#                             nside = healpy.pixelfunc.get_nside(syst_map)
#                             ipix = healpy.ang2pix(nside, theta, phi)
#                             print('Syst map: value at ra,dec = 55,-30: ', syst_map[ipix])

                            # normalize map for Namaster
                            # set pixel values to value/mean - 1
                            syst_map_mask = syst_map != healpy.UNSEEN
                            mean = np.mean(syst_map[syst_map_mask]) # gives mean of all pixels with mask applied
                            if mean != 0:
                                print('Syst map: mean value = ', mean)
                                syst_map[~syst_map_mask] = 0 # sets unmasked pixels to zero
                                syst_map = syst_map / mean - 1
#                                 print('Syst map', systmap_file, 'normalized value at ra,dec = 55,-30: ', syst_map[ipix])

                            s_maps.append(syst_map)
                            n_systmaps += 1
                except:
                    print('Warning: Problem with systematics map file',systmap)
                    print('Ignoring', systmap)

>>>>>>> a86e77a1
            print('Number of systematics maps read: ', n_systmaps)
            if n_systmaps == 0:
                print('No systematics maps found. Skipping nc deprojection.')
                deproject_syst_clustering = False
            else:
                print("Using systematics maps for galaxy number counts.")
                # We assume all systematics maps have the same nside
                nside = healpy.pixelfunc.get_nside(syst_map)
                npix = healpy.nside2npix(nside)
                # needed for NaMaster:
                s_maps_nc = np.array(s_maps).reshape([n_systmaps, 1, npix])
<<<<<<< HEAD
                
         # Load HEALPix systematics maps for shear deprojection
        deproject_syst_weaklensing = self.config['deproject_syst_weaklensing']
        if deproject_syst_weaklensing:  
            print('Deprojecting systematics maps for weak lensing')
            s_maps_e1_names = [] # list of "_e1" maps that will be paired with "_e2" maps 
            s_maps_scalar_names = [] # lsit of scalar maps which do not come in pairs
            systmaps_weaklensing_dir = self.config['systmaps_weaklensing_dir']
            systmaps_path = pathlib.Path(systmaps_weaklensing_dir)
            for systmap in systmaps_path.iterdir():
                systmap_file = str(systmap)
                # check if it is an "_e1" map or a scalar map
                if ('_e1' in  systmap.name or '_e2' in  systmap.name):
                    if ('_e1' in  systmap.name):
                        s_maps_e1_names.append(systmap_file)
                else:
                    s_maps_scalar_names.append(systmap_file)
          
            # load scalar maps
            n_systmaps = 0
            n_systmaps_scalar = 0
            s_maps_1 = []
            s_maps_2 = []
            for file in s_maps_scalar_names:
                systmap = pathlib.Path(file)
                print('Reading weaklensing systematics map file:', file)
                try:
                    if systmap.is_file():
                        syst_map = healpy.read_map(file, verbose=False)
                    else:
                        warnings.warn(f'Map from {systmap} is missing. Skipping...')
                except:
                    print(f'A problem occurred while reading {systmap}. Skipping...')
                    continue   
                
                self.config[f'weaklensing_scalar_deproject_{n_systmaps}'] = file # for provenance
                # normalize map for Namaster
                # set pixel values to value/mean - 1
                syst_map_mask = syst_map != healpy.UNSEEN
                mean = np.mean(syst_map[syst_map_mask]) # gives mean of all unmasked pixels
                print('Syst map: mean value = ', mean)
                if mean != 0:
                    syst_map[syst_map_mask] = syst_map[syst_map_mask] / mean - 1
                    syst_map[~syst_map_mask] = 0 # sets masked pixels to zero for NaMaster 

                s_maps_1.append(syst_map)
                s_maps_2.append(syst_map)
                n_systmaps_scalar += 1
      
            print('Number of scalar systematics maps read: ', n_systmaps_scalar)
                    
            # load _e1, _e2 maps
            n_systmaps = 0
            n_systmaps_e1 = 0
            for file in s_maps_e1_names:
                systmap = pathlib.Path(file)
                print('Reading weaklensing systematics map file:', file)
                try:
                    if systmap.is_file():
                        syst_map_e1 = healpy.read_map(file, verbose=False)
                    else:
                        warnings.warn(f'Map from {systmap} is missing. Skipping...')
                except:
                    print(f'A problem occurred while reading {systmap}. Skipping...')
                    continue 
                    
                self.config[f'weaklensing_tensor_deproject_{n_systmaps}'] = file # for provenance
                # normalize map for Namaster
                # set pixel values to value/mean - 1
                syst_map_mask = syst_map_e1 != healpy.UNSEEN
                mean = np.mean(syst_map_e1[syst_map_mask]) # gives mean of all unmasked pixels
                print('Syst map: mean value = ', mean)
                if mean != 0:
                    syst_map_e1[syst_map_mask] = syst_map_e1[syst_map_mask] / mean - 1
                    syst_map_e1[~syst_map_mask] = 0 # sets masked pixels to zero for NaMaster 
                
                n_systmaps += 1
                
                # get the matching _e2 map
                file2 = file.replace("_e1", "_e2")
                systmap = pathlib.Path(file2)
                print('Reading weaklensing systematics map file:', file2)
                try:
                    if systmap.is_file():
                        syst_map_e2 = healpy.read_map(file2, verbose=False)
                    else:
                        warnings.warn(f'Map from {systmap} is missing. Skipping...')
                except:
                    print(f'A problem occurred while reading {systmap}. Skipping...')
                    print('Warning: No _e2 match to map file', file, 'Skipping this e1,e2 pair')
                    continue

                self.config[f'weaklensing_tensor_deproject_{n_systmaps}'] = file2 # for provenance
                # normalize map for Namaster
                # set pixel values to value/mean - 1
                syst_map_mask = syst_map_e2 != healpy.UNSEEN
                mean = np.mean(syst_map_e2[syst_map_mask]) # gives mean of all unmasked pixels
                print('Syst map: mean value = ', mean)
                if mean != 0:
                    syst_map_e2[syst_map_mask] = syst_map_e2[syst_map_mask] / mean - 1
                    syst_map_e2[~syst_map_mask] = 0 # sets masked pixels to zero for NaMaster
                
                s_maps_1.append(syst_map_e1)
                s_maps_2.append(syst_map_e2)
                n_systmaps += 1 
                n_systmaps_e1 += 1

            print('Number of tensor systematics map pairs read: ', n_systmaps_e1)
            
            if (n_systmaps_scalar == 0 and n_systmaps_e1 == 0):
                print('No systematics maps found. Skipping wl deprojection.')
                deproject_syst_weaklensing = False
            else:
                print("Using systematics maps for weak lensing.")
                # We assume all systematics maps have the same nside
                nside = healpy.pixelfunc.get_nside(syst_map)
                npix = healpy.nside2npix(nside)
                
                # needed for NaMaster:
                s_maps_new = np.array(s_maps_1).reshape([n_systmaps_scalar + n_systmaps_e1, 1, npix])
                s_maps_wl = np.repeat(s_maps_new, 2, axis=1)
                s_maps_wl[:, 1, :] = s_maps_2
            
        if (not (deproject_syst_clustering or deproject_syst_weaklensing)):
            print("Not using systematics maps for deprojection in NaMaster")    
=======

        else:
            print("Not using systematics maps for deprojection in NaMaster")
>>>>>>> a86e77a1

        if deproject_syst_clustering:
            density_fields = [(nmt.NmtField(clustering_weight, [d], templates=s_maps_nc, n_iter=0))
                              for d in d_maps]
        else:
            density_fields = [(nmt.NmtField(clustering_weight, [d], n_iter=0))
                              for d in d_maps]
            
        if deproject_syst_weaklensing:
            lensing_fields = [(nmt.NmtField(lw, [g1, g2], templates=s_maps_wl, n_iter=0))
                              for (lw, g1, g2) in zip(lensing_weights, g1_maps, g2_maps)]
        else:
            lensing_fields = [(nmt.NmtField(lw, [g1, g2], n_iter=0))
                              for (lw, g1, g2) in zip(lensing_weights, g1_maps, g2_maps)]  
     

        # Collect together all the maps we will output
        maps = {
            'dw': clustering_weight,
            'lw': lensing_weights,
            'g': list(zip(g1_maps, g2_maps)),
            'd': d_maps,
            'lf': lensing_fields,
            'df': density_fields,

        }

        return pixel_scheme, maps, f_sky

    def load_workspace_cache(self):
        from .utils.nmt_utils import WorkspaceCache
        dirname = self.config['cache_dir']

        if not dirname:
            if self.rank == 0:
                print("Not using an on-disc cache.  Set cache_dir to use one")
            return {}

        cache = WorkspaceCache(dirname)
        return cache

    def save_workspace_cache(self, cache, spaces):
        if (cache is None) or (cache == {}):
            return

        for space in spaces.values():
            cache.put(space)

    def make_workspaces(self, maps, calcs, ell_bins):
        import pymaster as nmt

        # Make the field object
        if self.rank == 0:
            print("Preparing workspaces")

        # load the cache
        cache = self.load_workspace_cache()

        nbin_source = len(maps['g'])
        nbin_lens = len(maps['d'])

        # empty workspaces
        zero = np.zeros_like(maps['dw'])

        lensing_weights = maps['lw']
        density_weight  = maps['dw']
        lensing_fields = maps['lf']
        density_fields  = maps['df']

        ell_hash = array_hash(ell_bins.get_effective_ells())
        hashes = {id(x):array_hash(x) for x in lensing_weights}
        hashes[id(density_weight)] = array_hash(density_weight)

        self.hash_metadata = {'ell_hash': ell_hash,
                              'mask_lens': hashes[id(density_weight)]}

        for i, w in enumerate(lensing_weights):
            self.hash_metadata[f'mask_source_{i}'] = hashes[id(w)]


        # It's an oddity of NaMaster that we
        # need to supply a field object to the workspace even though the
        # coupling matrix only depends on the mask and ell binning.
        # So here we re-use the fields we've made for the actual
        # analysis, but to save the coupling matrices while being sure
        # we're using the right ones we derive a key based on the
        # mask and ell centers.

        # Each lensing field has its own mask
        lensing_fields = [(lw, lf)
                          for lw, lf in zip(lensing_weights, lensing_fields)]

        # The density fields share a mask, so just use the field
        # object for the first one.
        density_field = (density_weight, density_fields[0])

        spaces = {}

        def get_workspace(f1, f2):
            w1, f1 = f1
            w2, f2 = f2

            # First we derive a hash which will change whenever either
            # the mask changes or the ell binning.
            # We combine the hashes of those three objects together
            # using xor (python  ^ operator), which seems to be standard.
            h1 = hashes[id(w1)]
            h2 = hashes[id(w2)]
            key = h1 ^ ell_hash
            # ... except that if we are using the same field twice then
            # x ^ x = 0, which causes problems (all the auto-bins would
            # have the same key).  So we only combine the hashes if the
            # fields are different.
            if h2 != h1:
                key ^= h2
            # Check on disc to see if we have one saved already.
            space = cache.get(key)
            # If not, compute it.  We will save it later
            if space is None:
                print(f'Rank {self.rank} computing coupling matrix '
                      f"{i}, {j}, {k}")
                space = nmt.NmtWorkspace()
                space.compute_coupling_matrix(f1, f2, ell_bins,is_teb=False, n_iter=1)
            else:
                print(f'Rank {self.rank} getting coupling matrix '
                       f'{i}, {j}, {k} from cache.')
            # This is a bit awkward - we attach the key to the
            # object to avoid more book-keeping.  This is used inside
            # the workspace cache
            space.txpipe_key = key
            return space

        for (i, j, k) in calcs:
            if k == SHEAR_SHEAR:
                f1 = lensing_fields[i]
                f2 = lensing_fields[j]
            elif k == SHEAR_POS:
                f1 = lensing_fields[i]
                f2 = density_field
            else:
                f1 = density_field
                f2 = density_field
            spaces[(i,j,k)] = get_workspace(f1, f2)

        self.save_workspace_cache(cache, spaces)
        return spaces

    def collect_results(self):
        if self.comm is None:
            return

        self.results = self.comm.gather(self.results, root=0)

        if self.rank == 0:
            # Concatenate results
            self.results = sum(self.results, [])

    def setup_results(self):
        self.results = []

    def choose_ell_bins(self, pixel_scheme, f_sky):
        from .utils.nmt_utils import MyNmtBin

        # commented code below is not needed anymore
        '''
        # This is just approximate.  It will be very wrong
        # in cases with non-square patches.
        area = f_sky * 4 * np.pi
        width = np.sqrt(area) #radians
        nlb = self.config['bandwidth']

        # user can specify the bandwidth, or we can just use
        # the maximum sensible value of Delta ell.
        nlb = nlb if nlb>0 else max(1,int(2 * np.pi / width))
        '''

        # The subclass of NmtBin that we use here just adds some
        # helper methods compared to the default NaMaster one.
        # Can feed these back upstream if useful.

        # Creating the ell binning from the edges using this Namaster constructor.
<<<<<<< HEAD
        if (self.config['ell_spacing'] == 'log') & (len(self.config['ell_edges']) < 2): 
            edges = np.unique(np.geomspace(self.config['ell_min'], self.config['ell_max'], self.config['n_ell']).astype(int))
        elif (len(self.config['ell_edges']) < 2) & (self.config['ell_spacing']!='log'):
            edges = np.unique(np.linspace(self.config['ell_min'], self.config['ell_max'], self.config['n_ell']).astype(int))
        elif len(self.config['ell_edges'])>=2:
            edges = self.config['ell_edges']
        else:
            raise ValueError('ell_spacing or ell_edges must be specified')
        ell_bins = MyNmtBin.from_edges(edges[:-1], edges[1:], is_Dell=False)
=======
        ell_min = self.config['ell_min']
        ell_max = self.config['ell_max']
        n_ell = self.config['n_ell']
        ell_spacing = self.config['ell_spacing']
        ell_bins = MyNmtBin.from_binning_info(ell_min, ell_max, n_ell,
                                              ell_spacing)
>>>>>>> a86e77a1
        return ell_bins


    def select_calculations(self, nbins_source, nbins_lens):
        # Build up a big list of all the calculations we want to
        # perform.  We should probably expose this in the configuration
        # file so you can skip some.
        calcs = []

        # For shear-shear we omit pairs with j>i
        k = SHEAR_SHEAR
        for i in range(nbins_source):
            for j in range(i + 1):
                calcs.append((i, j, k))

        # For shear-position we use all pairs
        k = SHEAR_POS
        for i in range(nbins_source):
            for j in range(nbins_lens):
                calcs.append((i, j, k))

        # For position-position we omit pairs with j>i.
        # We do keep cross-pairs, since even though we may not want to
        # do parameter estimation with them they are useful diagnostics.
        k = POS_POS
        for i in range(nbins_lens):
            for j in range(i + 1):
                calcs.append((i, j, k))

        calcs = [calc for calc in self.split_tasks_by_rank(calcs)]

        return calcs

    def compute_power_spectra(self, pixel_scheme, i, j, k, maps, workspaces, ell_bins, cl_theory, f_sky):
        # Compute power spectra
        # TODO: now all possible auto- and cross-correlation are computed.
        #      This should be tunable.

        # k refers to the type of measurement we are making
        import sacc
        import pymaster as nmt
        import healpy

        CEE=sacc.standard_types.galaxy_shear_cl_ee
        CBB=sacc.standard_types.galaxy_shear_cl_bb
        CEB=sacc.standard_types.galaxy_shear_cl_eb
        CdE=sacc.standard_types.galaxy_shearDensity_cl_e
        CdB=sacc.standard_types.galaxy_shearDensity_cl_b
        Cdd=sacc.standard_types.galaxy_density_cl
       
        type_name = NAMES[k]
        print(f"Process {self.rank} calculating {type_name} spectrum for bin pair {i},{j}")
        sys.stdout.flush()

        # The binning information - effective (mid) ell values and
        # the window information
        ls = ell_bins.get_effective_ells()
        win = [ell_bins.get_window(b) for b,l  in enumerate(ls)]

        # We need the theory spectrum for this pair
        #TODO: when we have templates to deproject, use this.
        theory = cl_theory[(i,j,k)]
        ell_guess = cl_theory['ell']
        cl_guess = None

        if k == SHEAR_SHEAR:
            field_i = maps['lf'][i]
            field_j = maps['lf'][j]
            results_to_use = [(0, CEE, ), (1, CEB, ), (3, CBB, )]

        elif k == POS_POS:
            field_i = maps['df'][i]
            field_j = maps['df'][j]
            results_to_use = [(0, Cdd)]

        elif k == SHEAR_POS:
            field_i = maps['lf'][i]
            field_j = maps['df'][j]
            results_to_use = [(0, CdE), (1, CdB)]

        workspace = workspaces[(i,j,k)]

        # Get the coupled noise C_ell values to give to the master algorithm
<<<<<<< HEAD
        if self.config['analytic_noise']==False:
            cl_noise = self.compute_noise(i, j, k, ell_bins, maps, workspace)
            # compute_full_master assumes noise from realizations (coupled)
            c = nmt.compute_full_master(field_i, field_j, ell_bins,
=======
        cl_noise = self.compute_noise(i, j, k, ell_bins, maps, workspace)

        # Run the master algorithm
        c = nmt.compute_full_master(field_i, field_j, ell_bins,
>>>>>>> a86e77a1
            cl_noise=cl_noise, cl_guess=cl_guess, workspace=workspace, n_iter=1)
        else:
            # we are going to subtract the noise afterwards
            c = nmt.compute_full_master(field_i, field_j, ell_bins,
                cl_guess=cl_guess, workspace=workspace, n_iter=1)
            print('Output spectra', c)
            # noise to subtract (already decoupled)
            cl_noise = self.compute_noise_analytic(i, j, k, maps, f_sky, workspace)
            if cl_noise is not None:
                c = c - cl_noise
                cl_check = self.compute_noise(i, j, k, ell_bins, maps, workspace)
                print(cl_noise, workspace.decouple_cell(cl_check))
        # Writing out the noise for later cross-checks
        if cl_noise is None:
            noise_out = np.zeros(len(ls))
        else:
            if self.config['analytic_noise']:
                noise_out = cl_noise[0]
            else:
                # Remember that cl_noise is coupled if it comes from sims
                noise_out = workspace.decouple_cell(cl_noise)[0]
        
        def window_pixel(ell, nside):
            r_theta=1/(np.sqrt(3.)*nside)
            x=ell*r_theta
            f=0.532+0.006*(x-0.5)**2
            y=f*x
            return np.exp(-y**2/2)

        c_beam = c / window_pixel(ls, pixel_scheme.nside) ** 2

        # Save all the results, skipping things we don't want like EB modes
        for index, name in results_to_use:
            self.results.append(Measurement(name, ls, c_beam[index], noise_out, win, i, j))


    def compute_noise(self, i, j, k, ell_bins, maps, workspace):

        if self.config['true_shear']:
            # if using true shear (i.e. no shape noise) we do not need to add any noise
            return None

        import pymaster as nmt
        import healpy

        # No noise contribution in cross-correlations
        if (i!=j) or (k==SHEAR_POS):
            return None


        if k == SHEAR_SHEAR:
            noise_maps = self.open_input('source_noise_maps', wrapper=True)
            weight = maps['lw'][i]

        else:
            noise_maps = self.open_input('lens_noise_maps', wrapper=True)
            weight = maps['dw']

        nreal = noise_maps.number_of_realizations()
        noise_c_ells = []

        for r in range(nreal):
            print(f"Analyzing noise map {r}")
            # Load the noise map - may be either (g1, g2)
            # or rho1 - rho2

            # Also in the event there are any UNSEENs in these,
            # downweight them
            w = weight.copy()
            if k == SHEAR_SHEAR:
                realization = noise_maps.read_rotation(r, i)
                w[realization[0] == healpy.UNSEEN] = 0
                w[realization[1] == healpy.UNSEEN] = 0
            else:
                rho1, rho2 = noise_maps.read_density_split(r, i)
                realization = [rho1 - rho2]
                w[realization[0] == healpy.UNSEEN] = 0

            # Analyze it with namaster
            field = nmt.NmtField(w, realization, n_iter=0)
            cl_coupled = nmt.compute_coupled_cell(field, field)

            # Accumulate
            noise_c_ells.append(cl_coupled)

        mean_noise = np.mean(noise_c_ells, axis=0)

        # Since this is the noise on the half maps the real
        # noise C_ell will be (0.5)**2 times the size
        if k == POS_POS:
            mean_noise /= 4

        return mean_noise

    def compute_noise_analytic(self, i, j, k, maps, f_sky, workspace):
        import pymaster
        import healpy as hp
        if (i != j) or (k == SHEAR_POS):
            return None
        # This bit only works with healpix maps but it's checked beforehand so that's fine
        if k == SHEAR_SHEAR:
            with self.open_input('source_maps', wrapper=True) as f:
                var_map = f.read_map(f'var_e_{i}')
                lw = f.read_map(f'lensing_weight_{i}')
                #_var_g1_map = f.read_map(f'var_g1_{i}')
                #_var_g2_map = f.read_map(f'var_g2_{i}')
            #var_map = 0.5*(_var_g1_map+_var_g2_map)
            var_map[var_map==hp.UNSEEN] = 0.
            nside = hp.get_nside(var_map)
            pxarea = hp.nside2pixarea(nside)
            n_ls = np.mean(var_map[lw>0]/lw[lw>0]**2)*pxarea/np.sqrt(2) # This sqrt(2) factor might only be needed for distortion def?
            n_ells = np.array([n_ls*np.ones(3*nside), np.zeros(3*nside), np.zeros(3*nside), n_ls*np.ones(3*nside)])
            cls_out = workspace.decouple_cell(workspace.couple_cell(n_ells))
            return cls_out
        if k == POS_POS:
            metadata = self.open_input('tracer_metadata')
            nside = hp.get_nside(maps['dw'])
            ndens = metadata['tracers/lens_density'][i]*3600*180/np.pi*180/np.pi
            n_ell = np.mean(maps['dw'][maps['dw']>0])/ndens # Taking the averages in the mask region for consistency
            n_ell = [n_ell*np.ones(3*nside)]
            cls_out = workspace.decouple_cell(workspace.couple_cell(n_ell))
            return cls_out

    def load_tomographic_quantities(self, nbin_source, nbin_lens, f_sky):
        # Get lots of bits of metadata from the input file,
        # per tomographic bin.
        metadata = self.open_input('tracer_metadata')
        sigma_e = metadata['tracers/sigma_e'][:]
        N_eff = metadata['tracers/N_eff'][:]
        lens_counts = metadata['tracers/lens_counts'][:]
        metadata.close()

        area = 4*np.pi*f_sky
        n_eff = N_eff / area
        n_lens = lens_counts / area

        tomo_info = {
            "area_steradians": area,
            "n_eff_steradian": n_eff,
            "n_lens_steradian": n_lens,
            "sigma_e": sigma_e,
            "f_sky": f_sky,
        }

        warnings.warn("Using unweighted lens samples here")

        return tomo_info



    def load_tracers(self, nbin_source, nbin_lens):
        # Load the N(z) and convert to sacc tracers.
        # We need this both to put it into the output file,
        # but also potentially to compute the theory guess
        # for projecting out modes
        import sacc
        f_shear = self.open_input('shear_photoz_stack')
        f_lens = self.open_input('lens_photoz_stack')

        tracers = {}

        for i in range(nbin_source):
            name = f"source_{i}"
            z = f_shear['n_of_z/source/z'][:]
            Nz = f_shear[f'n_of_z/source/bin_{i}'][:]
            T = sacc.BaseTracer.make("NZ", name, z, Nz)
            tracers[name] = T

        for i in range(nbin_lens):
            name = f"lens_{i}"
            z = f_lens['n_of_z/lens/z'][:]
            Nz = f_lens[f'n_of_z/lens/bin_{i}'][:]
            T = sacc.BaseTracer.make("NZ", name, z, Nz)
            tracers[name] = T

        return tracers



    def save_power_spectra(self, tracers, nbin_source, nbin_lens):
        import sacc
        from sacc.windows import TopHatWindow
        CEE=sacc.standard_types.galaxy_shear_cl_ee
        CBB=sacc.standard_types.galaxy_shear_cl_bb
        CEB=sacc.standard_types.galaxy_shear_cl_eb
        CdE=sacc.standard_types.galaxy_shearDensity_cl_e
        CdB=sacc.standard_types.galaxy_shearDensity_cl_b
        Cdd=sacc.standard_types.galaxy_density_cl

        S = sacc.Sacc()

        for tracer in tracers.values():
            S.add_tracer_object(tracer)

        # We have saved the results in a big list.  Each entry contains a single
        # bin pair and spectrum type, but many data points at different angles.
        # Here we pull them all out to add to sacc
        for d in self.results:
            tracer1 = f'source_{d.i}' if d.corr_type in [CEE, CBB, CEB, CdE, CdB] else f'lens_{d.i}'
            tracer2 = f'source_{d.j}' if d.corr_type in [CEE, CEB, CBB] else f'lens_{d.j}'

            n = len(d.l)
            for i in range(n):
                ell_vals = d.win[i][0]  # second term is weights
                win = TopHatWindow(ell_vals[0], ell_vals[-1])
                # We use optional tags i and j here to record the bin indices, as well
                # as in the tracer names, in case it helps to select on them later.
                S.add_data_point(d.corr_type, (tracer1, tracer2), d.value[i],
                    ell=d.l[i], window=win, i=d.i, j=d.j, nl=d.noise[i])

        # Save provenance information
        provenance = self.gather_provenance()
        provenance.update(SACCFile.generate_provenance())
        for key, value in provenance.items():
            if isinstance(value, str) and '\n' in value:
                values = value.split("\n")
                for i,v in enumerate(values):
                    S.metadata[f'provenance/{key}_{i}'] = v
            else:
                S.metadata[f'provenance/{key}'] = value

        # Save hashes needed to recover workspace hash
        for k, v in self.hash_metadata.items():
            S.metadata[f'hash/{k}'] = v

        if self.config['cache_dir']:
            S.metadata['cache_dir'] = self.config['cache_dir']

        # Adding binning information to pass later to TJPCov. I shouldn't be
        # necessary, but it is at the moment.
        S.metadata['binning/ell_min'] = self.config['ell_min']
        S.metadata['binning/ell_max'] = self.config['ell_max']
        S.metadata['binning/ell_spacing'] = self.config['ell_spacing']
        S.metadata['binning/n_ell'] = self.config['n_ell']

        # And we're all done!
        output_filename = self.get_output("twopoint_data_fourier")
        S.save_fits(output_filename, overwrite=True)



if __name__ == '__main__':
    PipelineStage.main()

<|MERGE_RESOLUTION|>--- conflicted
+++ resolved
@@ -1,7 +1,15 @@
 from .base_stage import PipelineStage
-from .data_types import TomographyCatalog, \
-                        FiducialCosmology, SACCFile, MapsFile, HDFFile, \
-                        PhotozPDFFile, LensingNoiseMaps, ClusteringNoiseMaps, PNGFile
+from .data_types import (
+    TomographyCatalog,
+    FiducialCosmology,
+    SACCFile,
+    MapsFile,
+    HDFFile,
+    PhotozPDFFile,
+    LensingNoiseMaps,
+    ClusteringNoiseMaps,
+    PNGFile,
+)
 import numpy as np
 import collections
 from .utils import choose_pixelization, array_hash
@@ -16,22 +24,25 @@
 POS_POS = 2
 
 
-
-NAMES = {SHEAR_SHEAR:"shear-shear", SHEAR_POS:"shear-position", POS_POS:"position-position"}
+NAMES = {
+    SHEAR_SHEAR: "shear-shear",
+    SHEAR_POS: "shear-position",
+    POS_POS: "position-position",
+}
 
 Measurement = collections.namedtuple(
-    'Measurement',
-    ['corr_type', 'l', 'value', 'noise', 'win', 'i', 'j'])
+    "Measurement",
+    ["corr_type", "l", "value", "noise", "noise_coupled", "win", "i", "j"],
+)
+
 
 class TXTwoPointFourier(PipelineStage):
     """This Pipeline Stage computes all auto- and cross-correlations
     for a list of tomographic bins, including all galaxy-galaxy,
     galaxy-shear and shear-shear power spectra. Sources and lenses
     both come from the same shear_catalog and tomography_catalog objects.
-
     The power spectra are computed after deprojecting a number of
     systematic-dominated modes, represented as input maps.
-
     In the future we will want to include the following generalizations:
      - TODO: specify which cross-correlations in particular to include
              (e.g. which bin pairs and which source/lens combinations).
@@ -39,46 +50,42 @@
              the tomography_catalog?
      - TODO: ell-binning is currently static.
     """
-    name = 'TXTwoPointFourier'
+
+    name = "TXTwoPointFourier"
     inputs = [
-        ('shear_photoz_stack', HDFFile),  # Photoz stack
-        ('lens_photoz_stack', HDFFile),  # Photoz stack
-        ('fiducial_cosmology', FiducialCosmology),  # For the cosmological parameters
-        ('tracer_metadata', TomographyCatalog),  # For density info
-        ('source_maps', MapsFile),
-        ('density_maps', MapsFile),
-        ('mask', MapsFile),
-        ('source_noise_maps', LensingNoiseMaps),
-        ('lens_noise_maps', ClusteringNoiseMaps),
+        ("shear_photoz_stack", HDFFile),  # Photoz stack
+        ("lens_photoz_stack", HDFFile),  # Photoz stack
+        ("fiducial_cosmology", FiducialCosmology),  # For the cosmological parameters
+        ("tracer_metadata", TomographyCatalog),  # For density info
+        ("source_maps", MapsFile),
+        ("density_maps", MapsFile),
+        ("mask", MapsFile),
+        ("source_noise_maps", LensingNoiseMaps),
+        ("lens_noise_maps", ClusteringNoiseMaps),
     ]
-    outputs = [
-        ('twopoint_data_fourier', SACCFile)
-    ]
+    outputs = [("twopoint_data_fourier", SACCFile)]
 
     config_options = {
         "mask_threshold": 0.0,
         "flip_g1": False,
         "flip_g2": False,
-        "cache_dir": '',
+        "cache_dir": "",
         "deproject_syst_clustering": False,
-        "systmaps_clustering_dir": '',
-        "deproject_syst_weaklensing": False,
-        "systmaps_weaklensing_dir": '',
+        "systmaps_clustering_dir": "",
         "ell_min": 100,
         "ell_max": 1500,
         "n_ell": 20,
-        "ell_spacing": 'log',
+        "ell_spacing": "log",
         "true_shear": False,
-        "analytic_noise": True,
-        "ell_edges": [float],
+        "analytic_noise": False,
     }
 
     def run(self):
         import pymaster
         import healpy
-        import healsparse
         import sacc
         import pyccl
+
         config = self.config
 
         if self.comm:
@@ -86,20 +93,32 @@
 
         self.setup_results()
 
-
         # Generate namaster fields
         pixel_scheme, maps, f_sky = self.load_maps()
-        if self.rank==0:
+        if self.rank == 0:
             print("Loaded maps.")
 
-        nbin_source = len(maps['g'])
-        nbin_lens = len(maps['d'])
+        nbin_source = len(maps["g"])
+        nbin_lens = len(maps["d"])
+
+        # Do this at the beggining since its fast and sometimes crashes.
+        # It is best to avoid loosing running time later.
+        # Load the n(z) values, which are both saved in the output
+        # file alongside the spectra, and then used to calcualate the
+        # fiducial theory C_ell, which is used in the deprojection calculation
+        tracers = self.load_tracers(nbin_source, nbin_lens)
+        theory_cl = theory_3x2pt(
+            self.get_input("fiducial_cosmology"),
+            tracers,
+            nbin_source,
+            nbin_lens,
+            fourier=True,
+        )
 
         # Get the complete list of calculations to be done,
         # for all the three spectra and all the bin pairs.
         # This will be used for parallelization.
         calcs = self.select_calculations(nbin_source, nbin_lens)
-
 
         # Load in the per-bin auto-correlation noise levels and
         # mean response values
@@ -108,7 +127,6 @@
         # so I will leave this here.
         tomo_info = self.load_tomographic_quantities(nbin_source, nbin_lens, f_sky)
 
-
         # Binning scheme, currently chosen from the geometry.
         # TODO: set ell binning from config
         ell_bins = self.choose_ell_bins(pixel_scheme, f_sky)
@@ -116,18 +134,8 @@
         self.hash_metadata = None  # Filled in make_workspaces
         workspaces = self.make_workspaces(maps, calcs, ell_bins)
 
-        # Load the n(z) values, which are both saved in the output
-        # file alongside the spectra, and then used to calcualate the
-        # fiducial theory C_ell, which is used in the deprojection calculation
-        tracers = self.load_tracers(nbin_source, nbin_lens)
-        theory_cl = theory_3x2pt(
-            self.get_input('fiducial_cosmology'),
-            tracers,
-            nbin_source, nbin_lens,
-            fourier=True)
-
         # If we are rank zero print out some info
-        if self.rank==0:
+        if self.rank == 0:
             nband = ell_bins.get_n_bands()
             ell_effs = ell_bins.get_effective_ells()
             print(f"Chosen {nband} ell bin bands with effective ell values and ranges:")
@@ -137,16 +145,16 @@
                 lmax = ell_bins.get_ell_max(i)
                 print(f"    {leff:.0f}    ({lmin:.0f} - {lmax:.0f})")
 
-
         # Run the compute power spectra portion in parallel
         # This splits the calculations among the parallel bins
         # It's not the most optimal way of doing it
         # as it's not dynamic, just a round-robin assignment.
         for i, j, k in calcs:
             self.compute_power_spectra(
-                pixel_scheme, i, j, k, maps, workspaces, ell_bins, theory_cl, f_sky)
-
-        if self.rank==0:
+                pixel_scheme, i, j, k, maps, workspaces, ell_bins, theory_cl, f_sky
+            )
+
+        if self.rank == 0:
             print(f"Collecting results together")
         # Pull all the results together to the master process.
         self.collect_results()
@@ -156,42 +164,41 @@
             self.save_power_spectra(tracers, nbin_source, nbin_lens)
             print("Saved power spectra")
 
-
-
     def load_maps(self):
         import pymaster as nmt
         import healpy
+
         # Load the maps from their files.
         # First the mask
-        with self.open_input('mask', wrapper=True) as f:
-            info = f.read_map_info('mask')
-            area = info['area']
-            f_sky = info['f_sky']
-            mask = f.read_map('mask')
+        with self.open_input("mask", wrapper=True) as f:
+            info = f.read_map_info("mask")
+            area = info["area"]
+            f_sky = info["f_sky"]
+            mask = f.read_map("mask")
             if self.rank == 0:
                 print("Loaded mask")
         # Then the shear maps and weights
-        with self.open_input('source_maps', wrapper=True) as f:
-            nbin_source = f.file['maps'].attrs['nbin_source']
-            g1_maps = [f.read_map(f'g1_{b}') for b in range(nbin_source)]
-            g2_maps = [f.read_map(f'g2_{b}') for b in range(nbin_source)]
-            lensing_weights = [f.read_map(f'lensing_weight_{b}') for b in range(nbin_source)]
+        with self.open_input("source_maps", wrapper=True) as f:
+            nbin_source = f.file["maps"].attrs["nbin_source"]
+            g1_maps = [f.read_map(f"g1_{b}") for b in range(nbin_source)]
+            g2_maps = [f.read_map(f"g2_{b}") for b in range(nbin_source)]
+            lensing_weights = [
+                f.read_map(f"lensing_weight_{b}") for b in range(nbin_source)
+            ]
             if self.rank == 0:
                 print(f"Loaded 2 x {nbin_source} shear maps")
                 print(f"Loaded {nbin_source} lensing weight maps")
 
         # And finally the density maps
-        with self.open_input('density_maps', wrapper=True) as f:
-            nbin_lens = f.file['maps'].attrs['nbin_lens']
-            d_maps = [f.read_map(f'delta_{b}') for b in range(nbin_lens)]
+        with self.open_input("density_maps", wrapper=True) as f:
+            nbin_lens = f.file["maps"].attrs["nbin_lens"]
+            d_maps = [f.read_map(f"delta_{b}") for b in range(nbin_lens)]
             print(f"Loaded {nbin_lens} overdensity maps")
-
 
         # Choose pixelization and read mask and systematics maps
         pixel_scheme = choose_pixelization(**info)
 
-
-        if pixel_scheme.name != 'healpix':
+        if pixel_scheme.name != "healpix":
             raise ValueError("TXTwoPointFourier can only run on healpix maps")
 
         if self.rank == 0:
@@ -202,11 +209,10 @@
         # how to turn the depth map into a weight
         clustering_weight = mask
 
-
         # Set any unseen pixels to zero weight.
         for d in d_maps:
-            clustering_weight[clustering_weight==healpy.UNSEEN] = 0
-            clustering_weight[d==healpy.UNSEEN] = 0
+            clustering_weight[clustering_weight == healpy.UNSEEN] = 0
+            clustering_weight[d == healpy.UNSEEN] = 0
 
         # Mask any pixels which have the healpix bad value
         for (g1, g2, lw) in zip(g1_maps, g2_maps, lensing_weights):
@@ -217,97 +223,79 @@
         # When running on the CosmoDC2 mocks I've found I need to flip
         # both g1 and g2 in order to get both positive galaxy-galaxy lensing
         # and shear-shear spectra.
-        if self.config['flip_g1']:
+        if self.config["flip_g1"]:
             for g1 in g1_maps:
-                w = np.where(g1!=healpy.UNSEEN)
-                g1[w]*=-1
-
-        if self.config['flip_g2']:
+                w = np.where(g1 != healpy.UNSEEN)
+                g1[w] *= -1
+
+        if self.config["flip_g2"]:
             for g2 in g2_maps:
-                w = np.where(g2!=healpy.UNSEEN)
-                g2[w]*=-1
-<<<<<<< HEAD
-                
-                
-        # Load HEALPix systematics maps for clustering deprojection
-=======
-
+                w = np.where(g2 != healpy.UNSEEN)
+                g2[w] *= -1
 
         # Load HEALPix systematics maps
->>>>>>> a86e77a1
-        deproject_syst_clustering = self.config['deproject_syst_clustering']
+        deproject_syst_clustering = self.config["deproject_syst_clustering"]
         if deproject_syst_clustering:
-            print('Deprojecting systematics maps for number counts')
+            print("Deprojecting systematics maps for number counts")
             n_systmaps = 0
             s_maps = []
-            systmaps_clustering_dir = self.config['systmaps_clustering_dir']
+            systmaps_clustering_dir = self.config["systmaps_clustering_dir"]
             systmaps_path = pathlib.Path(systmaps_clustering_dir)
             for systmap in systmaps_path.iterdir():
-                systmap_file = str(systmap)
-                print('Reading clustering systematics map file:', systmap_file)
                 try:
                     if systmap.is_file():
-<<<<<<< HEAD
-                        syst_map = healpy.read_map(systmap_file, verbose=False)
-                    else:
-                        warnings.warn(f'Map from {systmap} is missing. Skipping...')
-                except:
-                    print(f'A problem occurred while reading {systmap}. Skipping...')
-                    continue
-
-                self.config[f'clustering_deproject_{n_systmaps}'] = systmap_file # for provenance                    
-                # normalize map for Namaster
-                # set pixel values to value/mean - 1
-                syst_map_mask = syst_map != healpy.UNSEEN
-                mean = np.mean(syst_map[syst_map_mask]) # gives mean of all unmasked pixels
-                print('Syst map: mean value = ', mean)
-                if mean != 0:
-                    syst_map[syst_map_mask] = syst_map[syst_map_mask] / mean - 1
-                    syst_map[~syst_map_mask] = 0 # sets masked pixels to zero for NaMaster 
-
-                s_maps.append(syst_map)
-                n_systmaps += 1
-                    
-=======
                         if pathlib.Path(systmap).suffix != ".fits":
-                            print('Warning: Problem reading systematics map file', systmap, 'Not a HEALPix .fits file.')
-                            warnings.warn("Systematics map file must be a HEALPix .fits file.")
-                            print('Ignoring', systmap)
+                            print(
+                                "Warning: Problem reading systematics map file",
+                                systmap,
+                                "Not a HEALPix .fits file.",
+                            )
+                            warnings.warn(
+                                "Systematics map file must be a HEALPix .fits file."
+                            )
+                            print("Ignoring", systmap)
                         else:
                             systmap_file = str(systmap)
-                            self.config[f'clustering_deproject_{n_systmaps}'] = systmap_file # for provenance
-                            print('Reading clustering systematics map file:', systmap_file)
-                            syst_map = healpy.read_map(systmap_file,verbose=False)
-
-#                             # Find value at given ra,dec
-#                             ra = 55.
-#                             dec = -30.
-#                             theta = 0.5 * np.pi - np.deg2rad(dec)
-#                             phi = np.deg2rad(ra)
-#                             nside = healpy.pixelfunc.get_nside(syst_map)
-#                             ipix = healpy.ang2pix(nside, theta, phi)
-#                             print('Syst map: value at ra,dec = 55,-30: ', syst_map[ipix])
+                            self.config[
+                                f"clustering_deproject_{n_systmaps}"
+                            ] = systmap_file  # for provenance
+                            print(
+                                "Reading clustering systematics map file:", systmap_file
+                            )
+                            syst_map = healpy.read_map(systmap_file, verbose=False)
+
+                            #                             # Find value at given ra,dec
+                            #                             ra = 55.
+                            #                             dec = -30.
+                            #                             theta = 0.5 * np.pi - np.deg2rad(dec)
+                            #                             phi = np.deg2rad(ra)
+                            #                             nside = healpy.pixelfunc.get_nside(syst_map)
+                            #                             ipix = healpy.ang2pix(nside, theta, phi)
+                            #                             print('Syst map: value at ra,dec = 55,-30: ', syst_map[ipix])
 
                             # normalize map for Namaster
                             # set pixel values to value/mean - 1
                             syst_map_mask = syst_map != healpy.UNSEEN
-                            mean = np.mean(syst_map[syst_map_mask]) # gives mean of all pixels with mask applied
+                            mean = np.mean(
+                                syst_map[syst_map_mask]
+                            )  # gives mean of all pixels with mask applied
                             if mean != 0:
-                                print('Syst map: mean value = ', mean)
-                                syst_map[~syst_map_mask] = 0 # sets unmasked pixels to zero
+                                print("Syst map: mean value = ", mean)
+                                syst_map[
+                                    ~syst_map_mask
+                                ] = 0  # sets unmasked pixels to zero
                                 syst_map = syst_map / mean - 1
-#                                 print('Syst map', systmap_file, 'normalized value at ra,dec = 55,-30: ', syst_map[ipix])
+                            #                                 print('Syst map', systmap_file, 'normalized value at ra,dec = 55,-30: ', syst_map[ipix])
 
                             s_maps.append(syst_map)
                             n_systmaps += 1
                 except:
-                    print('Warning: Problem with systematics map file',systmap)
-                    print('Ignoring', systmap)
-
->>>>>>> a86e77a1
-            print('Number of systematics maps read: ', n_systmaps)
+                    print("Warning: Problem with systematics map file", systmap)
+                    print("Ignoring", systmap)
+
+            print("Number of systematics maps read: ", n_systmaps)
             if n_systmaps == 0:
-                print('No systematics maps found. Skipping nc deprojection.')
+                print("No systematics maps found. Skipping deprojection.")
                 deproject_syst_clustering = False
             else:
                 print("Using systematics maps for galaxy number counts.")
@@ -316,169 +304,41 @@
                 npix = healpy.nside2npix(nside)
                 # needed for NaMaster:
                 s_maps_nc = np.array(s_maps).reshape([n_systmaps, 1, npix])
-<<<<<<< HEAD
-                
-         # Load HEALPix systematics maps for shear deprojection
-        deproject_syst_weaklensing = self.config['deproject_syst_weaklensing']
-        if deproject_syst_weaklensing:  
-            print('Deprojecting systematics maps for weak lensing')
-            s_maps_e1_names = [] # list of "_e1" maps that will be paired with "_e2" maps 
-            s_maps_scalar_names = [] # lsit of scalar maps which do not come in pairs
-            systmaps_weaklensing_dir = self.config['systmaps_weaklensing_dir']
-            systmaps_path = pathlib.Path(systmaps_weaklensing_dir)
-            for systmap in systmaps_path.iterdir():
-                systmap_file = str(systmap)
-                # check if it is an "_e1" map or a scalar map
-                if ('_e1' in  systmap.name or '_e2' in  systmap.name):
-                    if ('_e1' in  systmap.name):
-                        s_maps_e1_names.append(systmap_file)
-                else:
-                    s_maps_scalar_names.append(systmap_file)
-          
-            # load scalar maps
-            n_systmaps = 0
-            n_systmaps_scalar = 0
-            s_maps_1 = []
-            s_maps_2 = []
-            for file in s_maps_scalar_names:
-                systmap = pathlib.Path(file)
-                print('Reading weaklensing systematics map file:', file)
-                try:
-                    if systmap.is_file():
-                        syst_map = healpy.read_map(file, verbose=False)
-                    else:
-                        warnings.warn(f'Map from {systmap} is missing. Skipping...')
-                except:
-                    print(f'A problem occurred while reading {systmap}. Skipping...')
-                    continue   
-                
-                self.config[f'weaklensing_scalar_deproject_{n_systmaps}'] = file # for provenance
-                # normalize map for Namaster
-                # set pixel values to value/mean - 1
-                syst_map_mask = syst_map != healpy.UNSEEN
-                mean = np.mean(syst_map[syst_map_mask]) # gives mean of all unmasked pixels
-                print('Syst map: mean value = ', mean)
-                if mean != 0:
-                    syst_map[syst_map_mask] = syst_map[syst_map_mask] / mean - 1
-                    syst_map[~syst_map_mask] = 0 # sets masked pixels to zero for NaMaster 
-
-                s_maps_1.append(syst_map)
-                s_maps_2.append(syst_map)
-                n_systmaps_scalar += 1
-      
-            print('Number of scalar systematics maps read: ', n_systmaps_scalar)
-                    
-            # load _e1, _e2 maps
-            n_systmaps = 0
-            n_systmaps_e1 = 0
-            for file in s_maps_e1_names:
-                systmap = pathlib.Path(file)
-                print('Reading weaklensing systematics map file:', file)
-                try:
-                    if systmap.is_file():
-                        syst_map_e1 = healpy.read_map(file, verbose=False)
-                    else:
-                        warnings.warn(f'Map from {systmap} is missing. Skipping...')
-                except:
-                    print(f'A problem occurred while reading {systmap}. Skipping...')
-                    continue 
-                    
-                self.config[f'weaklensing_tensor_deproject_{n_systmaps}'] = file # for provenance
-                # normalize map for Namaster
-                # set pixel values to value/mean - 1
-                syst_map_mask = syst_map_e1 != healpy.UNSEEN
-                mean = np.mean(syst_map_e1[syst_map_mask]) # gives mean of all unmasked pixels
-                print('Syst map: mean value = ', mean)
-                if mean != 0:
-                    syst_map_e1[syst_map_mask] = syst_map_e1[syst_map_mask] / mean - 1
-                    syst_map_e1[~syst_map_mask] = 0 # sets masked pixels to zero for NaMaster 
-                
-                n_systmaps += 1
-                
-                # get the matching _e2 map
-                file2 = file.replace("_e1", "_e2")
-                systmap = pathlib.Path(file2)
-                print('Reading weaklensing systematics map file:', file2)
-                try:
-                    if systmap.is_file():
-                        syst_map_e2 = healpy.read_map(file2, verbose=False)
-                    else:
-                        warnings.warn(f'Map from {systmap} is missing. Skipping...')
-                except:
-                    print(f'A problem occurred while reading {systmap}. Skipping...')
-                    print('Warning: No _e2 match to map file', file, 'Skipping this e1,e2 pair')
-                    continue
-
-                self.config[f'weaklensing_tensor_deproject_{n_systmaps}'] = file2 # for provenance
-                # normalize map for Namaster
-                # set pixel values to value/mean - 1
-                syst_map_mask = syst_map_e2 != healpy.UNSEEN
-                mean = np.mean(syst_map_e2[syst_map_mask]) # gives mean of all unmasked pixels
-                print('Syst map: mean value = ', mean)
-                if mean != 0:
-                    syst_map_e2[syst_map_mask] = syst_map_e2[syst_map_mask] / mean - 1
-                    syst_map_e2[~syst_map_mask] = 0 # sets masked pixels to zero for NaMaster
-                
-                s_maps_1.append(syst_map_e1)
-                s_maps_2.append(syst_map_e2)
-                n_systmaps += 1 
-                n_systmaps_e1 += 1
-
-            print('Number of tensor systematics map pairs read: ', n_systmaps_e1)
-            
-            if (n_systmaps_scalar == 0 and n_systmaps_e1 == 0):
-                print('No systematics maps found. Skipping wl deprojection.')
-                deproject_syst_weaklensing = False
-            else:
-                print("Using systematics maps for weak lensing.")
-                # We assume all systematics maps have the same nside
-                nside = healpy.pixelfunc.get_nside(syst_map)
-                npix = healpy.nside2npix(nside)
-                
-                # needed for NaMaster:
-                s_maps_new = np.array(s_maps_1).reshape([n_systmaps_scalar + n_systmaps_e1, 1, npix])
-                s_maps_wl = np.repeat(s_maps_new, 2, axis=1)
-                s_maps_wl[:, 1, :] = s_maps_2
-            
-        if (not (deproject_syst_clustering or deproject_syst_weaklensing)):
-            print("Not using systematics maps for deprojection in NaMaster")    
-=======
 
         else:
             print("Not using systematics maps for deprojection in NaMaster")
->>>>>>> a86e77a1
 
         if deproject_syst_clustering:
-            density_fields = [(nmt.NmtField(clustering_weight, [d], templates=s_maps_nc, n_iter=0))
-                              for d in d_maps]
+            density_fields = [
+                (nmt.NmtField(clustering_weight, [d], templates=s_maps_nc, n_iter=0))
+                for d in d_maps
+            ]
         else:
-            density_fields = [(nmt.NmtField(clustering_weight, [d], n_iter=0))
-                              for d in d_maps]
-            
-        if deproject_syst_weaklensing:
-            lensing_fields = [(nmt.NmtField(lw, [g1, g2], templates=s_maps_wl, n_iter=0))
-                              for (lw, g1, g2) in zip(lensing_weights, g1_maps, g2_maps)]
-        else:
-            lensing_fields = [(nmt.NmtField(lw, [g1, g2], n_iter=0))
-                              for (lw, g1, g2) in zip(lensing_weights, g1_maps, g2_maps)]  
-     
+            density_fields = [
+                (nmt.NmtField(clustering_weight, [d], n_iter=0)) for d in d_maps
+            ]
+
+        lensing_fields = [
+            (nmt.NmtField(lw, [g1, g2], n_iter=0))
+            for (lw, g1, g2) in zip(lensing_weights, g1_maps, g2_maps)
+        ]
 
         # Collect together all the maps we will output
         maps = {
-            'dw': clustering_weight,
-            'lw': lensing_weights,
-            'g': list(zip(g1_maps, g2_maps)),
-            'd': d_maps,
-            'lf': lensing_fields,
-            'df': density_fields,
-
+            "dw": clustering_weight,
+            "lw": lensing_weights,
+            "g": list(zip(g1_maps, g2_maps)),
+            "d": d_maps,
+            "lf": lensing_fields,
+            "df": density_fields,
         }
 
         return pixel_scheme, maps, f_sky
 
     def load_workspace_cache(self):
         from .utils.nmt_utils import WorkspaceCache
-        dirname = self.config['cache_dir']
+
+        dirname = self.config["cache_dir"]
 
         if not dirname:
             if self.rank == 0:
@@ -505,27 +365,28 @@
         # load the cache
         cache = self.load_workspace_cache()
 
-        nbin_source = len(maps['g'])
-        nbin_lens = len(maps['d'])
+        nbin_source = len(maps["g"])
+        nbin_lens = len(maps["d"])
 
         # empty workspaces
-        zero = np.zeros_like(maps['dw'])
-
-        lensing_weights = maps['lw']
-        density_weight  = maps['dw']
-        lensing_fields = maps['lf']
-        density_fields  = maps['df']
+        zero = np.zeros_like(maps["dw"])
+
+        lensing_weights = maps["lw"]
+        density_weight = maps["dw"]
+        lensing_fields = maps["lf"]
+        density_fields = maps["df"]
 
         ell_hash = array_hash(ell_bins.get_effective_ells())
-        hashes = {id(x):array_hash(x) for x in lensing_weights}
+        hashes = {id(x): array_hash(x) for x in lensing_weights}
         hashes[id(density_weight)] = array_hash(density_weight)
 
-        self.hash_metadata = {'ell_hash': ell_hash,
-                              'mask_lens': hashes[id(density_weight)]}
+        self.hash_metadata = {
+            "ell_hash": ell_hash,
+            "mask_lens": hashes[id(density_weight)],
+        }
 
         for i, w in enumerate(lensing_weights):
-            self.hash_metadata[f'mask_source_{i}'] = hashes[id(w)]
-
+            self.hash_metadata[f"mask_source_{i}"] = hashes[id(w)]
 
         # It's an oddity of NaMaster that we
         # need to supply a field object to the workspace even though the
@@ -536,8 +397,7 @@
         # mask and ell centers.
 
         # Each lensing field has its own mask
-        lensing_fields = [(lw, lf)
-                          for lw, lf in zip(lensing_weights, lensing_fields)]
+        lensing_fields = [(lw, lf) for lw, lf in zip(lensing_weights, lensing_fields)]
 
         # The density fields share a mask, so just use the field
         # object for the first one.
@@ -566,13 +426,14 @@
             space = cache.get(key)
             # If not, compute it.  We will save it later
             if space is None:
-                print(f'Rank {self.rank} computing coupling matrix '
-                      f"{i}, {j}, {k}")
+                print(f"Rank {self.rank} computing coupling matrix " f"{i}, {j}, {k}")
                 space = nmt.NmtWorkspace()
-                space.compute_coupling_matrix(f1, f2, ell_bins,is_teb=False, n_iter=1)
+                space.compute_coupling_matrix(f1, f2, ell_bins, is_teb=False, n_iter=1)
             else:
-                print(f'Rank {self.rank} getting coupling matrix '
-                       f'{i}, {j}, {k} from cache.')
+                print(
+                    f"Rank {self.rank} getting coupling matrix "
+                    f"{i}, {j}, {k} from cache."
+                )
             # This is a bit awkward - we attach the key to the
             # object to avoid more book-keeping.  This is used inside
             # the workspace cache
@@ -589,7 +450,7 @@
             else:
                 f1 = density_field
                 f2 = density_field
-            spaces[(i,j,k)] = get_workspace(f1, f2)
+            spaces[(i, j, k)] = get_workspace(f1, f2)
 
         self.save_workspace_cache(cache, spaces)
         return spaces
@@ -611,43 +472,28 @@
         from .utils.nmt_utils import MyNmtBin
 
         # commented code below is not needed anymore
-        '''
+        """
         # This is just approximate.  It will be very wrong
         # in cases with non-square patches.
         area = f_sky * 4 * np.pi
         width = np.sqrt(area) #radians
         nlb = self.config['bandwidth']
-
         # user can specify the bandwidth, or we can just use
         # the maximum sensible value of Delta ell.
         nlb = nlb if nlb>0 else max(1,int(2 * np.pi / width))
-        '''
+        """
 
         # The subclass of NmtBin that we use here just adds some
         # helper methods compared to the default NaMaster one.
         # Can feed these back upstream if useful.
 
         # Creating the ell binning from the edges using this Namaster constructor.
-<<<<<<< HEAD
-        if (self.config['ell_spacing'] == 'log') & (len(self.config['ell_edges']) < 2): 
-            edges = np.unique(np.geomspace(self.config['ell_min'], self.config['ell_max'], self.config['n_ell']).astype(int))
-        elif (len(self.config['ell_edges']) < 2) & (self.config['ell_spacing']!='log'):
-            edges = np.unique(np.linspace(self.config['ell_min'], self.config['ell_max'], self.config['n_ell']).astype(int))
-        elif len(self.config['ell_edges'])>=2:
-            edges = self.config['ell_edges']
-        else:
-            raise ValueError('ell_spacing or ell_edges must be specified')
-        ell_bins = MyNmtBin.from_edges(edges[:-1], edges[1:], is_Dell=False)
-=======
-        ell_min = self.config['ell_min']
-        ell_max = self.config['ell_max']
-        n_ell = self.config['n_ell']
-        ell_spacing = self.config['ell_spacing']
-        ell_bins = MyNmtBin.from_binning_info(ell_min, ell_max, n_ell,
-                                              ell_spacing)
->>>>>>> a86e77a1
+        ell_min = self.config["ell_min"]
+        ell_max = self.config["ell_max"]
+        n_ell = self.config["n_ell"]
+        ell_spacing = self.config["ell_spacing"]
+        ell_bins = MyNmtBin.from_binning_info(ell_min, ell_max, n_ell, ell_spacing)
         return ell_bins
-
 
     def select_calculations(self, nbins_source, nbins_lens):
         # Build up a big list of all the calculations we want to
@@ -679,7 +525,9 @@
 
         return calcs
 
-    def compute_power_spectra(self, pixel_scheme, i, j, k, maps, workspaces, ell_bins, cl_theory, f_sky):
+    def compute_power_spectra(
+        self, pixel_scheme, i, j, k, maps, workspaces, ell_bins, cl_theory, f_sky
+    ):
         # Compute power spectra
         # TODO: now all possible auto- and cross-correlation are computed.
         #      This should be tunable.
@@ -689,114 +537,135 @@
         import pymaster as nmt
         import healpy
 
-        CEE=sacc.standard_types.galaxy_shear_cl_ee
-        CBB=sacc.standard_types.galaxy_shear_cl_bb
-        CEB=sacc.standard_types.galaxy_shear_cl_eb
-        CdE=sacc.standard_types.galaxy_shearDensity_cl_e
-        CdB=sacc.standard_types.galaxy_shearDensity_cl_b
-        Cdd=sacc.standard_types.galaxy_density_cl
-       
+        CEE = sacc.standard_types.galaxy_shear_cl_ee
+        CBB = sacc.standard_types.galaxy_shear_cl_bb
+        CdE = sacc.standard_types.galaxy_shearDensity_cl_e
+        CdB = sacc.standard_types.galaxy_shearDensity_cl_b
+        Cdd = sacc.standard_types.galaxy_density_cl
+
         type_name = NAMES[k]
-        print(f"Process {self.rank} calculating {type_name} spectrum for bin pair {i},{j}")
+        print(
+            f"Process {self.rank} calculating {type_name} spectrum for bin pair {i},{j}"
+        )
         sys.stdout.flush()
 
         # The binning information - effective (mid) ell values and
         # the window information
         ls = ell_bins.get_effective_ells()
-        win = [ell_bins.get_window(b) for b,l  in enumerate(ls)]
+        win = [ell_bins.get_window(b) for b, l in enumerate(ls)]
 
         # We need the theory spectrum for this pair
-        #TODO: when we have templates to deproject, use this.
-        theory = cl_theory[(i,j,k)]
-        ell_guess = cl_theory['ell']
+        # TODO: when we have templates to deproject, use this.
+        theory = cl_theory[(i, j, k)]
+        ell_guess = cl_theory["ell"]
         cl_guess = None
 
         if k == SHEAR_SHEAR:
-            field_i = maps['lf'][i]
-            field_j = maps['lf'][j]
-            results_to_use = [(0, CEE, ), (1, CEB, ), (3, CBB, )]
+            field_i = maps["lf"][i]
+            field_j = maps["lf"][j]
+            results_to_use = [
+                (
+                    0,
+                    CEE,
+                ),
+                (
+                    3,
+                    CBB,
+                ),
+            ]
 
         elif k == POS_POS:
-            field_i = maps['df'][i]
-            field_j = maps['df'][j]
+            field_i = maps["df"][i]
+            field_j = maps["df"][j]
             results_to_use = [(0, Cdd)]
 
         elif k == SHEAR_POS:
-            field_i = maps['lf'][i]
-            field_j = maps['df'][j]
+            field_i = maps["lf"][i]
+            field_j = maps["df"][j]
             results_to_use = [(0, CdE), (1, CdB)]
 
-        workspace = workspaces[(i,j,k)]
-
-        # Get the coupled noise C_ell values to give to the master algorithm
-<<<<<<< HEAD
-        if self.config['analytic_noise']==False:
-            cl_noise = self.compute_noise(i, j, k, ell_bins, maps, workspace)
-            # compute_full_master assumes noise from realizations (coupled)
-            c = nmt.compute_full_master(field_i, field_j, ell_bins,
-=======
-        cl_noise = self.compute_noise(i, j, k, ell_bins, maps, workspace)
-
-        # Run the master algorithm
-        c = nmt.compute_full_master(field_i, field_j, ell_bins,
->>>>>>> a86e77a1
-            cl_noise=cl_noise, cl_guess=cl_guess, workspace=workspace, n_iter=1)
+        workspace = workspaces[(i, j, k)]
+
+        if self.config["analytic_noise"]:
+            # we are going to subtract the noise afterwards
+            c = nmt.compute_full_master(
+                field_i,
+                field_j,
+                ell_bins,
+                cl_guess=cl_guess,
+                workspace=workspace,
+                n_iter=1,
+            )
+            # noise to subtract (already decoupled)
+            n_ell, n_ell_coupled = self.compute_noise_analytic(
+                i, j, k, maps, f_sky, workspace
+            )
+            if n_ell is not None:
+                c = c - n_ell
+            # Writing out the noise for later cross-checks
         else:
-            # we are going to subtract the noise afterwards
-            c = nmt.compute_full_master(field_i, field_j, ell_bins,
-                cl_guess=cl_guess, workspace=workspace, n_iter=1)
-            print('Output spectra', c)
-            # noise to subtract (already decoupled)
-            cl_noise = self.compute_noise_analytic(i, j, k, maps, f_sky, workspace)
-            if cl_noise is not None:
-                c = c - cl_noise
-                cl_check = self.compute_noise(i, j, k, ell_bins, maps, workspace)
-                print(cl_noise, workspace.decouple_cell(cl_check))
-        # Writing out the noise for later cross-checks
-        if cl_noise is None:
-            noise_out = np.zeros(len(ls))
-        else:
-            if self.config['analytic_noise']:
-                noise_out = cl_noise[0]
-            else:
-                # Remember that cl_noise is coupled if it comes from sims
-                noise_out = workspace.decouple_cell(cl_noise)[0]
-        
+            # Get the coupled noise C_ell values to give to the master algorithm
+            n_ell, n_ell_coupled = self.compute_noise(
+                i, j, k, ell_bins, maps, workspace
+            )
+            c = nmt.compute_full_master(
+                field_i,
+                field_j,
+                ell_bins,
+                cl_noise=n_ell_coupled,
+                cl_guess=cl_guess,
+                workspace=workspace,
+                n_iter=1,
+            )
+
+        if n_ell is None:
+            n_ell_coupled = np.zeros((c.shape[0], 3 * self.config["nside"]))
+            n_ell = np.zeros_like(c)
+
         def window_pixel(ell, nside):
-            r_theta=1/(np.sqrt(3.)*nside)
-            x=ell*r_theta
-            f=0.532+0.006*(x-0.5)**2
-            y=f*x
-            return np.exp(-y**2/2)
+            r_theta = 1 / (np.sqrt(3.0) * nside)
+            x = ell * r_theta
+            f = 0.532 + 0.006 * (x - 0.5) ** 2
+            y = f * x
+            return np.exp(-(y**2) / 2)
 
         c_beam = c / window_pixel(ls, pixel_scheme.nside) ** 2
 
         # Save all the results, skipping things we don't want like EB modes
         for index, name in results_to_use:
-            self.results.append(Measurement(name, ls, c_beam[index], noise_out, win, i, j))
-
+            self.results.append(
+                Measurement(
+                    name,
+                    ls,
+                    c_beam[index],
+                    n_ell[index],
+                    n_ell_coupled[index],
+                    win,
+                    i,
+                    j,
+                )
+            )
 
     def compute_noise(self, i, j, k, ell_bins, maps, workspace):
 
-        if self.config['true_shear']:
-            # if using true shear (i.e. no shape noise) we do not need to add any noise
+        if self.config["true_shear"] and k == SHEAR_SHEAR:
+            # if using true shear (i.e. no shape noise) we do not need to add any noise for the shear-shear case
             return None
 
         import pymaster as nmt
         import healpy
 
         # No noise contribution in cross-correlations
-        if (i!=j) or (k==SHEAR_POS):
-            return None
-
+        if (i != j) or (k == SHEAR_POS):
+            return None, None
 
         if k == SHEAR_SHEAR:
-            noise_maps = self.open_input('source_noise_maps', wrapper=True)
-            weight = maps['lw'][i]
+            noise_maps = self.open_input("source_noise_maps", wrapper=True)
+            weight = maps["lw"][i]
 
         else:
-            noise_maps = self.open_input('lens_noise_maps', wrapper=True)
-            weight = maps['dw']
+            noise_maps = self.open_input("lens_noise_maps", wrapper=True)
+            weight = maps["dw"]
 
         nreal = noise_maps.number_of_realizations()
         noise_c_ells = []
@@ -832,47 +701,62 @@
         if k == POS_POS:
             mean_noise /= 4
 
-        return mean_noise
+        return workspace.decouple_cell(mean_noise), mean_noise
 
     def compute_noise_analytic(self, i, j, k, maps, f_sky, workspace):
+        # Copied from the HSC branch
         import pymaster
         import healpy as hp
+
         if (i != j) or (k == SHEAR_POS):
-            return None
+            return None, None
         # This bit only works with healpix maps but it's checked beforehand so that's fine
         if k == SHEAR_SHEAR:
-            with self.open_input('source_maps', wrapper=True) as f:
-                var_map = f.read_map(f'var_e_{i}')
-                lw = f.read_map(f'lensing_weight_{i}')
-                #_var_g1_map = f.read_map(f'var_g1_{i}')
-                #_var_g2_map = f.read_map(f'var_g2_{i}')
-            #var_map = 0.5*(_var_g1_map+_var_g2_map)
-            var_map[var_map==hp.UNSEEN] = 0.
+            with self.open_input("source_maps", wrapper=True) as f:
+                var_map = f.read_map(f"var_e_{i}")
+            var_map[var_map == hp.UNSEEN] = 0.0
             nside = hp.get_nside(var_map)
             pxarea = hp.nside2pixarea(nside)
-            n_ls = np.mean(var_map[lw>0]/lw[lw>0]**2)*pxarea/np.sqrt(2) # This sqrt(2) factor might only be needed for distortion def?
-            n_ells = np.array([n_ls*np.ones(3*nside), np.zeros(3*nside), np.zeros(3*nside), n_ls*np.ones(3*nside)])
-            cls_out = workspace.decouple_cell(workspace.couple_cell(n_ells))
-            return cls_out
+            n_ls = np.mean(var_map) * pxarea
+            n_ell_coupled = np.zeros((4, 3 * nside))
+            # Note that N_ell = 0 for ell = 1, 2 for shear
+            n_ell_coupled[0, 2:] = n_ls
+            n_ell_coupled[3, 2:] = n_ls
+
         if k == POS_POS:
-            metadata = self.open_input('tracer_metadata')
-            nside = hp.get_nside(maps['dw'])
-            ndens = metadata['tracers/lens_density'][i]*3600*180/np.pi*180/np.pi
-            n_ell = np.mean(maps['dw'][maps['dw']>0])/ndens # Taking the averages in the mask region for consistency
-            n_ell = [n_ell*np.ones(3*nside)]
-            cls_out = workspace.decouple_cell(workspace.couple_cell(n_ell))
-            return cls_out
+            metadata = self.open_input("tracer_metadata")
+            nside = hp.get_nside(maps["dw"])
+            ndens = (
+                metadata["tracers/lens_density"][i] * 3600 * 180 / np.pi * 180 / np.pi
+            )
+            with self.open_input("mask", wrapper=True) as f:
+                info = f.read_map_info("mask")
+                #area = info["area"]
+                #f_sky = info["f_sky"]
+                mask = f.read_map("mask")
+                mask[mask==hp.UNSEEN] = 0.
+                if self.rank == 0:
+                    print("Loaded mask")
+             
+            n_ls = np.mean(mask) / ndens # Coupled noise from https://arxiv.org/pdf/1912.08209.pdf and 
+            # also checking https://github.com/LSSTDESC/DEHSC_LSS/blob/master/hsc_lss/power_specter.py#L109
+
+            n_ell_coupled = n_ls * np.ones((1, 3 * nside))
+
+        n_ell = workspace.decouple_cell(n_ell_coupled)
+
+        return n_ell, n_ell_coupled
 
     def load_tomographic_quantities(self, nbin_source, nbin_lens, f_sky):
         # Get lots of bits of metadata from the input file,
         # per tomographic bin.
-        metadata = self.open_input('tracer_metadata')
-        sigma_e = metadata['tracers/sigma_e'][:]
-        N_eff = metadata['tracers/N_eff'][:]
-        lens_counts = metadata['tracers/lens_counts'][:]
+        metadata = self.open_input("tracer_metadata")
+        sigma_e = metadata["tracers/sigma_e"][:]
+        N_eff = metadata["tracers/N_eff"][:]
+        lens_counts = metadata["tracers/lens_counts"][:]
         metadata.close()
 
-        area = 4*np.pi*f_sky
+        area = 4 * np.pi * f_sky
         n_eff = N_eff / area
         n_lens = lens_counts / area
 
@@ -888,46 +772,43 @@
 
         return tomo_info
 
-
-
     def load_tracers(self, nbin_source, nbin_lens):
         # Load the N(z) and convert to sacc tracers.
         # We need this both to put it into the output file,
         # but also potentially to compute the theory guess
         # for projecting out modes
         import sacc
-        f_shear = self.open_input('shear_photoz_stack')
-        f_lens = self.open_input('lens_photoz_stack')
+
+        f_shear = self.open_input("shear_photoz_stack")
+        f_lens = self.open_input("lens_photoz_stack")
 
         tracers = {}
 
         for i in range(nbin_source):
             name = f"source_{i}"
-            z = f_shear['n_of_z/source/z'][:]
-            Nz = f_shear[f'n_of_z/source/bin_{i}'][:]
+            z = f_shear["n_of_z/source/z"][:]
+            Nz = f_shear[f"n_of_z/source/bin_{i}"][:]
             T = sacc.BaseTracer.make("NZ", name, z, Nz)
             tracers[name] = T
 
         for i in range(nbin_lens):
             name = f"lens_{i}"
-            z = f_lens['n_of_z/lens/z'][:]
-            Nz = f_lens[f'n_of_z/lens/bin_{i}'][:]
+            z = f_lens["n_of_z/lens/z"][:]
+            Nz = f_lens[f"n_of_z/lens/bin_{i}"][:]
             T = sacc.BaseTracer.make("NZ", name, z, Nz)
             tracers[name] = T
 
         return tracers
-
-
 
     def save_power_spectra(self, tracers, nbin_source, nbin_lens):
         import sacc
         from sacc.windows import TopHatWindow
-        CEE=sacc.standard_types.galaxy_shear_cl_ee
-        CBB=sacc.standard_types.galaxy_shear_cl_bb
-        CEB=sacc.standard_types.galaxy_shear_cl_eb
-        CdE=sacc.standard_types.galaxy_shearDensity_cl_e
-        CdB=sacc.standard_types.galaxy_shearDensity_cl_b
-        Cdd=sacc.standard_types.galaxy_density_cl
+
+        CEE = sacc.standard_types.galaxy_shear_cl_ee
+        CBB = sacc.standard_types.galaxy_shear_cl_bb
+        CdE = sacc.standard_types.galaxy_shearDensity_cl_e
+        CdB = sacc.standard_types.galaxy_shearDensity_cl_b
+        Cdd = sacc.standard_types.galaxy_density_cl
 
         S = sacc.Sacc()
 
@@ -938,8 +819,12 @@
         # bin pair and spectrum type, but many data points at different angles.
         # Here we pull them all out to add to sacc
         for d in self.results:
-            tracer1 = f'source_{d.i}' if d.corr_type in [CEE, CBB, CEB, CdE, CdB] else f'lens_{d.i}'
-            tracer2 = f'source_{d.j}' if d.corr_type in [CEE, CEB, CBB] else f'lens_{d.j}'
+            tracer1 = (
+                f"source_{d.i}"
+                if d.corr_type in [CEE, CBB, CdE, CdB]
+                else f"lens_{d.i}"
+            )
+            tracer2 = f"source_{d.j}" if d.corr_type in [CEE, CBB] else f"lens_{d.j}"
 
             n = len(d.l)
             for i in range(n):
@@ -947,40 +832,60 @@
                 win = TopHatWindow(ell_vals[0], ell_vals[-1])
                 # We use optional tags i and j here to record the bin indices, as well
                 # as in the tracer names, in case it helps to select on them later.
-                S.add_data_point(d.corr_type, (tracer1, tracer2), d.value[i],
-                    ell=d.l[i], window=win, i=d.i, j=d.j, nl=d.noise[i])
+                S.add_data_point(
+                    d.corr_type,
+                    (tracer1, tracer2),
+                    d.value[i],
+                    ell=d.l[i],
+                    window=win,
+                    i=d.i,
+                    j=d.j,
+                    n_ell=d.noise[i],
+                )
+
+            # Add n_ell_coupled to tracer metadata. This will work as far as
+            # the coupled noise is constant
+            tr = S.tracers[tracer1]
+            if (tracer1 == tracer2) and ("n_ell_coupled" not in tr.metadata):
+                if self.config["analytic_noise"] is False:
+                    # If computed through simulations, it might be better to
+                    # take the mean since, for now, only a float can be passed
+                    i = 0 if "lens" in tracer1 else 2
+                    tr.metadata["n_ell_coupled"] = np.mean(d.noise_coupled)
+                else:
+                    # Save the last element because the first one is zero for
+                    # shear
+                    tr.metadata["n_ell_coupled"] = d.noise_coupled[-1]
 
         # Save provenance information
         provenance = self.gather_provenance()
         provenance.update(SACCFile.generate_provenance())
         for key, value in provenance.items():
-            if isinstance(value, str) and '\n' in value:
+            if isinstance(value, str) and "\n" in value:
                 values = value.split("\n")
-                for i,v in enumerate(values):
-                    S.metadata[f'provenance/{key}_{i}'] = v
+                for i, v in enumerate(values):
+                    S.metadata[f"provenance/{key}_{i}"] = v
             else:
-                S.metadata[f'provenance/{key}'] = value
+                S.metadata[f"provenance/{key}"] = value
 
         # Save hashes needed to recover workspace hash
         for k, v in self.hash_metadata.items():
-            S.metadata[f'hash/{k}'] = v
-
-        if self.config['cache_dir']:
-            S.metadata['cache_dir'] = self.config['cache_dir']
+            S.metadata[f"hash/{k}"] = v
+
+        if self.config["cache_dir"]:
+            S.metadata["cache_dir"] = self.config["cache_dir"]
 
         # Adding binning information to pass later to TJPCov. I shouldn't be
         # necessary, but it is at the moment.
-        S.metadata['binning/ell_min'] = self.config['ell_min']
-        S.metadata['binning/ell_max'] = self.config['ell_max']
-        S.metadata['binning/ell_spacing'] = self.config['ell_spacing']
-        S.metadata['binning/n_ell'] = self.config['n_ell']
+        S.metadata["binning/ell_min"] = self.config["ell_min"]
+        S.metadata["binning/ell_max"] = self.config["ell_max"]
+        S.metadata["binning/ell_spacing"] = self.config["ell_spacing"]
+        S.metadata["binning/n_ell"] = self.config["n_ell"]
 
         # And we're all done!
         output_filename = self.get_output("twopoint_data_fourier")
         S.save_fits(output_filename, overwrite=True)
 
 
-
-if __name__ == '__main__':
-    PipelineStage.main()
-
+if __name__ == "__main__":
+    PipelineStage.main()