from .base_stage import PipelineStage
<<<<<<< HEAD
from .data_types import ShearCatalog, TomographyCatalog, RandomsCatalog, YamlFile, SACCFile, DiagnosticMaps, HDFFile, PhotozPDFFile
=======
from .data_types import MetacalCatalog, TomographyCatalog, RandomsCatalog, \
                        YamlFile, SACCFile, DiagnosticMaps, HDFFile, \
                        PhotozPDFFile, NoiseMaps

>>>>>>> c936bfc1
import numpy as np
import collections
from .utils import choose_pixelization, array_hash
from .utils.theory import theory_3x2pt
import sys
import warnings
import pathlib

# Using the same convention as in twopoint.py
SHEAR_SHEAR = 0
SHEAR_POS = 1
POS_POS = 2



NAMES = {SHEAR_SHEAR:"shear-shear", SHEAR_POS:"shear-position", POS_POS:"position-position"}

Measurement = collections.namedtuple(
    'Measurement',
    ['corr_type', 'l', 'value', 'win', 'i', 'j'])

class TXTwoPointFourier(PipelineStage):
    """This Pipeline Stage computes all auto- and cross-correlations
    for a list of tomographic bins, including all galaxy-galaxy,
    galaxy-shear and shear-shear power spectra. Sources and lenses
    both come from the same shear_catalog and tomography_catalog objects.

    The power spectra are computed after deprojecting a number of
    systematic-dominated modes, represented as input maps.

    In the future we will want to include the following generalizations:
     - TODO: specify which cross-correlations in particular to include
             (e.g. which bin pairs and which source/lens combinations).
     - TODO: include flags for rejected objects. Is this included in
             the tomography_catalog?
     - TODO: ell-binning is currently static.
    """
    name = 'TXTwoPointFourier'
    inputs = [
        ('shear_photoz_stack', HDFFile),  # Photoz stack
        ('lens_photoz_stack', HDFFile),  # Photoz stack
        ('diagnostic_maps', DiagnosticMaps),
        ('fiducial_cosmology', YamlFile),  # For the cosmological parameters
        ('tracer_metadata', TomographyCatalog),  # For density info
        ('noise_maps', NoiseMaps),
        ('shear_tomography_catalog', TomographyCatalog),  # For density info
        ('lens_tomography_catalog', TomographyCatalog),  # For density info
    ]
    outputs = [
        ('twopoint_data_fourier', SACCFile)
    ]

    config_options = {
        "mask_threshold": 0.0,
        "bandwidth": 0,
        "flip_g1": False,
        "flip_g2": False,
        "cache_dir": '',
    }

    def run(self):
        import pymaster
        import healpy
        import sacc
        import pyccl
        config = self.config

        if self.comm:
            self.comm.Barrier()

        self.setup_results()


        # Generate namaster fields
        pixel_scheme, maps, f_sky = self.load_maps()
        if self.rank==0:
            print("Loaded maps.")

        nbin_source = len(maps['g'])
        nbin_lens = len(maps['d'])

        # Get the complete list of calculations to be done,
        # for all the three spectra and all the bin pairs.
        # This will be used for parallelization.
        calcs = self.select_calculations(nbin_source, nbin_lens)[::-1]


        # Load in the per-bin auto-correlation noise levels and 
        # mean response values
        tomo_info = self.load_tomographic_quantities(nbin_source, nbin_lens, f_sky)


        # Binning scheme, currently chosen from the geometry.
        # TODO: set ell binning from config
        ell_bins = self.choose_ell_bins(pixel_scheme, f_sky)

        workspaces = self.make_workspaces(maps, calcs, ell_bins)

        # Load the n(z) values, which are both saved in the output
        # file alongside the spectra, and then used to calcualate the
        # fiducial theory C_ell, which is used in the deprojection calculation
        tracers = self.load_tracers(nbin_source, nbin_lens)
        theory_cl = theory_3x2pt(
            self.get_input('fiducial_cosmology'),
            tracers,
            nbin_source, nbin_lens,
            fourier=True)

        # If we are rank zero print out some info
        if self.rank==0:
            nband = ell_bins.get_n_bands()
            ell_effs = ell_bins.get_effective_ells()
            print(f"Chosen {nband} ell bin bands with effective ell values and ranges:")
            for i in range(nband):
                leff = ell_effs[i]
                lmin = ell_bins.get_ell_min(i)
                lmax = ell_bins.get_ell_max(i)
                print(f"    {leff:.0f}    ({lmin:.0f} - {lmax:.0f})")


        # Run the compute power spectra portion in parallel
        # This splits the calculations among the parallel bins
        # It's not the most optimal way of doing it
        # as it's not dynamic, just a round-robin assignment.
        for i, j, k in calcs:
            self.compute_power_spectra(
                pixel_scheme, i, j, k, maps, workspaces, ell_bins, theory_cl)

        if self.rank==0:
            print(f"Collecting results together")
        # Pull all the results together to the master process.
        self.collect_results()

        # Write the collect results out to HDF5.
        if self.rank == 0:
            self.save_power_spectra(tracers, nbin_source, nbin_lens)
            print("Saved power spectra")



    def load_maps(self):
        import pymaster as nmt
        import healpy
        # Load the various input maps and their metadata
        map_file = self.open_input('diagnostic_maps', wrapper=True)
        pix_info = map_file.read_map_info('mask')
        area = map_file.file['maps'].attrs["area"]

        nbin_source = map_file.file['maps'].attrs['nbin_source']
        nbin_lens = map_file.file['maps'].attrs['nbin_lens']

        # Choose pixelization and read mask and systematics maps
        pixel_scheme = choose_pixelization(**pix_info)

        if pixel_scheme.name != 'healpix':
            raise ValueError("TXTwoPointFourier can only run on healpix maps")

        # Load the mask. It should automatically be the same shape as the
        # others, based on how it was originally generated.
        # We remove any pixels that are at or below our threshold (default=0)
        mask = map_file.read_mask()
        mask[np.isnan(mask)] = 0
        mask[mask==healpy.UNSEEN] = 0

        # Using a flat mask as the clustering weight for now, since I need to know
        # how to turn the depth map into a weight
        clustering_weight = mask

        f_sky = area / 41253.
        if self.rank == 0:
            print(f"Unmasked area = {area}, fsky = {f_sky}")

        # Load all the maps in.
        # TODO: make it possible to just do a subset of these
        ngal_maps = [map_file.read_map(f'ngal_{b}') for b in range(nbin_lens)]
        g1_maps = [map_file.read_map(f'g1_{b}') for b in range(nbin_source)]
        g2_maps = [map_file.read_map(f'g2_{b}') for b in range(nbin_source)]
        lensing_weights = [map_file.read_map(f'lensing_weight_{b}') for b in range(nbin_source)]

        # Mask any pixels which have the healpix bad value
        for (g1, g2, lw) in zip(g1_maps, g2_maps, lensing_weights):
            lw[g1 == healpy.UNSEEN] = 0
            lw[g2 == healpy.UNSEEN] = 0

        # When running on the CosmoDC2 mocks I've found I need to flip
        # both g1 and g2 in order to get both positive galaxy-galaxy lensing
        # and shear-shear spectra.
        if self.config['flip_g1']:
            for g1 in g1_maps:
                w = np.where(g1!=healpy.UNSEEN)
                g1[w]*=-1

        if self.config['flip_g2']:
            for g2 in g2_maps:
                w = np.where(g2!=healpy.UNSEEN)
                g2[w]*=-1

        # TODO: load systematics maps here, once we are making them.
        # maybe from Eli or Zilong's code
        syst_nc = None
        syst_wl = None

        map_file.close()


        # Set any unseen pixels to zero weight.
        for ng in ngal_maps:
            clustering_weight[ng==healpy.UNSEEN] = 0

        clustering_weight[clustering_weight<0] = 0
        clustering_weight[np.isnan(clustering_weight)] = 0

        # Start collecting maps
        d_maps = []
        for i, ng in enumerate(ngal_maps):
            # Convert the number count maps to overdensity maps.
            # First compute the overall mean object count per bin.
            # Maybe we should do this in the mapping code itself?
            # mean clustering galaxies per pixel in this map
            mu = np.average(ng, weights=clustering_weight)
            # and then use that to convert to overdensity
            d = (ng - mu) / mu
            # remove nans
            d[clustering_weight==0] = 0
            d_maps.append(d)

        lensing_fields = [(nmt.NmtField(lw, [g1, g2], n_iter=0))
                          for (lw, g1, g2) in zip(lensing_weights, g1_maps, g2_maps)]
        density_fields = [(nmt.NmtField(clustering_weight, [d], n_iter=0))
                          for d in d_maps]

        # Collect together all the maps we will output
        maps = {
            'dw': clustering_weight,
            'lw': lensing_weights,
            'g': list(zip(g1_maps, g2_maps)),
            'd': d_maps,
            'lf': lensing_fields,
            'df': density_fields,

        }

        return pixel_scheme, maps, f_sky

    def load_workspace_cache(self):
        from .utils.nmt_utils import WorkspaceCache
        dirname = self.config['cache_dir']

        if not dirname:
            if self.rank == 0:
                print("Not using an on-disc cache.  Set cache_dir to use one")
            return {}

        cache = WorkspaceCache(dirname)
        return cache

    def save_workspace_cache(self, cache, spaces):
        if cache is None:
            return

        for space in spaces.values():
            cache.put(space)

    def make_workspaces(self, maps, calcs, ell_bins):
        import pymaster as nmt

        # Make the field object
        if self.rank == 0:
            print("Preparing workspaces")

        # load the cache
        cache = self.load_workspace_cache()

        nbin_source = len(maps['g'])
        nbin_lens = len(maps['d'])

        # empty workspaces
        zero = np.zeros_like(maps['dw'])

        lensing_weights = maps['lw']
        density_weight  = maps['dw']
        lensing_fields = maps['lf']
        density_fields  = maps['df']

        ell_hash = array_hash(ell_bins.get_effective_ells())
        hashes = {id(x):array_hash(x) for x in lensing_weights}
        hashes[id(density_weight)] = array_hash(density_weight)


        # It's an oddity of NaMaster that we
        # need to supply a field object to the workspace even though the
        # coupling matrix only depends on the mask and ell binning.
        # So here we re-use the fields we've made for the actual
        # analysis, but to save the coupling matrices while being sure
        # we're using the right ones we derive a key based on the
        # mask and ell centers.

        # Each lensing field has its own mask
        lensing_fields = [(lw, lf)
                          for lw, lf in zip(lensing_weights, lensing_fields)]

        # The density fields share a mask, so just use the field
        # object for the first one.  
        density_field = (density_weight, density_fields[0])

        spaces = {}

        def get_workspace(f1, f2):
            w1, f1 = f1
            w2, f2 = f2

            # First we derive a hash which will change whenever either
            # the mask changes or the ell binning.
            # We combine the hashes of those three objects together
            # using xor (python  ^ operator), which seems to be standard.
            h1 = hashes[id(w1)]
            h2 = hashes[id(w2)]
            key = h1 ^ ell_hash
            # ... except that if we are using the same field twice then
            # x ^ x = 0, which causes problems (all the auto-bins would
            # have the same key).  So we only combine the hashes if the
            # fields are different.
            if h2 != h1:
                key ^= h2
            # Check on disc to see if we have one saved already.
            space = cache.get(key)
            # If not, compute it.  We will save it later
            if space is None:
                print(f'Rank {self.rank} computing coupling matrix '
                      f"{i}, {j}, {k}")
                space = nmt.NmtWorkspace()
                space.compute_coupling_matrix(f1, f2, ell_bins)
            else:
                print(f'Rank {self.rank} getting coupling matrix '
                       f'{i}, {j}, {k} from cache.')
            # This is a bit awkward - we attach the key to the
            # object to avoid more book-keeping.  This is used inside
            # the workspace cache
            space.txpipe_key = key
            return space

        for (i, j, k) in calcs:
            if k == SHEAR_SHEAR:
                f1 = lensing_fields[i]
                f2 = lensing_fields[j]
            elif k == SHEAR_POS:
                f1 = lensing_fields[i]
                f2 = density_field
            else:
                f1 = density_field
                f2 = density_field
            spaces[(i,j,k)] = get_workspace(f1, f2)

        self.save_workspace_cache(cache, spaces)
        return spaces

    def collect_results(self):
        if self.comm is None:
            return

        self.results = self.comm.gather(self.results, root=0)

        if self.rank == 0:
            # Concatenate results
            self.results = sum(self.results, [])

    def setup_results(self):
        self.results = []

    def choose_ell_bins(self, pixel_scheme, f_sky):
        import pymaster as nmt
        from .utils.nmt_utils import MyNmtBin
        # This is just approximate.  It will be very wrong
        # in cases with non-square patches.
        area = f_sky * 4 * np.pi
        width = np.sqrt(area) #radians
        nlb = self.config['bandwidth']

        # user can specify the bandwidth, or we can just use
        # the maximum sensible value of Delta ell.
        nlb = nlb if nlb>0 else max(1,int(2 * np.pi / width))

        # The subclass of NmtBin that we use here just adds some
        # helper methods compared to the default NaMaster one.
        # Can feed these back upstream if useful.
        ell_bins = MyNmtBin(int(pixel_scheme.nside), nlb=nlb)
        return ell_bins


    def select_calculations(self, nbins_source, nbins_lens):
        # Build up a big list of all the calculations we want to
        # perform.  We should probably expose this in the configuration
        # file so you can skip some.
        calcs = []

        # For shear-shear we omit pairs with j>i
        k = SHEAR_SHEAR
        for i in range(nbins_source):
            for j in range(i + 1):
                calcs.append((i, j, k))

        # For shear-position we use all pairs
        k = SHEAR_POS
        for i in range(nbins_source):
            for j in range(nbins_lens):
                calcs.append((i, j, k))

        # For position-position we omit pairs with j>i.
        # We do keep cross-pairs, since even though we may not want to
        # do parameter estimation with them they are useful diagnostics.
        k = POS_POS
        for i in range(nbins_lens):
            for j in range(i + 1):
                calcs.append((i, j, k))

        calcs = [calc for calc in self.split_tasks_by_rank(calcs)]

        return calcs

    def compute_power_spectra(self, pixel_scheme, i, j, k, maps, workspaces, ell_bins, cl_theory):
        # Compute power spectra
        # TODO: now all possible auto- and cross-correlation are computed.
        #      This should be tunable.

        # k refers to the type of measurement we are making
        import sacc
        import pymaster as nmt
        import healpy

        CEE=sacc.standard_types.galaxy_shear_cl_ee
        CBB=sacc.standard_types.galaxy_shear_cl_bb
        CdE=sacc.standard_types.galaxy_shearDensity_cl_e
        CdB=sacc.standard_types.galaxy_shearDensity_cl_b
        Cdd=sacc.standard_types.galaxy_density_cl

        type_name = NAMES[k]
        print(f"Process {self.rank} calculating {type_name} spectrum for bin pair {i},{j}")
        sys.stdout.flush()

        # The binning information - effective (mid) ell values and
        # the window information
        ls = ell_bins.get_effective_ells()
        win = [ell_bins.get_window(b) for b,l  in enumerate(ls)]

        # We need the theory spectrum for this pair
        #TODO: when we have templates to deproject, use this.
        theory = cl_theory[(i,j,k)]
        ell_guess = cl_theory['ell']
        cl_guess = None

        if k == SHEAR_SHEAR:
            field_i = maps['lf'][i]
            field_j = maps['lf'][j]
            results_to_use = [(0, CEE, ), (3, CBB, )]

        elif k == POS_POS:
            field_i = maps['df'][i]
            field_j = maps['df'][j]
            results_to_use = [(0, Cdd)]

        elif k == SHEAR_POS:
            field_i = maps['lf'][i]
            field_j = maps['df'][j]
            results_to_use = [(0, CdE), (1, CdB)]

        workspace = workspaces[(i,j,k)]

        # Get the coupled noise C_ell values to give to the master algorithm
        cl_noise = self.compute_noise(i, j, k, ell_bins, maps, workspace)

        # Run the master algorithm
        c = nmt.compute_full_master(field_i, field_j, ell_bins,
            cl_noise=cl_noise, cl_guess=cl_guess, workspace=workspace)

        # Save all the results, skipping things we don't want like EB modes
        for index, name in results_to_use:
            self.results.append(Measurement(name, ls, c[index], win, i, j))


    def compute_noise(self, i, j, k, ell_bins, maps, workspace):
        import pymaster as nmt

        # No noise contribution in cross-correlations
        if (i!=j) or (k==SHEAR_POS):
            return None

        noise_maps = self.open_input('noise_maps', wrapper=True)

        if k == SHEAR_SHEAR:
            weight = maps['lw'][i]
            # this function returns (nreal_source, nreal_lens)
            nreal = noise_maps.number_of_realizations()[0]
        else:
            weight = maps['dw']
            nreal = noise_maps.number_of_realizations()[1]

        noise_c_ells = []

        for r in range(nreal):
            print(f"Analyzing noise map {r}")
            # Load the noise map - may be either (g1, g2)
            # or rho1 - rho2
            if k == SHEAR_SHEAR:
                realization = noise_maps.read_rotation(r, i)
            else:
                rho1, rho2 = noise_maps.read_density_split(r, i)
                realization = [rho1 - rho2]

            # Analyze it with namaster
            field = nmt.NmtField(weight, realization, n_iter=0)
            cl_coupled = nmt.compute_coupled_cell(field, field)

            # Accumulate
            noise_c_ells.append(cl_coupled)

        mean_noise = np.mean(noise_c_ells, axis=0)

        # Since this is the noise on the half maps the real
        # noise C_ell will be (0.5)**2 times the size
        if k == POS_POS:
            mean_noise /= 4

        return mean_noise



    def load_tomographic_quantities(self, nbin_source, nbin_lens, f_sky):
        # Get lots of bits of metadata from the input file,
        # per tomographic bin.
        metadata = self.open_input('tracer_metadata')
        sigma_e = metadata['tracers/sigma_e'][:]
        mean_R = metadata['tracers/R_gamma_mean'][:]
        N_eff = metadata['tracers/N_eff'][:]
        lens_counts = metadata['tracers/lens_counts'][:]
        metadata.close()

        area = 4*np.pi*f_sky
        n_eff = N_eff / area
        n_lens = lens_counts / area

        tomo_info = {
            "area_steradians": area,
            "n_eff_steradian": n_eff,
            "n_lens_steradian": n_lens,
            "sigma_e": sigma_e,
            "f_sky": f_sky,
            "mean_R": mean_R,
        }

        warnings.warn("Using unweighted lens samples here")

        return tomo_info



    def load_tracers(self, nbin_source, nbin_lens):
        # Load the N(z) and convert to sacc tracers.
        # We need this both to put it into the output file,
        # but also potentially to compute the theory guess
        # for projecting out modes
        import sacc
        f_shear = self.open_input('shear_photoz_stack')
        f_lens = self.open_input('lens_photoz_stack')

        tracers = {}

        for i in range(nbin_source):
            name = f"source_{i}"
            z = f_shear['n_of_z/source/z'][:]
            Nz = f_shear[f'n_of_z/source/bin_{i}'][:]
            T = sacc.BaseTracer.make("NZ", name, z, Nz)
            tracers[name] = T

        for i in range(nbin_lens):
            name = f"lens_{i}"
            z = f_lens['n_of_z/lens/z'][:]
            Nz = f_lens[f'n_of_z/lens/bin_{i}'][:]
            T = sacc.BaseTracer.make("NZ", name, z, Nz)
            tracers[name] = T

        return tracers




    def save_power_spectra(self, tracers, nbin_source, nbin_lens):
        import sacc
        from sacc.windows import TopHatWindow
        CEE=sacc.standard_types.galaxy_shear_cl_ee
        CBB=sacc.standard_types.galaxy_shear_cl_bb
        CdE=sacc.standard_types.galaxy_shearDensity_cl_e
        CdB=sacc.standard_types.galaxy_shearDensity_cl_b
        Cdd=sacc.standard_types.galaxy_density_cl

        S = sacc.Sacc()

        for tracer in tracers.values():
            S.add_tracer_object(tracer)

        # We have saved the results in a big list.  Each entry contains a single
        # bin pair and spectrum type, but many data points at different angles.
        # Here we pull them all out to add to sacc
        for d in self.results:
            tracer1 = f'source_{d.i}' if d.corr_type in [CEE, CBB, CdE, CdB] else f'lens_{d.i}'
            tracer2 = f'source_{d.j}' if d.corr_type in [CEE, CBB] else f'lens_{d.j}'

            n = len(d.l)
            for i in range(n):
                ell_vals = d.win[i][0]  # second term is weights
                win = TopHatWindow(ell_vals[0], ell_vals[-1])
                # We use optional tags i and j here to record the bin indices, as well
                # as in the tracer names, in case it helps to select on them later.
                S.add_data_point(d.corr_type, (tracer1, tracer2), d.value[i],
                    ell=d.l[i], window=win, i=d.i, j=d.j)

        # Save provenance information
        provenance = self.gather_provenance()
        provenance.update(SACCFile.generate_provenance())
        for key, value in provenance.items():
            if isinstance(value, str) and '\n' in value:
                values = value.split("\n")
                for i,v in enumerate(values):
                    S.metadata[f'provenance/{key}_{i}'] = v
            else:
                S.metadata[f'provenance/{key}'] = value


        # And we're all done!
        output_filename = self.get_output("twopoint_data_fourier")
        S.save_fits(output_filename, overwrite=True)


if __name__ == '__main__':
    PipelineStage.main()

<|MERGE_RESOLUTION|>--- conflicted
+++ resolved
@@ -1,12 +1,7 @@
 from .base_stage import PipelineStage
-<<<<<<< HEAD
-from .data_types import ShearCatalog, TomographyCatalog, RandomsCatalog, YamlFile, SACCFile, DiagnosticMaps, HDFFile, PhotozPDFFile
-=======
-from .data_types import MetacalCatalog, TomographyCatalog, RandomsCatalog, \
+from .data_types import ShearCatalog, TomographyCatalog, RandomsCatalog, \
                         YamlFile, SACCFile, DiagnosticMaps, HDFFile, \
                         PhotozPDFFile, NoiseMaps
-
->>>>>>> c936bfc1
 import numpy as np
 import collections
 from .utils import choose_pixelization, array_hash
