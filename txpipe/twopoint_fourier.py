from .base_stage import PipelineStage
from .data_types import TomographyCatalog, \
                        FiducialCosmology, SACCFile, MapsFile, HDFFile, \
                        PhotozPDFFile, LensingNoiseMaps, ClusteringNoiseMaps, PNGFile
import numpy as np
import collections
from .utils import choose_pixelization, array_hash
from .utils.theory import theory_3x2pt
import sys
import warnings
import pathlib

# Using the same convention as in twopoint.py
SHEAR_SHEAR = 0
SHEAR_POS = 1
POS_POS = 2



NAMES = {SHEAR_SHEAR:"shear-shear", SHEAR_POS:"shear-position", POS_POS:"position-position"}

Measurement = collections.namedtuple(
    'Measurement',
    ['corr_type', 'l', 'value', 'win', 'i', 'j'])

class TXTwoPointFourier(PipelineStage):
    """This Pipeline Stage computes all auto- and cross-correlations
    for a list of tomographic bins, including all galaxy-galaxy,
    galaxy-shear and shear-shear power spectra. Sources and lenses
    both come from the same shear_catalog and tomography_catalog objects.

    The power spectra are computed after deprojecting a number of
    systematic-dominated modes, represented as input maps.

    In the future we will want to include the following generalizations:
     - TODO: specify which cross-correlations in particular to include
             (e.g. which bin pairs and which source/lens combinations).
     - TODO: include flags for rejected objects. Is this included in
             the tomography_catalog?
     - TODO: ell-binning is currently static.
    """
    name = 'TXTwoPointFourier'
    inputs = [
        ('shear_photoz_stack', HDFFile),  # Photoz stack
        ('lens_photoz_stack', HDFFile),  # Photoz stack
        ('fiducial_cosmology', FiducialCosmology),  # For the cosmological parameters
        ('tracer_metadata', TomographyCatalog),  # For density info
        ('source_maps', MapsFile),
        ('density_maps', MapsFile),
        ('aux_maps', MapsFile),
        ('mask', MapsFile),
        ('source_noise_maps', LensingNoiseMaps),
        ('lens_noise_maps', ClusteringNoiseMaps),
        ('shear_tomography_catalog', TomographyCatalog),  # For density info
        ('lens_tomography_catalog', TomographyCatalog),  # For density info
    ]
    outputs = [
        ('twopoint_data_fourier', SACCFile)
    ]

    config_options = {
        "mask_threshold": 0.0,
        "bandwidth": 0,
        "flip_g1": False,
        "flip_g2": False,
        "cache_dir": '',
        "deproject_syst_clustering": False,
        "systmaps_clustering_dir": '',
        "ell_min": 100,
        "ell_max": 1500,
        "n_ell": 20,
        "ell_spacing": 'log'
    }

    def run(self):
        import pymaster
        import healpy
        import sacc
        import pyccl
        config = self.config

        if self.comm:
            self.comm.Barrier()

        self.setup_results()


        # Generate namaster fields
        pixel_scheme, maps, f_sky = self.load_maps()
        if self.rank==0:
            print("Loaded maps.")

        nbin_source = len(maps['g'])
        nbin_lens = len(maps['d'])

        # Get the complete list of calculations to be done,
        # for all the three spectra and all the bin pairs.
        # This will be used for parallelization.
        calcs = self.select_calculations(nbin_source, nbin_lens)


        # Load in the per-bin auto-correlation noise levels and 
        # mean response values
        # Note - this is currently unused, because we are using the noise
        # maps instead of an analytic form, but that could change later
        # so I will leave this here.
        tomo_info = self.load_tomographic_quantities(nbin_source, nbin_lens, f_sky)


        # Binning scheme, currently chosen from the geometry.
        # TODO: set ell binning from config
        ell_bins = self.choose_ell_bins(pixel_scheme, f_sky)

        workspaces = self.make_workspaces(maps, calcs, ell_bins)

        # Load the n(z) values, which are both saved in the output
        # file alongside the spectra, and then used to calcualate the
        # fiducial theory C_ell, which is used in the deprojection calculation
        tracers = self.load_tracers(nbin_source, nbin_lens)
        theory_cl = theory_3x2pt(
            self.get_input('fiducial_cosmology'),
            tracers,
            nbin_source, nbin_lens,
            fourier=True)

        # If we are rank zero print out some info
        if self.rank==0:
            nband = ell_bins.get_n_bands()
            ell_effs = ell_bins.get_effective_ells()
            print(f"Chosen {nband} ell bin bands with effective ell values and ranges:")
            for i in range(nband):
                leff = ell_effs[i]
                lmin = ell_bins.get_ell_min(i)
                lmax = ell_bins.get_ell_max(i)
                print(f"    {leff:.0f}    ({lmin:.0f} - {lmax:.0f})")


        # Run the compute power spectra portion in parallel
        # This splits the calculations among the parallel bins
        # It's not the most optimal way of doing it
        # as it's not dynamic, just a round-robin assignment.
        for i, j, k in calcs:
            self.compute_power_spectra(
                pixel_scheme, i, j, k, maps, workspaces, ell_bins, theory_cl)

        if self.rank==0:
            print(f"Collecting results together")
        # Pull all the results together to the master process.
        self.collect_results()

        # Write the collect results out to HDF5.
        if self.rank == 0:
            self.save_power_spectra(tracers, nbin_source, nbin_lens)
            print("Saved power spectra")



    def load_maps(self):
        import pymaster as nmt
        import healpy
        # Load the maps from their files.
        # First the mask
        with self.open_input('mask', wrapper=True) as f:
            info = f.read_map_info('mask')
            area = info['area']
            f_sky = info['f_sky']
            mask = f.read_map('mask')
            print("Loaded mask")
        # Then the shear maps and weights
        with self.open_input('source_maps', wrapper=True) as f:
            nbin_source = f.file['maps'].attrs['nbin_source']
            g1_maps = [f.read_map(f'g1_{b}') for b in range(nbin_source)]
            g2_maps = [f.read_map(f'g2_{b}') for b in range(nbin_source)]
            lensing_weights = [f.read_map(f'lensing_weight_{b}') for b in range(nbin_source)]
            print(f"Loaded 2 x {nbin_source} shear maps")
            print(f"Loaded {nbin_source} lensing weight maps")

        # And finally the density maps
        with self.open_input('density_maps', wrapper=True) as f:
            nbin_lens = f.file['maps'].attrs['nbin_lens']
            d_maps = [f.read_map(f'delta_{b}') for b in range(nbin_lens)]
            print(f"Loaded {nbin_lens} overdensity maps")


        # Choose pixelization and read mask and systematics maps
        pixel_scheme = choose_pixelization(**info)

        if self.rank == 0:
            print(f"Unmasked area = {area:.2f} deg^2, fsky = {f_sky:.2e}")

        if pixel_scheme.name != 'healpix':
            raise ValueError("TXTwoPointFourier can only run on healpix maps")


        # Using a flat mask as the clustering weight for now, since I need to know
        # how to turn the depth map into a weight
        clustering_weight = mask


        # Set any unseen pixels to zero weight.
        for d in d_maps:
            clustering_weight[clustering_weight==healpy.UNSEEN] = 0
            clustering_weight[d==healpy.UNSEEN] = 0

        # Mask any pixels which have the healpix bad value
        for (g1, g2, lw) in zip(g1_maps, g2_maps, lensing_weights):
            lw[g1 == healpy.UNSEEN] = 0
            lw[g2 == healpy.UNSEEN] = 0
            lw[lw == healpy.UNSEEN] = 0
            
        # When running on the CosmoDC2 mocks I've found I need to flip
        # both g1 and g2 in order to get both positive galaxy-galaxy lensing
        # and shear-shear spectra.
        if self.config['flip_g1']:
            for g1 in g1_maps:
                w = np.where(g1!=healpy.UNSEEN)
                g1[w]*=-1

        if self.config['flip_g2']:
            for g2 in g2_maps:
                w = np.where(g2!=healpy.UNSEEN)
                g2[w]*=-1
                

        # Load HEALPix systematics maps
        deproject_syst_clustering = self.config['deproject_syst_clustering']
        if deproject_syst_clustering:  
            print('Deprojecting systematics maps for number counts')
            n_systmaps = 0
            s_maps = []
            systmaps_clustering_dir = self.config['systmaps_clustering_dir']
            systmaps_path = pathlib.Path(systmaps_clustering_dir)
            for systmap in systmaps_path.iterdir():
                try:
                    if systmap.is_file():
                        if pathlib.Path(systmap).suffix != ".fits":
                            print('Warning: Problem reading systematics map file', systmap, 'Not a HEALPix .fits file.')
                            warnings.warn("Systematics map file must be a HEALPix .fits file.")
                            print('Ignoring', systmap)
                        else:
                            systmap_file = str(systmap)
                            self.config[f'clustering_deproject_{n_systmaps}'] = systmap_file # for provenance
                            print('Reading clustering systematics map file:', systmap_file)
                            syst_map = healpy.read_map(systmap_file,verbose=False)

#                             # Find value at given ra,dec
#                             ra = 55.
#                             dec = -30.
#                             theta = 0.5 * np.pi - np.deg2rad(dec)
#                             phi = np.deg2rad(ra)
#                             nside = healpy.pixelfunc.get_nside(syst_map)
#                             ipix = healpy.ang2pix(nside, theta, phi)
#                             print('Syst map: value at ra,dec = 55,-30: ', syst_map[ipix])

                            # normalize map for Namaster
                            # set pixel values to value/mean - 1
                            syst_map_mask = syst_map != healpy.UNSEEN
                            mean = np.mean(syst_map[syst_map_mask]) # gives mean of all pixels with mask applied
                            if mean != 0:
                                print('Syst map: mean value = ', mean)
                                syst_map[~syst_map_mask] = 0 # sets unmasked pixels to zero 
                                syst_map = syst_map / mean - 1
#                                 print('Syst map', systmap_file, 'normalized value at ra,dec = 55,-30: ', syst_map[ipix])

                            s_maps.append(syst_map)
                            n_systmaps += 1
                except:
                    print('Warning: Problem with systematics map file',systmap)
                    print('Ignoring', systmap)
                    
            print('Number of systematics maps read: ', n_systmaps)
            if n_systmaps == 0:
                print('No systematics maps found. Skipping deprojection.')
                deproject_syst_clustering = False
            else:
                print("Using systematics maps for galaxy number counts.")
                # We assume all systematics maps have the same nside
                nside = healpy.pixelfunc.get_nside(syst_map)
                npix = healpy.nside2npix(nside)
                # needed for NaMaster:
                s_maps_nc = np.array(s_maps).reshape([n_systmaps, 1, npix])
            
        else:
            print("Not using systematics maps for deprojection in NaMaster")    

        if deproject_syst_clustering:
            density_fields = [(nmt.NmtField(clustering_weight, [d], templates=s_maps_nc, n_iter=0))
                              for d in d_maps]
        else:
            density_fields = [(nmt.NmtField(clustering_weight, [d], n_iter=0))
                              for d in d_maps]

        lensing_fields = [(nmt.NmtField(lw, [g1, g2], n_iter=0))
                          for (lw, g1, g2) in zip(lensing_weights, g1_maps, g2_maps)]

        # Collect together all the maps we will output
        maps = {
            'dw': clustering_weight,
            'lw': lensing_weights,
            'g': list(zip(g1_maps, g2_maps)),
            'd': d_maps,
            'lf': lensing_fields,
            'df': density_fields,

        }

        return pixel_scheme, maps, f_sky

    def load_workspace_cache(self):
        from .utils.nmt_utils import WorkspaceCache
        dirname = self.config['cache_dir']

        if not dirname:
            if self.rank == 0:
                print("Not using an on-disc cache.  Set cache_dir to use one")
            return {}

        cache = WorkspaceCache(dirname)
        return cache

    def save_workspace_cache(self, cache, spaces):
        if (cache is None) or (cache == {}):
            return

        for space in spaces.values():
            cache.put(space)

    def make_workspaces(self, maps, calcs, ell_bins):
        import pymaster as nmt

        # Make the field object
        if self.rank == 0:
            print("Preparing workspaces")

        # load the cache
        cache = self.load_workspace_cache()

        nbin_source = len(maps['g'])
        nbin_lens = len(maps['d'])

        # empty workspaces
        zero = np.zeros_like(maps['dw'])

        lensing_weights = maps['lw']
        density_weight  = maps['dw']
        lensing_fields = maps['lf']
        density_fields  = maps['df']

        ell_hash = array_hash(ell_bins.get_effective_ells())
        hashes = {id(x):array_hash(x) for x in lensing_weights}
        hashes[id(density_weight)] = array_hash(density_weight)


        # It's an oddity of NaMaster that we
        # need to supply a field object to the workspace even though the
        # coupling matrix only depends on the mask and ell binning.
        # So here we re-use the fields we've made for the actual
        # analysis, but to save the coupling matrices while being sure
        # we're using the right ones we derive a key based on the
        # mask and ell centers.

        # Each lensing field has its own mask
        lensing_fields = [(lw, lf)
                          for lw, lf in zip(lensing_weights, lensing_fields)]

        # The density fields share a mask, so just use the field
        # object for the first one.  
        density_field = (density_weight, density_fields[0])

        spaces = {}

        def get_workspace(f1, f2):
            w1, f1 = f1
            w2, f2 = f2

            # First we derive a hash which will change whenever either
            # the mask changes or the ell binning.
            # We combine the hashes of those three objects together
            # using xor (python  ^ operator), which seems to be standard.
            h1 = hashes[id(w1)]
            h2 = hashes[id(w2)]
            key = h1 ^ ell_hash
            # ... except that if we are using the same field twice then
            # x ^ x = 0, which causes problems (all the auto-bins would
            # have the same key).  So we only combine the hashes if the
            # fields are different.
            if h2 != h1:
                key ^= h2
            # Check on disc to see if we have one saved already.
            space = cache.get(key)
            # If not, compute it.  We will save it later
            if space is None:
                print(f'Rank {self.rank} computing coupling matrix '
                      f"{i}, {j}, {k}")
                space = nmt.NmtWorkspace()
                space.compute_coupling_matrix(f1, f2, ell_bins,is_teb=False, n_iter=1)
            else:
                print(f'Rank {self.rank} getting coupling matrix '
                       f'{i}, {j}, {k} from cache.')
            # This is a bit awkward - we attach the key to the
            # object to avoid more book-keeping.  This is used inside
            # the workspace cache
            space.txpipe_key = key
            return space

        for (i, j, k) in calcs:
            if k == SHEAR_SHEAR:
                f1 = lensing_fields[i]
                f2 = lensing_fields[j]
            elif k == SHEAR_POS:
                f1 = lensing_fields[i]
                f2 = density_field
            else:
                f1 = density_field
                f2 = density_field
            spaces[(i,j,k)] = get_workspace(f1, f2)

        self.save_workspace_cache(cache, spaces)
        return spaces

    def collect_results(self):
        if self.comm is None:
            return

        self.results = self.comm.gather(self.results, root=0)

        if self.rank == 0:
            # Concatenate results
            self.results = sum(self.results, [])

    def setup_results(self):
        self.results = []

    def choose_ell_bins(self, pixel_scheme, f_sky):
        import pymaster as nmt
        from .utils.nmt_utils import MyNmtBin

        # commented code below is not needed anymore
        '''
        # This is just approximate.  It will be very wrong
        # in cases with non-square patches.
        area = f_sky * 4 * np.pi
        width = np.sqrt(area) #radians
        nlb = self.config['bandwidth']

        # user can specify the bandwidth, or we can just use
        # the maximum sensible value of Delta ell.
        nlb = nlb if nlb>0 else max(1,int(2 * np.pi / width))
        '''
        
        # The subclass of NmtBin that we use here just adds some
        # helper methods compared to the default NaMaster one.
        # Can feed these back upstream if useful.

        # Creating the ell binning from the edges using this Namaster constructor.
        edges = np.unique(np.geomspace(self.config['ell_min'], self.config['ell_max'], self.config['n_ell']).astype(int))
        ell_bins = MyNmtBin.from_edges(edges_int[:-1], edges_int[1:], is_Dell=False)
        return ell_bins


    def select_calculations(self, nbins_source, nbins_lens):
        # Build up a big list of all the calculations we want to
        # perform.  We should probably expose this in the configuration
        # file so you can skip some.
        calcs = []

        # For shear-shear we omit pairs with j>i
        k = SHEAR_SHEAR
        for i in range(nbins_source):
            for j in range(i + 1):
                calcs.append((i, j, k))

        # For shear-position we use all pairs
        k = SHEAR_POS
        for i in range(nbins_source):
            for j in range(nbins_lens):
                calcs.append((i, j, k))

        # For position-position we omit pairs with j>i.
        # We do keep cross-pairs, since even though we may not want to
        # do parameter estimation with them they are useful diagnostics.
        k = POS_POS
        for i in range(nbins_lens):
            for j in range(i + 1):
                calcs.append((i, j, k))

        calcs = [calc for calc in self.split_tasks_by_rank(calcs)]

        return calcs

    def compute_power_spectra(self, pixel_scheme, i, j, k, maps, workspaces, ell_bins, cl_theory):
        # Compute power spectra
        # TODO: now all possible auto- and cross-correlation are computed.
        #      This should be tunable.

        # k refers to the type of measurement we are making
        import sacc
        import pymaster as nmt
        import healpy

        CEE=sacc.standard_types.galaxy_shear_cl_ee
        CBB=sacc.standard_types.galaxy_shear_cl_bb
        CdE=sacc.standard_types.galaxy_shearDensity_cl_e
        CdB=sacc.standard_types.galaxy_shearDensity_cl_b
        Cdd=sacc.standard_types.galaxy_density_cl

        type_name = NAMES[k]
        print(f"Process {self.rank} calculating {type_name} spectrum for bin pair {i},{j}")
        sys.stdout.flush()

        # The binning information - effective (mid) ell values and
        # the window information
        ls = ell_bins.get_effective_ells()
        win = [ell_bins.get_window(b) for b,l  in enumerate(ls)]

        # We need the theory spectrum for this pair
        #TODO: when we have templates to deproject, use this.
        theory = cl_theory[(i,j,k)]
        ell_guess = cl_theory['ell']
        cl_guess = None

        if k == SHEAR_SHEAR:
            field_i = maps['lf'][i]
            field_j = maps['lf'][j]
            results_to_use = [(0, CEE, ), (3, CBB, )]

        elif k == POS_POS:
            field_i = maps['df'][i]
            field_j = maps['df'][j]
            results_to_use = [(0, Cdd)]

        elif k == SHEAR_POS:
            field_i = maps['lf'][i]
            field_j = maps['df'][j]
            results_to_use = [(0, CdE), (1, CdB)]

        workspace = workspaces[(i,j,k)]

        # Get the coupled noise C_ell values to give to the master algorithm
        cl_noise = self.compute_noise(i, j, k, ell_bins, maps, workspace)

        # Run the master algorithm
        c = nmt.compute_full_master(field_i, field_j, ell_bins,
            cl_noise=cl_noise, cl_guess=cl_guess, workspace=workspace, n_iter=1)

        # Save all the results, skipping things we don't want like EB modes
        for index, name in results_to_use:
            self.results.append(Measurement(name, ls, c[index], win, i, j))


    def compute_noise(self, i, j, k, ell_bins, maps, workspace):
        import pymaster as nmt
        import healpy

        # No noise contribution in cross-correlations
        if (i!=j) or (k==SHEAR_POS):
            return None


        if k == SHEAR_SHEAR:
            noise_maps = self.open_input('source_noise_maps', wrapper=True)
            weight = maps['lw'][i]

        else:
            noise_maps = self.open_input('lens_noise_maps', wrapper=True)
            weight = maps['dw']
        
        nreal = noise_maps.number_of_realizations()
        noise_c_ells = []

        for r in range(nreal):
            print(f"Analyzing noise map {r}")
            # Load the noise map - may be either (g1, g2)
            # or rho1 - rho2

            # Also in the event there are any UNSEENs in these,
            # downweight them
            w = weight.copy()
            if k == SHEAR_SHEAR:
                realization = noise_maps.read_rotation(r, i)
                w[realization[0] == healpy.UNSEEN] = 0
                w[realization[1] == healpy.UNSEEN] = 0
            else:
                rho1, rho2 = noise_maps.read_density_split(r, i)
                realization = [rho1 - rho2]
                w[realization[0] == healpy.UNSEEN] = 0

            # Analyze it with namaster
            field = nmt.NmtField(w, realization, n_iter=0)
            cl_coupled = nmt.compute_coupled_cell(field, field)

            # Accumulate
            noise_c_ells.append(cl_coupled)

        mean_noise = np.mean(noise_c_ells, axis=0)

        # Since this is the noise on the half maps the real
        # noise C_ell will be (0.5)**2 times the size
        if k == POS_POS:
            mean_noise /= 4

        return mean_noise



    def load_tomographic_quantities(self, nbin_source, nbin_lens, f_sky):
        # Get lots of bits of metadata from the input file,
        # per tomographic bin.
        metadata = self.open_input('tracer_metadata')
        sigma_e = metadata['tracers/sigma_e'][:]
        N_eff = metadata['tracers/N_eff'][:]
        lens_counts = metadata['tracers/lens_counts'][:]
        metadata.close()

        area = 4*np.pi*f_sky
        n_eff = N_eff / area
        n_lens = lens_counts / area

        tomo_info = {
            "area_steradians": area,
            "n_eff_steradian": n_eff,
            "n_lens_steradian": n_lens,
            "sigma_e": sigma_e,
            "f_sky": f_sky,
        }

        warnings.warn("Using unweighted lens samples here")

        return tomo_info



    def load_tracers(self, nbin_source, nbin_lens):
        # Load the N(z) and convert to sacc tracers.
        # We need this both to put it into the output file,
        # but also potentially to compute the theory guess
        # for projecting out modes
        import sacc
        f_shear = self.open_input('shear_photoz_stack')
        f_lens = self.open_input('lens_photoz_stack')

        tracers = {}

        for i in range(nbin_source):
            name = f"source_{i}"
            z = f_shear['n_of_z/source/z'][:]
            Nz = f_shear[f'n_of_z/source/bin_{i}'][:]
            T = sacc.BaseTracer.make("NZ", name, z, Nz)
            tracers[name] = T

        for i in range(nbin_lens):
            name = f"lens_{i}"
            z = f_lens['n_of_z/lens/z'][:]
            Nz = f_lens[f'n_of_z/lens/bin_{i}'][:]
            T = sacc.BaseTracer.make("NZ", name, z, Nz)
            tracers[name] = T

        return tracers



    def save_power_spectra(self, tracers, nbin_source, nbin_lens):
        import sacc
        from sacc.windows import TopHatWindow
        CEE=sacc.standard_types.galaxy_shear_cl_ee
        CBB=sacc.standard_types.galaxy_shear_cl_bb
        CdE=sacc.standard_types.galaxy_shearDensity_cl_e
        CdB=sacc.standard_types.galaxy_shearDensity_cl_b
        Cdd=sacc.standard_types.galaxy_density_cl

        S = sacc.Sacc()

        for tracer in tracers.values():
            S.add_tracer_object(tracer)

        # We have saved the results in a big list.  Each entry contains a single
        # bin pair and spectrum type, but many data points at different angles.
        # Here we pull them all out to add to sacc
        for d in self.results:
            tracer1 = f'source_{d.i}' if d.corr_type in [CEE, CBB, CdE, CdB] else f'lens_{d.i}'
            tracer2 = f'source_{d.j}' if d.corr_type in [CEE, CBB] else f'lens_{d.j}'

            n = len(d.l)
            for i in range(n):
                ell_vals = d.win[i][0]  # second term is weights
                win = TopHatWindow(ell_vals[0], ell_vals[-1])
                # We use optional tags i and j here to record the bin indices, as well
                # as in the tracer names, in case it helps to select on them later.
                S.add_data_point(d.corr_type, (tracer1, tracer2), d.value[i],
                    ell=d.l[i], window=win, i=d.i, j=d.j)

        # Save provenance information
        provenance = self.gather_provenance()
        provenance.update(SACCFile.generate_provenance())
        for key, value in provenance.items():
            if isinstance(value, str) and '\n' in value:
                values = value.split("\n")
                for i,v in enumerate(values):
                    S.metadata[f'provenance/{key}_{i}'] = v
            else:
                S.metadata[f'provenance/{key}'] = value


        # And we're all done!
        output_filename = self.get_output("twopoint_data_fourier")
        S.save_fits(output_filename, overwrite=True)



class TXTwoPointPlotsFourier(PipelineStage):

    name='TXTwoPointPlotsFourier'
    inputs = [
<<<<<<< HEAD
        ('summary_statistics_fourier', SACCFile),
        ('fiducial_cosmology', YamlFile),  # For example lines
=======
        ('twopoint_data_fourier', SACCFile),
        ('fiducial_cosmology', FiducialCosmology),  # For example lines
>>>>>>> 6adff7f7
    ]
    outputs = [
        ('shear_cl_ee', PNGFile),
        ('shearDensity_cl', PNGFile),
        ('density_cl', PNGFile),
    ]

    config_options = {
        'wspace': 0.05,
        'hspace': 0.05,
    }

    def read_nbin(self,s):
        sources = []
        lenses = []
        for tn,t in s.tracers.items():
            if 'source' in tn:
                sources.append(tn)
            if 'lens' in tn:
                lenses.append(tn)
        return len(sources), len(lenses)

    def run(self):
        import sacc
        import matplotlib
        import pyccl
        from .plotting import full_3x2pt_plots
        matplotlib.use('agg')
        matplotlib.rcParams["xtick.direction"]='in'
        matplotlib.rcParams["ytick.direction"]='in'

        filename = self.get_input('summary_statistics_fourier')
        s = sacc.Sacc.load_fits(filename)
        nbin_source, nbin_lens = self.read_nbin(s)  
 
        cosmo = self.open_input('fiducial_cosmology', wrapper=True).to_ccl()

        outputs = {
            "galaxy_density_cl": self.open_output('density_cl',
                figsize=(3.5*nbin_lens, 3*nbin_lens), wrapper=True),

            "galaxy_shearDensity_cl_e": self.open_output('shearDensity_cl',
                figsize=(3.5*nbin_lens, 3*nbin_source), wrapper=True),

            "galaxy_shear_cl_ee": self.open_output('shear_cl_ee',
                figsize=(3.5*nbin_source, 3*nbin_source), wrapper=True),

        }

        figures = {key: val.file for key, val in outputs.items()}

        full_3x2pt_plots([filename], ['summary_statistics_fourier'], 
                         figures=figures, cosmo=cosmo, theory_labels=['Fiducial'], xi=False, xlogscale=True)

        for fig in outputs.values():
            fig.close()


        

if __name__ == '__main__':
    PipelineStage.main()

<|MERGE_RESOLUTION|>--- conflicted
+++ resolved
@@ -711,13 +711,8 @@
 
     name='TXTwoPointPlotsFourier'
     inputs = [
-<<<<<<< HEAD
         ('summary_statistics_fourier', SACCFile),
-        ('fiducial_cosmology', YamlFile),  # For example lines
-=======
-        ('twopoint_data_fourier', SACCFile),
         ('fiducial_cosmology', FiducialCosmology),  # For example lines
->>>>>>> 6adff7f7
     ]
     outputs = [
         ('shear_cl_ee', PNGFile),
