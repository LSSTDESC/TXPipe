--- conflicted
+++ resolved
@@ -687,41 +687,28 @@
 
         # Get the coupled noise C_ell values to give to the master algorithm
         if self.config['analytic_noise']==False:
-            cl_noise = self.compute_noise(i, j, k, ell_bins, maps, workspace)
+            nl_cp = self.compute_noise(i, j, k, ell_bins, maps, workspace)
             # compute_full_master assumes noise from realizations (coupled)
             c = nmt.compute_full_master(field_i, field_j, ell_bins,
-            cl_noise=cl_noise, cl_guess=cl_guess, workspace=workspace, n_iter=1)
-<<<<<<< HEAD
+            cl_noise=nl_cp, cl_guess=cl_guess, workspace=workspace, n_iter=1)
         else:
             # we are going to subtract the noise afterwards
             c = nmt.compute_full_master(field_i, field_j, ell_bins,
                 cl_guess=cl_guess, workspace=workspace, n_iter=1)
             print('Output spectra', c)
             # noise to subtract (already decoupled)
-            cl_noise = self.compute_noise_analytic(i, j, k, maps, f_sky, workspace)
-            if cl_noise is not None:
-                c = c - cl_noise
+            nl, nl_cp = self.compute_noise_analytic(i, j, k, maps, f_sky, workspace)
+
+            if nl is not None:
+                c = c - nl
                 cl_check = self.compute_noise(i, j, k, ell_bins, maps, workspace)
-                print(cl_noise, workspace.decouple_cell(cl_check))
+                print(nl, workspace.decouple_cell(cl_check))
         # Writing out the noise for later cross-checks
-=======
-
->>>>>>> 72e0236e
-        if cl_noise is None:
-            cl_noise = np.zeros((c.shape[0], 3*self.config['nside']))
-            noise_out = np.zeros_like(c)
-        else:
-<<<<<<< HEAD
-            if self.config['analytic_noise']:
-                noise_out = cl_noise[0]
-            else:
-                # Remember that cl_noise is coupled if it comes from sims
-                noise_out = workspace.decouple_cell(cl_noise)[0]
-        
-=======
-            noise_out = workspace.decouple_cell(cl_noise)
-
->>>>>>> 72e0236e
+
+        if nl is None:
+            nl_cp = np.zeros((c.shape[0], 3*self.config['nside']))
+            nl = np.zeros_like(c)
+
         def window_pixel(ell, nside):
             r_theta=1/(np.sqrt(3.)*nside)
             x=ell*r_theta
@@ -734,7 +721,7 @@
         # Save all the results.
         for index, name in results_to_use:
             self.results.append(Measurement(name, ls, c_beam[index],
-                                            noise_out[index], cl_noise[index],
+                                            nl[index], nl_cp[index],
                                             win, i, j))
 
 
@@ -800,7 +787,7 @@
         import pymaster
         import healpy as hp
         if (i != j) or (k == SHEAR_POS):
-            return None
+            return None, None
         # This bit only works with healpix maps but it's checked beforehand so that's fine
         if k == SHEAR_SHEAR:
             with self.open_input('source_maps', wrapper=True) as f:
@@ -812,27 +799,21 @@
             var_map[var_map==hp.UNSEEN] = 0.
             nside = hp.get_nside(var_map)
             pxarea = hp.nside2pixarea(nside)
-<<<<<<< HEAD
-            n_ls = np.mean(var_map[lw>0]/lw[lw>0]**2)*pxarea/np.sqrt(2) # This sqrt(2) factor might only be needed for distortion def?
-            n_ells = np.array([n_ls*np.ones(3*nside), np.zeros(3*nside), np.zeros(3*nside), n_ls*np.ones(3*nside)])
-            cls_out = workspace.decouple_cell(workspace.couple_cell(n_ells))
-            return cls_out
-=======
             n_ls = np.mean(var_map)*pxarea
-            n_ell = np.zeros((4, 3*nside))
+            nl_cp = np.zeros((4, 3*nside))
             # Note that N_ell = 0 for ell = 1, 2 for shear
-            n_ell[0, 2:] = n_ls
-            n_ell[3, 2:] = n_ls
-            return n_ell
->>>>>>> 72e0236e
-        if k == POS_POS:
+            nl_cp[0, 2:] = n_ls
+            nl_cp[3, 2:] = n_ls
+        elif k == POS_POS:
             metadata = self.open_input('tracer_metadata')
             nside = hp.get_nside(maps['dw'])
             ndens = metadata['tracers/lens_density'][i]*3600*180/np.pi*180/np.pi
-            n_ell = np.mean(maps['dw'][maps['dw']>0])/ndens # Taking the averages in the mask region for consistency
-            n_ell = [n_ell*np.ones(3*nside)]
-            cls_out = workspace.decouple_cell(workspace.couple_cell(n_ell))
-            return cls_out
+            n_ls = np.mean(maps['dw'][maps['dw']>0])/ndens # Taking the averages in the mask region for consistency
+            nl_cp = n_ls * np.ones((1, 3*nside))
+
+        nl = workspace.decouple_cell(nl_cp)
+
+        return nl, nl_cp
 
     def load_tomographic_quantities(self, nbin_source, nbin_lens, f_sky):
         # Get lots of bits of metadata from the input file,
