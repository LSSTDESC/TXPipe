--- conflicted
+++ resolved
@@ -1,12 +1,6 @@
 from .base_stage import PipelineStage
-<<<<<<< HEAD
 from .data_types import ShearCatalog, HDFFile
 from .utils.calibration_tools import band_variants, metacal_variants
-=======
-from .data_types import MetacalCatalog, HDFFile
-from .utils.metacal import metacal_band_variants, metacal_variants
-
->>>>>>> eec3fa4a
 import numpy as np
 import glob
 import re
@@ -323,186 +317,7 @@
     return e1, e2
 
 
-<<<<<<< HEAD
-class TXGCRTwoCatalogInput(TXMetacalGCRInput):
-    """
-
-    """
-    name='TXGCRTwoCatalogInput'
-
-    inputs = []
-
-    outputs = [
-        ('shear_catalog', ShearCatalog),
-        ('photometry_catalog', HDFFile),
-        ('star_catalog', HDFFile),
-    ]
-
-    config_options = {
-        'photo_dir': '/global/projecta/projectdirs/lsst/production/DC2_ImSim/Run2.1i/dpdd/calexp-v1:coadd-dr1b-v1/object_table_parquet',
-        'photo_is_hdf5': False,
-        'metacal_dir': '/global/projecta/projectdirs/lsst/production/DC2_ImSim/Run2.1i/dpdd/coadd-dr1b-v1:metacal-dr1b-v2/metacal_table_summary',
-    }
-
-    # dirs for in2p3
-    # '/sps/lsst/data/desc/catalogs/Run2.1i/dpdd/calexp-v1:coadd-dr1b-v1/object_table_parquet',
-    # "/sps/lsst/dataproducts/desc/DC2/Run2.1i/w_2019_19-v2/dpdd/coadd-dr1b-v1:metacal-dr1b-v2/metacal_table_summary",
-
-    def run(self):
-        import GCR
-        import GCRCatalogs
-        import h5py
-        # Open input data.  We do not treat this as a formal "input"
-        # since it's the starting point of the whole pipeline and so is
-        # not in a TXPipe format.
-        # shear_cat = GCRCatalogs.load_catalog('dc2_object_run2.1.1i_with_metacal.yaml')
-        # photo_cat = shear_cat
-        metacal_dir = self.config['metacal_dir']
-        photo_dir = self.config['photo_dir']
-
-        metacal_config = {'base_dir': metacal_dir}
-        photo_config = {'base_dir': photo_dir}
-
-        if self.config['photo_is_hdf5']:
-            photo_config['filename_pattern'] = 'object_tract_\\d+\\.hdf5'
-            photo_config['subclass_name'] = 'dc2_object.DC2ObjectCatalog'
-
-        shear_cat = GCRCatalogs.load_catalog('dc2_metacal_griz_run2.1i_dr1b', metacal_config)
-        photo_cat = GCRCatalogs.load_catalog('dc2_object_run2.1i_dr1b', photo_config)
-        # ?? :
-        #'filename_pattern': 'object_tract_\\d+\\.hdf5',
-        #'subclass_name': 'dc2_object.DC2ObjectCatalog'
-        composite_cat = GCR.CompositeCatalog(
-            [shear_cat, photo_cat], 
-            ['metacal', 'object'],
-        )
-
-
-
-        available = shear_cat.list_all_quantities()
-        bands = []
-        for b in 'ugrizy':
-            if f'mcal_mag_{b}' in available:
-                bands.append(b)
-
-        # Columns that we will need.
-        shear_cols = (['id', 'mcal_psf_g1', 'mcal_psf_g2', 'mcal_psf_T_mean', 'mcal_flags']
-            + metacal_variants('mcal_g1', 'mcal_g2', 'mcal_T', 'mcal_s2n')
-            + metacal_band_variants(bands, 'mcal_mag', 'mcal_mag_err',shear_catalog_type='metacal')
-            + ['weight']
-        )
-
-        # Input columns for photometry
-        photo_cols = ['id', 'ra', 'dec', 'extendedness']
-        photo_out_cols = photo_cols[:]
-        # Photometry columns (non-metacal)
-        for band in 'ugrizy':
-            photo_cols.append(f'mag_{band}')
-            photo_cols.append(f'magerr_{band}')
-            photo_cols.append(f'{band}_modelfit_CModel_instFluxErr')
-            photo_cols.append(f'{band}_modelfit_CModel_instFlux')
-
-            photo_out_cols.append(f'{band}_mag')
-            photo_out_cols.append(f'{band}_mag_err')
-            photo_out_cols.append(f'snr_{band}')
-        
-        # Additionally grab the psf model from the photometry (object) catalog
-        psf_cols = ['IxxPSF',
-            'IxyPSF',
-            'IyyPSF',
-        ]
-        photo_cols+=psf_cols
-
-            
-        # Columns we need to load in for the star data - 
-        # the measured object moments and the identifier telling us
-        # if it was used in PSF measurement
-        star_cols = [
-            'id',
-            'ra',
-            'dec',
-            'calib_psf_used',
-            'Ixx',
-            'Ixy',
-            'Iyy',
-            'IxxPSF',
-            'IxyPSF',
-            'IyyPSF',
-        ]
-
-        # For shear we just copy the input direct to the output with the additional psf model columns
-        shear_out_cols = shear_cols + ['ra', 'dec'] + psf_cols + ['weight']
-
-        # The star output names are mostly different tot he input names
-        star_out_cols = ['id', 'ra', 'dec', 
-            'measured_e1', 'measured_e2',
-            'model_e1', 'model_e2',
-            'measured_T', 'model_T',
-            'u_mag', 'g_mag', 'r_mag', 'i_mag', 'z_mag', 'y_mag',
-        ]
-
-        print("Counting stars")
-        is_star = photo_cat.get_quantities(['calib_psf_used'])['calib_psf_used']
-        nstar = is_star.sum()
-        print(f"Found {nstar} stars")
-
-        photo_cols = list(set(photo_cols + star_cols + psf_cols))
-        cols = photo_cols + shear_cols
-        # eliminate duplicates before loading
-        start = 0
-        star_start = 0
-        shear_output = None
-        photo_output = None
-
-        print("Counting all objects")
-        n = len(composite_cat)
-
-        # Loop through the data, as chunke natively by GCRCatalogs
-        print("Starting data load")
-        for data in composite_cat.get_quantities(cols, return_iterator=True):
-            # Some columns have different names in input than output
-            chunk_size = len(data['id'])
-            print(f"Loaded chunk of size {chunk_size}")
-            self.rename_columns(data)
-            self.add_weight_column(data)
-            # The star ellipticities are derived from the measured moments for now
-            star_data = self.compute_star_data(data)
-
-            # First chunk of data we use to set up the output
-            # It is easier this way (no need to check types etc)
-            # if we change the column list
-            if shear_output is None:
-                shear_output = self.setup_output('shear_catalog', 'metacal', data, shear_out_cols, n)
-                photo_output = self.setup_output('photometry_catalog', 'photometry', data, photo_out_cols, n)
-                star_output  = self.setup_output('star_catalog', 'stars', star_data, star_out_cols, nstar)
-
-            # Write out this chunk of data to HDF
-            end = start + len(data['ra'])
-            star_end = star_start + len(star_data['ra'])
-            print(f"    Saving {start} - {end}")
-            self.write_output(shear_output, 'metacal', shear_out_cols, start, end, data)
-            self.write_output(photo_output, 'photometry', photo_out_cols, start, end, data)
-            self.write_output(star_output,  'stars', star_out_cols,  star_start, star_end, star_data)
-            start = end
-            star_start = star_end
-
-        # All done!
-        photo_output.close()
-        shear_output.close()
-        star_output.close()
-
-    def rename_columns(self, data):
-        for band in 'ugrizy':
-            data[f'{band}_mag'] = data[f'mag_{band}']
-            del data[f'mag_{band}']
-            data[f'{band}_mag_err'] = data[f'magerr_{band}']
-            del data[f'magerr_{band}']
-            data[f'snr_{band}'] = data[f'{band}_modelfit_CModel_instFlux'] / data[f'{band}_modelfit_CModel_instFluxErr']
-            del data[f'{band}_modelfit_CModel_instFlux']
-            del data[f'{band}_modelfit_CModel_instFluxErr']
-            
-=======
->>>>>>> eec3fa4a
+
 # response to an old Stack Overflow question of mine:
 # https://stackoverflow.com/questions/33529057/indices-that-intersect-and-sort-two-numpy-arrays
 def intersecting_indices(x, y):
