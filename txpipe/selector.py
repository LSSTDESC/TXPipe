--- conflicted
+++ resolved
@@ -12,11 +12,7 @@
     inputs = [
         ('shear_catalog', MetacalCatalog),
         ('photoz_pdfs', PhotozPDFFile),
-<<<<<<< HEAD
-        ('photometry_catalog', HDFFile)
-=======
         ('photometry_catalog', HDFFile),
->>>>>>> 5f14fd9f
     ]
     outputs = [
         ('tomography_catalog', TomographyCatalog)
@@ -54,20 +50,12 @@
         chunk_rows = info['chunk_rows']
         iter_pz = self.iterate_hdf('photoz_pdfs', 'pdf', pz_cols, chunk_rows)
         iter_shear = self.iterate_fits('shear_catalog', 1, cat_cols, chunk_rows)
-<<<<<<< HEAD
         iter_phot = self.iterate_hdf('photometry_catalog', 'photometry', cols, chunk_rows)
 
-        selection_biases = []
-
-        # Loop through the input data, processing it chunk by chunk
-        for (start, end, pz_data), (_, _, shear_data), (_,_, phot_data) in zip(iter_pz, iter_shear, iter_phot):
-=======
-        iter_phot = self.iterate_hdf('photometry_catalog','photometry', phot_cols, chunk_rows)
         selection_biases = []
 
         # Loop through the input data, processing it chunk by chunk
         for (start, end, pz_data), (_, _, shear_data), (_, _, phot_data) in zip(iter_pz, iter_shear, iter_phot):
->>>>>>> 5f14fd9f
 
             print(f"Process {self.rank} running selection for rows {start}-{end}")
             tomo_bin, R, S, counts = self.calculate_tomography(pz_data, shear_data, info)
