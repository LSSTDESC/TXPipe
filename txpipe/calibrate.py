--- conflicted
+++ resolved
@@ -1,12 +1,7 @@
 from .base_stage import PipelineStage
-<<<<<<< HEAD
-from .data_types import ShearCatalog, TomographyCatalog
+from .data_types import ShearCatalog, TomographyCatalog, FiducialCosmology
 from .utils import read_shear_catalog_type, Calibrator, Splitter, rename_iterated
 from ceci.config import StageParameter
-=======
-from .data_types import ShearCatalog, TomographyCatalog, FiducialCosmology
-from .utils import read_shear_catalog_type, Calibrator, Splitter, rename_iterated, SourceNumberDensityStats
->>>>>>> 32ed6a61
 import numpy as np
 
 
@@ -37,24 +32,15 @@
     ]
 
     config_options = {
-<<<<<<< HEAD
         "use_true_shear": StageParameter(bool, False, msg="Use true shear values instead of observed shear"),
         "chunk_rows": StageParameter(int, 100_000, msg="Number of rows to process in each chunk"),
         "subtract_mean_shear": StageParameter(bool, True, msg="Whether to subtract the mean shear from the calibrated shear"),
+        'copy_redshift': StageParameter(bool, False, msg="Whether to copy the redshift column from the input catalog"),
+        "add_fiducial_distance": StageParameter(bool, False, msg="Whether to add fiducial comoving distance to the output catalog"),
+        'redshift_name': StageParameter(str, 'redshift_true', msg="Name of the redshift column"),
         "extra_cols": StageParameter(list, [""], msg="Additional columns to copy from the input catalog"),
         "shear_catalog_type": StageParameter(str, '', msg="Type of shear catalog (e.g., metadetect, metacal, lensfit, hsc)"),
         "shear_prefix": StageParameter(str, "", msg="Prefix for shear-related columns in the input catalog"),
-=======
-        "use_true_shear": False,
-        "chunk_rows": 100_000,
-        "subtract_mean_shear": True,
-        'copy_redshift': False,
-        "add_fiducial_distance": False,
-        'redshift_name': 'redshift_true',
-        "extra_cols": [""],
-        "shear_catalog_type": '',
-        "shear_prefix": "",
->>>>>>> 32ed6a61
     }
 
     def run(self):
