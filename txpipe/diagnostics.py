--- conflicted
+++ resolved
@@ -1,9 +1,7 @@
 from .base_stage import PipelineStage
 from .data_types import Directory, ShearCatalog, HDFFile, PNGFile, TomographyCatalog
-<<<<<<< HEAD
 from parallel_statistics import ParallelMeanVariance
 from .utils.calibration_tools import calculate_selection_response, calculate_shear_response, apply_metacal_response, apply_lensfit_calibration, MeanShearInBins, apply_hsc_calibration
-=======
 from parallel_statistics import ParallelMeanVariance, ParallelHistogram
 from .utils.calibrators import Calibrator
 from .utils.calibration_tools import calculate_selection_response, \
@@ -14,7 +12,6 @@
                                     read_shear_catalog_type, \
                                     metadetect_variants, \
                                     band_variants
->>>>>>> a86e77a1
 from .utils.fitting import fit_straight_line
 from .plotting import manual_step_histogram
 import numpy as np
@@ -452,7 +449,6 @@
         weight1 = H1_weighted.collect(self.comm)
         weight2 = H2_weighted.collect(self.comm)
 
-<<<<<<< HEAD
             for i in range(bins):
                 w1 = np.where(b1==i)
                 
@@ -497,8 +493,6 @@
                 else:
                     raise ValueError(f"Please specify metacal or lensfit for shear_catalog in config.")
                 calc2.add_data(i, g2)
-=======
->>>>>>> a86e77a1
 
         if self.rank != 0:
             return
