from .base_stage import PipelineStage
from .data_types import Directory, ShearCatalog, HDFFile, PNGFile, TomographyCatalog, TextFile
from parallel_statistics import ParallelMeanVariance, ParallelHistogram
from .utils.calibrators import Calibrator
from .utils.calibration_tools import (
    calculate_selection_response,
    calculate_shear_response,
    MeanShearInBins,
    read_shear_catalog_type,
    metadetect_variants,
    band_variants,
)
from .utils.fitting import fit_straight_line
from .utils import import_dask
from .plotting import manual_step_histogram
import numpy as np

class TXDiagnosticQuantiles(PipelineStage):
    """
    Measure quantiles of various values in the shear catalog.

    This uses a library called "Distogram" which builds a
    histogram that it gradually updates, tweaking the edges
    as it goes along. This means we don't have to load
    the full data into memory ever.

    The algorithm used can be noisy if there are large outliers in
    the data, but after selection cuts are made this seems to be okay here,
    with all the quantiles for the base quantities (T, s2n, T_psf, g1_psf) within
    10% of the true quantile and the majority within 1%. For our purposes
    (defining bins for diagonstics) this is fine.
    """
    name = "TXDiagnosticQuantiles"
    dask_parallel = True
    inputs = [
        ("shear_catalog", ShearCatalog),
        ("shear_tomography_catalog", TomographyCatalog),
    ]
    outputs = [
        ("shear_catalog_quantiles", HDFFile),
    ]
    config_options = {
        "shear_prefix": "mcal_",
        "psf_prefix": "mcal_psf_",
        "nbins": 20,
        "chunk_rows": 0,
        "bands": "riz",
    }
    def run(self):
        _, da = import_dask()

        # Configuration parameters
        psf_prefix = self.config["psf_prefix"]
        shear_prefix = self.config["shear_prefix"]
        chunk_rows = self.config["chunk_rows"]
        nedge = self.config["nbins"] + 1
        if chunk_rows == 0:
            chunk_rows = "auto"

        # We canonicalise the names here
        col_names = {
            "psf_g1": f"{psf_prefix}g1",
            "psf_T_mean": f"{psf_prefix}T_mean",
            "s2n": f"{shear_prefix}s2n",
            "T": f"{shear_prefix}T",
        }

        for band in self.config["bands"]:
            col_names[f"mag_{band}"] = f"{shear_prefix}mag_{band}"

        # We ask for quantiles at these points
        quantiles = np.linspace(0, 1, nedge, endpoint=True)
        percentiles = quantiles * 100

        with self.open_input("shear_catalog") as f, self.open_input("shear_tomography_catalog") as g:
<<<<<<< HEAD
            cols = {}
            for (new_name, old_name) in col_names.items():
                cols[new_name] = da.from_array(f[f"shear/{old_name}"], chunks=chunk_rows)
                # force all chunks to be the same even if we set auto mode
                if chunk_rows == "auto":
                    chunk_rows = cols[new_name].chunksize

            # Cut down to just the source selection
=======
            # We will be checking if the source is in a tomographic bin
            # and doing quantiles only of selected obejcts (in any bin)
>>>>>>> 1c510ca7
            bins = da.from_array(g["tomography/bin"], chunks=chunk_rows)
            selected = bins >= 0

            # We now build up the quantile values
            quantile_values = {}
            for new_name, old_name in col_names.items():
                # Create dask arrays of the columns. This loads them lazily,
                # so no data is actually loaded here. Only when the "compute"
                # method is called below does anything actually happen.
                col = da.from_array(f[f"shear/{old_name}"], chunks=chunk_rows)

                # Ask dask to compute the percentiles of this column.
                # Again, it will not actually do anything until the "compute"
                # method is called below. When that happens, it will
                # chunk up the data and calculate the percentiles in parallel.
                quantile_values[new_name] = da.percentile(col[selected], percentiles)

            # Now ask dask to actually do the calculations
            quantile_values, = da.compute(quantile_values)

        # Open the output file and save the results
        with self.open_output("shear_catalog_quantiles") as f:
            # put everything in a group called "quantiles"
            g = f.create_group("quantiles")
            # Save the quantile points
            g.create_dataset("quantiles", data=quantiles)
            # Save the quantile values themselves
            for name, quantile_values in quantile_values.items():
                g.create_dataset(name, data=quantile_values)



class TXSourceDiagnosticPlots(PipelineStage):
    """
    Make diagnostic plots of the shear catalog

    This includes both tomographic and 2D measurements, and includes
    the PSF as a function of various quantities
    """

    name = "TXSourceDiagnosticPlots"

    inputs = [
        ("shear_catalog", ShearCatalog),
        ("shear_tomography_catalog", TomographyCatalog),
        ("shear_catalog_quantiles", HDFFile)
    ]

    outputs = [
        ("g_psf_T", PNGFile),
        ("g_psf_g", PNGFile),
        ("g1_hist", PNGFile),
        ("g2_hist", PNGFile),
        ("g_snr", PNGFile),
        ("g_T", PNGFile),
        ("g_colormag",PNGFile),
        ("source_snr_hist", PNGFile),
        ("source_mag_hist", PNGFile),
        ("response_hist", PNGFile),
        ("g_psf_T_out",TextFile),
        ("g_psf_g_out",TextFile),
        ("g_snr_out",TextFile),
        ("g_T_out",TextFile),
    ]

    config_options = {
        "chunk_rows": 100000,
        "delta_gamma": 0.02,
        "shear_prefix": "mcal_",
        "psf_prefix": "mcal_psf_",
        "nbins": 20,
        "g_min":-0.03,
        "g_max": 0.05,
        "psfT_min": 0.04,
        "psfT_max": 0.36,
        "T_min": 0.04,
        "T_max": 4.0,
        "s2n_min": 10,
        "s2n_max": 300,
        "psf_unit_conv": False,
        "bands": "riz",
    }

    def run(self):
        # PSF tests
        import matplotlib

        matplotlib.use("agg")

        # this also sets self.config["shear_catalog_type"]
        cat_type = read_shear_catalog_type(self)
        
        # Collect together all the methods on this class called self.plot_*
        # They are all expected to be python coroutines - generators that
        # use the yield feature to pause and wait for more input.
        # We instantiate them all here

        plotters = [getattr(self, f)() for f in dir(self) if f.startswith("plot_")]
       
        # Start off each of the plotters.  This will make them all run up to the
        # first yield statement, then pause and wait for the first chunk of data
        for plotter in plotters:
            plotter.send(None)
        # Create an iterator for reading through the input data.
        # This method automatically splits up data among the processes,
        # so the plotters should handle this.
        chunk_rows = self.config["chunk_rows"]
        psf_prefix = self.config["psf_prefix"]
        shear_prefix = self.config["shear_prefix"]
        bands = self.config["bands"]
        if self.rank == 0:
            print("Catalog type = ", cat_type)

        if cat_type == "metacal":
            shear_cols = [
                f"{psf_prefix}g1",
                f"{psf_prefix}g2",
                f"{psf_prefix}T_mean",
                "mcal_g1",
                "mcal_g1_1p",
                "mcal_g1_2p",
                "mcal_g1_1m",
                "mcal_g1_2m",
                "mcal_g2",
                "mcal_g2_1p",
                "mcal_g2_2p",
                "mcal_g2_1m",
                "mcal_g2_2m",
                "mcal_s2n",
                "mcal_T",
                "mcal_T_1p",
                "mcal_T_2p",
                "mcal_T_1m",
                "mcal_T_2m",
                "mcal_s2n_1p",
                "mcal_s2n_2p",
                "mcal_s2n_1m",
                "mcal_s2n_2m",
                "weight",
            ] + [f"mcal_mag_{b}" for b in bands]
        elif cat_type == "metadetect":
            # g1, g2, T, psf_g1, psf_g2, T, s2n, weight, magnitudes
            shear_cols = metadetect_variants(
                "g1",
                "g2",
                "T",
                "mcal_psf_g1",
                "mcal_psf_g2",
                "mcal_psf_T_mean",
                "s2n",
                "weight",
            )
            shear_cols += band_variants(
                bands, "mag", "mag_err", shear_catalog_type="metadetect"
            )
        else:
        
            shear_cols = [
                "dec",
                "psf_g1",
                "psf_g2",
                "g1",
                "g2",
                "psf_T_mean",
                "s2n",
                "T",
                "weight",
                "m",
            ] + [f"{shear_prefix}mag_{b}" for b in self.config["bands"]]

        shear_tomo_cols = ["bin"]

        if self.config["shear_catalog_type"] == "metacal":
            more_iters = ["shear_tomography_catalog", "response", ["R_gamma"]]
        else:
            more_iters = []

        it = self.combined_iterators(
            chunk_rows,
            "shear_catalog",
            "shear",
            shear_cols,
            "shear_tomography_catalog",
            "tomography",
            shear_tomo_cols,
            *more_iters,
        )
        
        # Now loop through each chunk of input data, one at a time.
        # Each time we get a new segment of data, which goes to all the plotters
        for (start, end, data) in it:
            print(f"Read data {start} - {end}")
            # This causes each data = yield statement in each plotter to
            # be given this data chunk as the variable data.

            for plotter in plotters:
                plotter.send(data)

        # Tell all the plotters to finish, collect together results from the different
        # processors, and make their final plots.  Plotters need to respond
        # to the None input and
        for plotter in plotters:
            try:
                plotter.send(None)
            except StopIteration:
                pass
    
    def get_bin_edges(self, col):
        """
        Get the bin edges for a given column from the quantiles file
        """
        col = col.removeprefix(self.config["shear_prefix"])
        with self.open_input("shear_catalog_quantiles") as f:
            edges = f[f"quantiles/{col}"][:]
        return edges

    def plot_psf_shear(self):
        # mean shear in bins of PSF
        print("Making PSF shear plot")
        import matplotlib.pyplot as plt
        from scipy import stats
        
        psf_prefix = self.config["psf_prefix"]
        delta_gamma = self.config["delta_gamma"]

        psf_g_edges = self.get_bin_edges("psf_g1")
            
        p1 = MeanShearInBins(
            f"{psf_prefix}g1",
            psf_g_edges,
            delta_gamma,
            cut_source_bin=True,
            shear_catalog_type=self.config["shear_catalog_type"],
        )
        p2 = MeanShearInBins(
            f"{psf_prefix}g2",
            psf_g_edges,
            delta_gamma,
            cut_source_bin=True,
            shear_catalog_type=self.config["shear_catalog_type"],
        )

        psf_g_mid = 0.5 * (psf_g_edges[1:] + psf_g_edges[:-1])

        while True:
            data = yield

            if data is None:
                break
            p1.add_data(data)
            p2.add_data(data)
      
        mu1, mean11, mean12, std11, std12 = p1.collect(self.comm)
        mu2, mean21, mean22, std21, std22 = p2.collect(self.comm)
      
        
        if self.rank != 0:
            return
       
        
        fig = self.open_output("g_psf_g", wrapper=True)
        
        # Include a small shift to be able to see the g1 / g2 points on the plot
        dx = 0.1 * (psf_g_edges[1]-psf_g_edges[0])
        idx = np.where(np.isfinite(mu1))[0]
        
        slope11, intercept11, mc_cov = fit_straight_line(mu1[idx], mean11[idx], std11[idx])
        std_err11 = mc_cov[0, 0] ** 0.5
        line11 = slope11 * (mu1) + intercept11
        
        slope12, intercept12, mc_cov = fit_straight_line(mu1[idx], mean12[idx], std12[idx])
        std_err12 = mc_cov[0, 0] ** 0.5
        line12 = slope12 * (mu1) + intercept12
        
        slope21, intercept21, mc_cov = fit_straight_line(mu2[idx], mean21[idx], std21[idx])
        std_err21 = mc_cov[0, 0] ** 0.5
        line21 = slope21 * (mu2) + intercept21
        
        slope22, intercept22, mc_cov = fit_straight_line(mu2[idx], mean22[idx], y_err=std22)
        std_err22 = mc_cov[0, 0] ** 0.5
        line22 = slope22 * (mu2) + intercept22
        
        plt.subplot(2, 1, 1)

        plt.plot(mu1, line11, color="red", label=r"$m=%.2e \pm %.2e$" % (slope11, std_err11))

        plt.plot(mu1, line12, color="blue", label=r"$m=%.2e \pm %.2e$" % (slope12, std_err12))
        plt.plot(mu1, [0] * len(line11), color="black")

        plt.errorbar(mu1 + dx, mean11, std11, label="g1", fmt="s", markersize=5, color="red")
        plt.errorbar(mu1 - dx, mean12, std12, label="g2", fmt="o", markersize=5, color="blue")
        
        plt.xlabel("PSF g1")
        plt.ylabel("Mean g")
        plt.legend()

        plt.subplot(2, 1, 2)

        plt.plot(mu2, line21, color="red", label=r"$m=%.2e \pm %.2e$" % (slope21, std_err21))
        plt.plot(mu2, line22, color="blue", label=r"$m=%.2e \pm %.2e$" % (slope22, std_err22))
        plt.plot(mu2, [0] * len(line22), color="black")
        
        plt.errorbar(mu2 + dx, mean21, std21, label="g1", fmt="s", markersize=5, color="red")
        plt.errorbar(mu2 - dx, mean22, std22, label="g2", fmt="o", markersize=5, color="blue")
        plt.xlabel("PSF g2")
        plt.ylabel("Mean g")
        plt.legend()
        plt.tight_layout()

        # This also saves the figure
        fig.close()
        
        f = self.open_output("g_psf_g_out")
        data   =[mu1,mu2,mean11,mean12,mean21,mean22,std11,std12,std21,std22,line11,line12,line21,line22]
        f.write(''.join([str(i) + '\n' for i in  data]))
        f.close()
    
    def plot_psf_size_shear(self):
        # mean shear in bins of PSF
        print("making shear psf size plot")
        import matplotlib.pyplot as plt
        from scipy import stats

        psf_prefix = self.config["psf_prefix"]
        delta_gamma = self.config["delta_gamma"]

        psf_T_edges = self.get_bin_edges("psf_T_mean")
        
        
        binnedShear = MeanShearInBins(
            f"{psf_prefix}T_mean",
            psf_T_edges,
            delta_gamma,
            cut_source_bin=True,
            shear_catalog_type=self.config["shear_catalog_type"],
            psf_unit_conv = self.config['psf_unit_conv']
        )
        
        while True:
            data = yield

            if data is None:
                break

            binnedShear.add_data(data)
            
        mu, mean1, mean2, std1, std2 = binnedShear.collect(self.comm)
        
        if self.rank != 0:
            return

        dx = 0.05 * (psf_T_edges[1] - psf_T_edges[0])
        idx = np.where(np.isfinite(mu))[0]
        slope1, intercept1, cov1 = fit_straight_line(mu[idx], mean1[idx], std1[idx])
        std_err1 = cov1[0, 0] ** 0.5
        line1 = slope1 * mu + intercept1
        slope2, intercept2, cov2 = fit_straight_line(mu[idx], mean2[idx], std2[idx])
        std_err2 = cov2[0, 0] ** 0.5
        line2 = slope2 * mu + intercept2
        
        fig = self.open_output("g_psf_T", wrapper=True)

        plt.plot(mu, line1, color="red", label=r"$m=%.2e \pm %.2e$" % (slope1, std_err1))
        plt.plot(mu, line2, color="blue", label=r"$m=%.2e \pm %.2e$" % (slope2, std_err2))
        plt.plot(mu, [0] * len(mu), color="black")
        plt.errorbar(mu + dx, mean1, std1, label="g1", fmt="s", markersize=5, color="red")
        plt.errorbar(mu - dx, mean2, std2, label="g2", fmt="o", markersize=5, color="blue")
        plt.xlabel("PSF $T$")
        plt.ylabel("Mean g")

        plt.legend(loc="best")
        plt.tight_layout()
        fig.close()
        
        f = self.open_output("g_psf_T_out")
        data   =[mu,mean1,mean2,std1,std2,line1,line2]
        f.write(''.join([str(i) + '\n' for i in  data]))
        f.close()
       
    
    def plot_snr_shear(self):
        # mean shear in bins of snr
        print("Making mean shear SNR plot")
        import matplotlib.pyplot as plt
        from scipy import stats

        # Parameters of the binning in SNR
        shear_prefix = self.config["shear_prefix"]
        delta_gamma = self.config["delta_gamma"]
    
        snr_edges = self.get_bin_edges("s2n")
            
        # This class includes all the cutting and calibration, both for
        # estimator and selection biases
        binnedShear = MeanShearInBins(
            f"{shear_prefix}s2n",
            snr_edges,
            delta_gamma,
            cut_source_bin=True,
            shear_catalog_type=self.config["shear_catalog_type"],
        )
        while True:
            # This happens when we have loaded a new data chunk
            data = yield

            # Indicates the end of the data stream
            if data is None:
                break

            binnedShear.add_data(data)

        mu, mean1, mean2, std1, std2 = binnedShear.collect(self.comm)

        if self.rank != 0:
            return
        
        # Get the error on the mean
        dx = 0.05 * (snr_edges[1] - snr_edges[0])
        idx = np.where(np.isfinite(mu))[0]
        slope1, intercept1, mc_cov = fit_straight_line(mu[idx], mean1[idx], std1[idx])
        std_err1 = mc_cov[0, 0] ** 0.5
        line1 = slope1 * mu + intercept1
        
        slope2, intercept2, mc_cov = fit_straight_line(mu[idx], mean2[idx], std2[idx])
        std_err2 = mc_cov[0, 0] ** 0.5
        line2 = slope2 * mu + intercept2
        
        
        fig = self.open_output("g_snr", wrapper=True)

        plt.plot(mu, line1, color="red", label=r"$m=%.2e \pm %.2e$" % (slope1, std_err1))
        plt.plot(mu, line2, color="blue", label=r"$m=%.2e \pm %.2e$" % (slope2, std_err2))
        plt.plot(mu, [0] * len(mu), color="black")
        plt.errorbar(mu + dx, mean1, std1, label="g1", fmt="s", markersize=5, color="red")
        plt.errorbar(mu - dx, mean2, std2, label="g2", fmt="o", markersize=5, color="blue")
        plt.xlabel("SNR")
        plt.ylabel("Mean g")
        plt.legend()
        plt.tight_layout()
        fig.close()
        
        f = self.open_output("g_snr_out")
        data   =[mu,mean1,mean2,std1,std2,line1,line2]
        f.write(''.join([str(i) + '\n' for i in  data]))
        f.close()
    
    def plot_size_shear(self):
        # mean shear in bins of galaxy size
        print("Making mean shear galaxy size plot")
        import matplotlib.pyplot as plt
        from scipy import stats

        shear_prefix = self.config["shear_prefix"]
        delta_gamma = self.config["delta_gamma"]

        T_edges = self.get_bin_edges("T")
                
        binnedShear = MeanShearInBins(
            f"{shear_prefix}T",
            T_edges,
            delta_gamma,
            cut_source_bin=True,
            shear_catalog_type=self.config["shear_catalog_type"],
            psf_unit_conv = self.config['psf_unit_conv']
        )

        while True:
            # This happens when we have loaded a new data chunk
            data = yield
            
            # Indicates the end of the data stream
            if data is None:
                break

            binnedShear.add_data(data)
        mu, mean1, mean2, std1, std2 = binnedShear.collect(self.comm)

        if self.rank != 0:
            return

        dx = 0.05 * (T_edges[1] - T_edges[0])
        idx = np.where(np.isfinite(mu))[0]
        slope1, intercept1, mc_cov = fit_straight_line(mu[idx], mean1[idx], y_err=std1[idx])
        std_err1 = mc_cov[0, 0] ** 0.5
        line1 = slope1 * mu + intercept1
        
        slope2, intercept2, mc_cov = fit_straight_line(mu[idx], mean2[idx], y_err=std2[idx])
        std_err2 = mc_cov[0, 0] ** 0.5
        line2 = slope2 * mu + intercept2
        
        fig = self.open_output("g_T", wrapper=True)

        plt.plot(mu, line1, color="red", label=r"$m=%.2e \pm %.2e$" % (slope1, std_err1))
        plt.plot(mu, line2, color="blue", label=r"$m=%.2e \pm %.2e$" % (slope2, std_err2))
        plt.plot(mu, [0] * len(mu), color="black")
        plt.errorbar(mu + dx, mean1, std1, label="g1", fmt="s", markersize=5, color="red")
        plt.errorbar(mu - dx, mean2, std2, label="g2", fmt="o",markersize=5, color="blue")
        
        plt.xlabel("galaxy size T")
        plt.ylabel("Mean g")
        plt.legend()
        plt.tight_layout()
        fig.close()
        
        f = self.open_output("g_T_out")
        data   =[mu,mean1,mean2,std1,std2,line1,line2]
        f.write(''.join([str(i) + '\n' for i in  data]))
        f.close()
        
    def plot_mag_shear(self):
        # mean shear in bins of magnitude
        print("Making mean shear band magnitude plot")
        import matplotlib.pyplot as plt
        from scipy import stats

        shear_prefix = self.config["shear_prefix"]
        delta_gamma = self.config["delta_gamma"]
        nbins = self.config["nbins"]
        
        stat = {}
        binnedShear = {}
        for band in self.config["bands"]:
            m_edges = self.get_bin_edges(f"{shear_prefix}mag_{band}")

            binnedShear[f"{band}"] = MeanShearInBins(
                f"{shear_prefix}mag_{band}",
                m_edges,
                delta_gamma,
                cut_source_bin=True,
                shear_catalog_type=self.config["shear_catalog_type"],
            )
        
        while True:
            # This happens when we have loaded a new data chunk
            data = yield

            # Indicates the end of the data stream
            if data is None:
                break
            
            for band in self.config["bands"]:
                binnedShear[f"{band}"].add_data(data)
                
        for band in self.config["bands"]:
            stat[f"mu_{band}"], stat[f"mean1_{band}"], stat[f"mean2_{band}"], stat[f"std1_{band}"], stat[f"std2_{band}"] = binnedShear[f"{band}"].collect(self.comm)

        if self.rank != 0:
            return

        for band in self.config["bands"]:

            dx = 0.05 * (m_edges[1] - m_edges[0])
        
            idx = np.where(np.isfinite(stat[f"mu_{band}"]))[0]
        
            stat[f"slope1_{band}"], stat[f"intercept1_{band}"], stat[f"mc_cov_{band}"] = fit_straight_line(stat[f"mu_{band}"][idx],
                                                                                                           stat[f"mean1_{band}"][idx],
                                                                                                           y_err=stat[f"std1_{band}"][idx])
            stat[f"std_err1_{band}"] = stat[f"mc_cov_{band}"][0, 0] ** 0.5
            stat[f"line1_{band}"] = stat[f"slope1_{band}"] * stat[f"mu_{band}"] + stat[f"intercept1_{band}"]

            stat[f"slope2_{band}"], stat[f"intercept2_{band}"], stat[f"mc_cov_{band}"] = fit_straight_line(stat[f"mu_{band}"][idx],
                                                                                                           stat[f"mean2_{band}"][idx],
                                                                                                           y_err=stat[f"std2_{band}"][idx])
            stat[f"std_err2_{band}"] = stat[f"mc_cov_{band}"][0, 0] ** 0.5
            stat[f"line2_{band}"] = stat[f"slope2_{band}"] * stat[f"mu_{band}"] + stat[f"intercept2_{band}"]

        fig = self.open_output("g_colormag", wrapper=True)
        for band,clr1,clr2 in zip(self.config["bands"],['maroon','firebrick','red'],['darkblue','royalblue','deepskyblue']):
            plt.subplot(2, 1, 1)
            plt.plot(stat[f"mu_{band}"], stat[f"line1_{band}"], color=clr1,
                     label=r"$m=%.2e \pm %.2e$" % (stat[f"slope1_{band}"], stat[f"std_err1_{band}"]))
            plt.plot(stat[f"mu_{band}"], [0] * len(stat[f"mu_{band}"]), color="black")
            plt.errorbar(stat[f"mu_{band}"] + dx, stat[f"mean1_{band}"], stat[f"std1_{band}"],
                         label=f"{band}-band", fmt="s", markersize=5, color=clr1)
            plt.ylabel("Mean g1")
            plt.xlabel("magnitude")
            plt.legend()

            plt.subplot(2, 1, 2)
            plt.plot(stat[f"mu_{band}"], stat[f"line2_{band}"], color=clr2,
                     label=r"$m=%.2e \pm %.2e$" % (stat[f"slope2_{band}"], stat[f"std_err2_{band}"]))
            plt.plot(stat[f"mu_{band}"], [0] * len(stat[f"mu_{band}"]), color="black")
            plt.errorbar(stat[f"mu_{band}"] - dx, stat[f"mean2_{band}"], stat[f"std2_{band}"],
                         label=f"{band}-band", fmt="o",markersize=5, color=clr2)
            plt.ylabel("Mean g2")
            plt.xlabel("magnitude") 
            plt.legend()
        plt.tight_layout()
        fig.close()
        
    def plot_g_histogram(self):
        print("plotting histogram")
        import matplotlib.pyplot as plt
        from scipy import stats

        cat_type = self.config["shear_catalog_type"]
        delta_gamma = self.config["delta_gamma"]
        bins = 20
        edges = np.linspace(-1, 1, bins + 1)
        mids = 0.5 * (edges[1:] + edges[:-1])
        width = edges[1:] - edges[:-1]

        # Calibrate everything in the 2D bin
        _, cal = Calibrator.load(self.get_input("shear_tomography_catalog"))
        H1 = ParallelHistogram(edges)
        H2 = ParallelHistogram(edges)
        H1_weighted = ParallelHistogram(edges)
        H2_weighted = ParallelHistogram(edges)

        while True:
            data = yield

            if data is None:
                break

            qual_cut = data["bin"] != -1

            if cat_type == "metacal":
                g1 = data["mcal_g1"]
                g2 = data["mcal_g2"]
                w = data["weight"]
            elif cat_type == "metadetect":
                g1 = data["00/g1"]
                g2 = data["00/g2"]
                w = data["00/weight"]
            elif cat_type == "lensfit":
                dec = data["dec"]
                g1 = data["g1"]
                g2 = data["g2"]
                w = data["weight"]
            else:
                g1 = data["g1"]
                g2 = data["g2"]
                c1 = data['c1']
                c2 = data['c2']
                w = data["weight"]

            if cat_type=='metacal' or cat_type=='metadetect':
                g1, g2 = cal.apply(g1,g2)
                
            elif cat_type=='lensfit':
                # In KiDS, the additive bias is calculated and removed per North and South field
                # therefore, we add dec to split data into these fields. 
                # You can choose not to by setting dec_cut = 90 in the config, for example.
                g1, g2 = cal.apply(dec, g1,g2)
            else:
                g1, g2 = cal.apply(g1,g2,c1,c2)

            H1.add_data(g1)
            H2.add_data(g2)
            H1_weighted.add_data(g1, w)
            H2_weighted.add_data(g2, w)

        count1 = H1.collect(self.comm)
        count2 = H2.collect(self.comm)
        weight1 = H1_weighted.collect(self.comm)
        weight2 = H2_weighted.collect(self.comm)

        if self.rank != 0:
            return

        for i, count, weight in [(1, count1, weight1), (2, count2, weight2)]:
            with self.open_output(f"g{i}_hist", wrapper=True) as fig:
                plt.bar(
                    mids,
                    count,
                    width=width,
                    align="center",
                    color="lightblue",
                    label="Unweighted",
                )
                plt.bar(
                    mids,
                    weight,
                    width=width,
                    align="center",
                    color="none",
                    edgecolor="red",
                    label="Weighted",
                )
                plt.xlabel(f"g{i}")
                plt.ylabel("Count")
                plt.ylim(0, 1.1 * max(count1))
                plt.legend()

    def plot_snr_histogram(self):
        print("plotting snr histogram")
        import matplotlib.pyplot as plt

        delta_gamma = self.config["delta_gamma"]
        shear_prefix = self.config["shear_prefix"]
        bins = 10
        edges = np.logspace(1, 3, bins + 1)
        mids = 0.5 * (edges[1:] + edges[:-1])
        calc1 = ParallelMeanVariance(bins)

        while True:
            data = yield

            if data is None:
                break

            qual_cut = data["bin"] != -1

            b1 = np.digitize(data[f"{shear_prefix}s2n"][qual_cut], edges) - 1

            for i in range(bins):
                w = np.where(b1 == i)
                # Do more things here to establish
                calc1.add_data(i, data[f"{shear_prefix}s2n"][qual_cut][w])

        count1, mean1, var1 = calc1.collect(self.comm, mode="gather")
        if self.rank != 0:
            return
        std1 = np.sqrt(var1 / count1)
        fig = self.open_output("source_snr_hist", wrapper=True)
        plt.bar(
            mids,
            count1,
            width=edges[1:] - edges[:-1],
            edgecolor="black",
            align="center",
            color="blue",
        )
        plt.ticklabel_format(style="sci", axis="y", scilimits=(0, 0))
        plt.xscale("log")
        plt.xlabel("log(snr)")
        plt.ylabel(r"$N_{galaxies}$")
        plt.ylim(0, 1.1 * max(count1))
        fig.close()

    def plot_response_histograms(self):
        import matplotlib.pyplot as plt

        if self.comm:
            import mpi4py.MPI

        size = 10

        # This seems to be a reasonable range, though there are samples
        # with extremely high values
        edges = np.linspace(-3, 3, size + 1)
        mid = 0.5 * (edges[1:] + edges[:-1])
        width = edges[1] - edges[0]
        cat_type = self.config["shear_catalog_type"]

        if cat_type == "metacal":
            # count of objects
            counts = np.zeros((2, 2, size))
            # make a separate histogram of the shear-sample-selected
            # objects
            counts_s = np.zeros((2, 2, size))
        else:
            # count of objects
            counts = np.zeros((size))
            # make a separate histogram of the shear-sample-selected
            # objects
            counts_s = np.zeros((size))

        # Main loop
        while True:
            data = yield

            if data is None:
                break

            if cat_type == "metadetect":
                # No per-object R values in metadetect
                continue

            # check if selected for any source bin
            in_shear_sample = data["bin"] != -1
            if cat_type == "metacal":
                B = np.digitize(data["R_gamma"], edges) - 1
                # loop through this chunk of data.
                for s, b in zip(in_shear_sample, B):
                    # for each element in the 2x2 matrix
                    for i in range(2):
                        for j in range(2):
                            bij = b[i, j]
                            # this will naturally filter out
                            # the nans
                            if (bij >= 0) and (bij < size):
                                counts[i, j, bij] += 1
                                if s:
                                    counts_s[i, j, bij] += 1

            elif cat_type == "lensfit":
                B = np.digitize(data["m"], edges) - 1
                # loop through this chunk of data.
                for s, b in zip(in_shear_sample, B):
                    if (b >= 0) and (b < size):
                        counts[b] += 1
                        if s:
                            counts_s[b] += 1
            else:
                B = np.digitize(data["R"], edges) - 1
                # loop through this chunk of data.
                for s, b in zip(in_shear_sample, B):
                    if (b >= 0) and (b < size):
                        counts[b] += 1
                        if s:
                            counts_s[b] += 1

        # Sum from all processors and then non-root ones return
        if self.comm is not None:
            if self.rank == 0:
                self.comm.Reduce(mpi4py.MPI.IN_PLACE, counts)
                self.comm.Reduce(mpi4py.MPI.IN_PLACE, counts_s)
            else:
                self.comm.Reduce(counts, None)
                self.comm.Reduce(counts_s, None)

                # only root process makes plots
                return

        fig = self.open_output("response_hist", wrapper=True, figsize=(10, 5))

        plt.subplot(1, 2, 1)
        if cat_type == "metacal":
            manual_step_histogram(edges, counts[0, 0], label="R00", color="#1f77b4")
            manual_step_histogram(edges, counts[1, 1], label="R11", color="#ff7f0e")
            manual_step_histogram(edges, counts[0, 1], label="R01", color="#2ca02c")
            manual_step_histogram(edges, counts[1, 0], label="R10", color="#d62728")
        elif cat_type == "metadetect":
            plt.text(
                0.5,
                0.5,
                "This plot is intentionally left blank",
                horizontalalignment="center",
            )
            counts[:] = 0.909
        else:
            manual_step_histogram(edges, counts, label="R", color="#1f77b4")
        plt.ylim(0, counts.max() * 1.1)
        plt.xlabel("Response")
        plt.ylabel("Count")
        plt.title("All flag=0")

        plt.subplot(1, 2, 2)
        if cat_type == "metacal":
            manual_step_histogram(edges, counts_s[0, 0], label="R00", color="#1f77b4")
            manual_step_histogram(edges, counts_s[1, 1], label="R11", color="#ff7f0e")
            manual_step_histogram(edges, counts_s[0, 1], label="R01", color="#2ca02c")
            manual_step_histogram(edges, counts_s[1, 0], label="R10", color="#d62728")
        elif cat_type == "metadetect":
            plt.text(
                0.5,
                0.5,
                "This plot is intentionally left blank",
                horizontalalignment="center",
            )
            counts_s[:] = 0.909
        else:
            manual_step_histogram(edges, counts_s, label="R", color="#1f77b4")

        plt.ylim(0, counts_s.max() * 1.1)
        plt.xlabel("R_gamma")
        plt.ylabel("Count")
        plt.title("Source sample")

        plt.legend()
        plt.tight_layout()
        fig.close()

    def plot_mag_histograms(self):
        if self.comm:
            import mpi4py.MPI
        # mean shear in bins of PSF
        print("Making mag histogram")
        prefix = self.config["shear_prefix"]
        import matplotlib.pyplot as plt

        size = 10
        mag_min = 20
        mag_max = 30
        edges = np.linspace(mag_min, mag_max, size + 1)
        mid = 0.5 * (edges[1:] + edges[:-1])
        width = edges[1] - edges[0]
        bands = self.config["bands"]
        shear_prefix = self.config["shear_prefix"]
        nband = len(bands)
        full_hists = [np.zeros(size, dtype=int) for b in bands]
        source_hists = [np.zeros(size, dtype=int) for b in bands]

        while True:
            data = yield

            if data is None:
                break

            for (b, h1, h2) in zip(bands, full_hists, source_hists):
                b1 = np.digitize(data[f"{shear_prefix}mag_{b}"], edges) - 1

                for i in range(size):
                    w = b1 == i
                    count = w.sum()
                    h1[i] += count

                    w &= data["bin"] >= 0
                    count = w.sum()
                    h2[i] += count

        if self.comm is not None:
            full_hists = reduce(self.comm, full_hists)
            source_hists = reduce(self.comm, source_hists)

        if self.rank == 0:
            fig = self.open_output(
                "source_mag_hist", wrapper=True, figsize=(4, nband * 3)
            )
            for i, (b, h1, h2) in enumerate(zip(bands, full_hists, source_hists)):
                plt.subplot(nband, 1, i + 1)
                plt.bar(
                    mid, h1, width=width, fill=False, label="Complete", edgecolor="r"
                )
                plt.bar(mid, h2, width=width, fill=True, label="WL Source", color="g")
                plt.xlabel(f"Mag {b}")
                plt.ylabel("N")
                if i == 0:
                    plt.legend()
            plt.tight_layout()
            fig.close()

class TXLensDiagnosticPlots(PipelineStage):
    """
    Make diagnostic plots of the lens catalog

    Currently this consists only of histograms of SNR and mag.
    """

    name = "TXLensDiagnosticPlots"
    # This tells ceci to launch under dask:
    dask_parallel = True

    inputs = [
        ("photometry_catalog", HDFFile),
        ("lens_tomography_catalog", TomographyCatalog),
    ]

    outputs = [
        ("lens_snr_hist", PNGFile),
        ("lens_mag_hist", PNGFile),
    ]

    config_options = {
        "block_size": 0,
        "delta_gamma": 0.02,
        "mag_min": 18,
        "mag_max": 28,
        "snr_min": 5,
        "snr_max": 200,
        "bands": "ugrizy",
    }

    def run(self):
        # PSF tests
        import matplotlib

        matplotlib.use("agg")

        files, data, nbin = self.load_data()
        self.plot_snr_histograms(data, nbin)
        self.plot_mag_histograms(data, nbin)

        # These need to stay open until the end
        for f in files:
            f.close()

    def load_data(self):
        _, da = import_dask()

        bands = self.config["bands"]
        # These need to stay open until dask has finished with them.:
        f = self.open_input("photometry_catalog")
        g = self.open_input("lens_tomography_catalog")

        # read nbin from metadata
        nbin = g["tomography"].attrs["nbin"]

        # Default to the automatic value but expose as an option
        block = self.config["block_size"]
        if block == 0:
            block = "auto"

        # Load data columns, lazily for dask
        data = {}
        for b in bands:
            data[f"mag_{b}"] = da.from_array(f[f"photometry/mag_{b}"], block)
            # all the blocks must be the same size. If the columns are of different
            # types then dask can sometimes select different block sizes for each column
            # which can cause problems. So we force them to be the same size.
            if block == "auto":
                block = data[f"mag_{b}"].chunksize
            data[f"snr_{b}"] = da.from_array(f[f"photometry/snr_{b}"], block)
        data["bin"] = da.from_array(g["tomography/bin"], block)

        # Avoid recomputing selections in each histogram by doing it externally here
        data["sel"] = da.nonzero(data["bin"] >= 0)
        for i in range(nbin):
            data[f"sel{i}"] = da.nonzero(data["bin"] == i)

        # Return the open files so they stay open until dask has finished with them.
        # and also the dict of lazy columns and the bin info
        return [f, g], data, nbin

    def plot_snr_histograms(self, data, nbin):
        smin = self.config["snr_min"]
        smax = self.config["snr_max"]
        bins = np.geomspace(smin, smax, 50)
        xlog = True
        self.plot_histograms(data, nbin, "snr", xlog, bins)

    def plot_mag_histograms(self, data, nbin):

        # Histogram ranges are read from configuration choices
        mmin = self.config["mag_min"]
        mmax = self.config["mag_max"]
        # let's do this in 0.5 mag bins
        bins = np.arange(mmin, mmax + 1e-6, 0.5)
        xlog = False

        self.plot_histograms(data, nbin, "mag", xlog, bins)

    def plot_histograms(self, data, nbin, name, xlog, bins):
        dask, da = import_dask()
        import matplotlib.pyplot as plt

        bands = self.config["bands"]
        nband = len(bands)

        hists = {}
        # Do a different set of histograms for each band
        for i, b in enumerate(bands):
            sel = data["sel"]
            # first do the global non-tomographic version (all selected objects)
            hists[b, -1] = da.histogram(data[f"{name}_{b}"][sel], bins=bins)
            # and also loop through tomo bins
            for j in range(nbin):
                sel = data[f"sel{j}"]
                hists[b, j] = da.histogram(data[f"{name}_{b}"][sel], bins=bins)

        # Launch actual dask computations so we have the data ready to plot
        # Doing these all at once seems to be faster
        print(f"Beginning {name} histogram compute")
        (hists,) = dask.compute(hists)
        print("Done")

        # Now make all the panels. The open_output method returns an object that
        # can be used as a context manager and will be saved automatically at the end to the
        # right location
        figsize = (4 * nband, 4 * (nbin + 1))
        with self.open_output(
            f"lens_{name}_hist", wrapper=True, figsize=figsize
        ) as fig:
            axes = fig.file.subplots(nbin + 1, nband, squeeze=False)
            for i, b in enumerate(bands):
                for j in range(-1, nbin):
                    bj = j if j >= 0 else "2D"
                    heights, edges = hists[b, j]
                    ax = axes[j + 1, i]
                    # This is my function to plot a line histogram from pre-computed edges and heights
                    manual_step_histogram(edges, heights, ax=ax)
                    if xlog:
                        ax.set_xscale("log")
                    ax.set_xlabel(f"Bin {bj} {b}-{name}")
            axes[0, 0].set_ylabel("Count")
            fig.file.tight_layout()


def reduce(comm, H):
    H2 = []
    rank = comm.Get_rank()
    for h in H:
        if rank == 0:
            hsum = np.zeros_like(h)
        else:
            hsum = None
        comm.Reduce(h, hsum)
        H2.append(hsum)
    return H2<|MERGE_RESOLUTION|>--- conflicted
+++ resolved
@@ -73,19 +73,8 @@
         percentiles = quantiles * 100
 
         with self.open_input("shear_catalog") as f, self.open_input("shear_tomography_catalog") as g:
-<<<<<<< HEAD
-            cols = {}
-            for (new_name, old_name) in col_names.items():
-                cols[new_name] = da.from_array(f[f"shear/{old_name}"], chunks=chunk_rows)
-                # force all chunks to be the same even if we set auto mode
-                if chunk_rows == "auto":
-                    chunk_rows = cols[new_name].chunksize
-
-            # Cut down to just the source selection
-=======
             # We will be checking if the source is in a tomographic bin
             # and doing quantiles only of selected obejcts (in any bin)
->>>>>>> 1c510ca7
             bins = da.from_array(g["tomography/bin"], chunks=chunk_rows)
             selected = bins >= 0
 
