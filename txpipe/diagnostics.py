from .base_stage import PipelineStage
from .data_types import Directory, ShearCatalog, HDFFile, PNGFile, TomographyCatalog, TextFile
from parallel_statistics import ParallelMeanVariance, ParallelHistogram
from .utils.calibrators import Calibrator
from .utils.calibration_tools import (
    calculate_selection_response,
    calculate_shear_response,
    MeanShearInBins,
    read_shear_catalog_type,
    metadetect_variants,
    band_variants,
)
from .utils.fitting import fit_straight_line
from .plotting import manual_step_histogram
import numpy as np

class TXDiagnosticQuantiles(PipelineStage):
    """
    Measure quantiles of various values in the shear catalog.

    This uses a library called "Distogram" which builds a
    histogram that it gradually updates, tweaking the edges
    as it goes along. This means we don't have to load
    the full data into memory ever.

    The algorithm used can be noisy if there are large outliers in
    the data, but after selection cuts are made this seems to be okay here,
    with all the quantiles for the base quantities (T, s2n, T_psf, g1_psf) within
    10% of the true quantile and the majority within 1%. For our purposes
    (defining bins for diagonstics) this is fine.
    """
    name = "TXDiagnosticQuantiles"
    dask_parallel = True
    inputs = [
        ("shear_catalog", ShearCatalog),
        ("shear_tomography_catalog", TomographyCatalog),
    ]
    outputs = [
        ("shear_catalog_quantiles", HDFFile),
    ]
    config_options = {
        "shear_prefix": "mcal_",
        "psf_prefix": "mcal_psf_",
        "nbins": 20,
        "chunk_rows": 0,
    }
    def run(self):
        import dask.array as da

        # Configuration parameters
        psf_prefix = self.config["psf_prefix"]
        shear_prefix = self.config["shear_prefix"]
        chunk_rows = self.config["chunk_rows"]
        nedge = self.config["nbins"] + 1
        if chunk_rows == 0:
            chunk_rows = "auto"

        # We canonicalise the names here
        cols = []
        col_names = {
            "psf_g1": f"{psf_prefix}g1",
            "psf_T_mean": f"{psf_prefix}T_mean",
            "s2n": f"{shear_prefix}s2n",
            "T": f"{shear_prefix}T",
        }

        quantiles = np.linspace(0, 1, nedge, endpoint=True)
        percentiles = quantiles * 100

        with self.open_input("shear_catalog") as f, self.open_input("shear_tomography_catalog") as g:

            # Create dask arrays of the columns. This loads lazily
            cols = {
                new_name: 
                    da.from_array(f[f"shear/{old_name}"], chunks=chunk_rows)
                    for (new_name, old_name) in col_names.items()
                }

            # Cut down to just the source selection
            bins = da.from_array(g["tomography/bin"], chunks=chunk_rows)
            selected = bins >= 0

            # Use dask to get the quantiles
            quantile_values, = da.compute({
                name: da.percentile(col[selected], percentiles) 
                for name, col in cols.items()
            })

        # Open the output file and save the results
        with self.open_output("shear_catalog_quantiles") as f:
            # put everything in a group called "quantiles"
            g = f.create_group("quantiles")
            # Save the quantile points
            g.create_dataset("quantiles", data=quantiles)
            # Save the quantile values themselves
            for name, quantile_values in quantile_values.items():
                g.create_dataset(name, data=quantile_values)



class TXSourceDiagnosticPlots(PipelineStage):
    """
    Make diagnostic plots of the shear catalog

    This includes both tomographic and 2D measurements, and includes
    the PSF as a function of various quantities
    """

    name = "TXSourceDiagnosticPlots"

    inputs = [
        ("shear_catalog", ShearCatalog),
        ("shear_tomography_catalog", TomographyCatalog),
        ("shear_catalog_quantiles", HDFFile)
    ]

    outputs = [
        ("g_psf_T", PNGFile),
        ("g_psf_g", PNGFile),
        ("g1_hist", PNGFile),
        ("g2_hist", PNGFile),
        ("g_snr", PNGFile),
        ("g_T", PNGFile),
        ("g_colormag",PNGFile),
        ("source_snr_hist", PNGFile),
        ("source_mag_hist", PNGFile),
        ("response_hist", PNGFile),
        ("g_psf_T_out",TextFile),
        ("g_psf_g_out",TextFile),
        ("g_snr_out",TextFile),
        ("g_T_out",TextFile),
    ]

    config_options = {
        "chunk_rows": 100000,
        "delta_gamma": 0.02,
        "shear_prefix": "mcal_",
        "psf_prefix": "mcal_psf_",
        "nbins": 20,
        "g_min":-0.03,
        "g_max": 0.05,
        "psfT_min": 0.04,
        "psfT_max": 0.36,
        "T_min": 0.04,
        "T_max": 4.0,
        "s2n_min": 10,
        "s2n_max": 300,
        "psf_unit_conv": False,
        "bands": "riz",
    }

    def run(self):
        # PSF tests
        import matplotlib

        matplotlib.use("agg")

        # this also sets self.config["shear_catalog_type"]
        cat_type = read_shear_catalog_type(self)
        
        # Collect together all the methods on this class called self.plot_*
        # They are all expected to be python coroutines - generators that
        # use the yield feature to pause and wait for more input.
        # We instantiate them all here

        plotters = [getattr(self, f)() for f in dir(self) if f.startswith("plot_")]
       
        # Start off each of the plotters.  This will make them all run up to the
        # first yield statement, then pause and wait for the first chunk of data
        for plotter in plotters:
            plotter.send(None)
        # Create an iterator for reading through the input data.
        # This method automatically splits up data among the processes,
        # so the plotters should handle this.
        chunk_rows = self.config["chunk_rows"]
        psf_prefix = self.config["psf_prefix"]
        shear_prefix = self.config["shear_prefix"]
        bands = self.config["bands"]
        if self.rank == 0:
            print("Catalog type = ", cat_type)

        if cat_type == "metacal":
            shear_cols = [
                f"{psf_prefix}g1",
                f"{psf_prefix}g2",
                f"{psf_prefix}T_mean",
                "mcal_g1",
                "mcal_g1_1p",
                "mcal_g1_2p",
                "mcal_g1_1m",
                "mcal_g1_2m",
                "mcal_g2",
                "mcal_g2_1p",
                "mcal_g2_2p",
                "mcal_g2_1m",
                "mcal_g2_2m",
                "mcal_s2n",
                "mcal_T",
                "mcal_T_1p",
                "mcal_T_2p",
                "mcal_T_1m",
                "mcal_T_2m",
                "mcal_s2n_1p",
                "mcal_s2n_2p",
                "mcal_s2n_1m",
                "mcal_s2n_2m",
                "weight",
            ] + [f"mcal_mag_{b}" for b in bands]
        elif cat_type == "metadetect":
            # g1, g2, T, psf_g1, psf_g2, T, s2n, weight, magnitudes
            shear_cols = metadetect_variants(
                "g1",
                "g2",
                "T",
                "mcal_psf_g1",
                "mcal_psf_g2",
                "mcal_psf_T_mean",
                "s2n",
                "weight",
            )
            shear_cols += band_variants(
                bands, "mag", "mag_err", shear_catalog_type="metadetect"
            )
        else:
        
            shear_cols = [
                "dec",
                "psf_g1",
                "psf_g2",
                "g1",
                "g2",
                "psf_T_mean",
                "s2n",
                "T",
                "weight",
                "m",
            ] + [f"{shear_prefix}mag_{b}" for b in self.config["bands"]]

        shear_tomo_cols = ["bin"]

        if self.config["shear_catalog_type"] == "metacal":
            more_iters = ["shear_tomography_catalog", "response", ["R_gamma"]]
        else:
            more_iters = []

        it = self.combined_iterators(
            chunk_rows,
            "shear_catalog",
            "shear",
            shear_cols,
            "shear_tomography_catalog",
            "tomography",
            shear_tomo_cols,
            *more_iters,
        )
        
        # Now loop through each chunk of input data, one at a time.
        # Each time we get a new segment of data, which goes to all the plotters
        for (start, end, data) in it:
            print(f"Read data {start} - {end}")
            # This causes each data = yield statement in each plotter to
            # be given this data chunk as the variable data.

            for plotter in plotters:
                plotter.send(data)

        # Tell all the plotters to finish, collect together results from the different
        # processors, and make their final plots.  Plotters need to respond
        # to the None input and
        for plotter in plotters:
            try:
                plotter.send(None)
            except StopIteration:
                pass
    
<<<<<<< HEAD
    def get_bin_edges(self, col):
        """
        Get the bin edges for a given column from the quantiles file
        """
        with self.open_input("shear_catalog_quantiles") as f:
            edges = f[f"quantiles/{col}"][:]
        return edges

    
=======
>>>>>>> ef29d40a
    def plot_psf_shear(self):
        # mean shear in bins of PSF
        print("Making PSF shear plot")
        import matplotlib.pyplot as plt
        from scipy import stats
        
        psf_prefix = self.config["psf_prefix"]
        delta_gamma = self.config["delta_gamma"]

        psf_g_edges = self.get_bin_edges("psf_g1")
            
        p1 = MeanShearInBins(
            f"{psf_prefix}g1",
            psf_g_edges,
            delta_gamma,
            cut_source_bin=True,
            shear_catalog_type=self.config["shear_catalog_type"],
        )
        p2 = MeanShearInBins(
            f"{psf_prefix}g2",
            psf_g_edges,
            delta_gamma,
            cut_source_bin=True,
            shear_catalog_type=self.config["shear_catalog_type"],
        )

        psf_g_mid = 0.5 * (psf_g_edges[1:] + psf_g_edges[:-1])

        while True:
            data = yield

            if data is None:
                break
            p1.add_data(data)
            p2.add_data(data)
      
        mu1, mean11, mean12, std11, std12 = p1.collect(self.comm)
        mu2, mean21, mean22, std21, std22 = p2.collect(self.comm)
      
        
        if self.rank != 0:
            return
       
        
        fig = self.open_output("g_psf_g", wrapper=True)
        
        # Include a small shift to be able to see the g1 / g2 points on the plot
        dx = 0.1 * (psf_g_edges[1]-psf_g_edges[0])
        idx = np.where(np.isfinite(mu1))[0]
        
        slope11, intercept11, mc_cov = fit_straight_line(mu1[idx], mean11[idx], std11[idx])
        std_err11 = mc_cov[0, 0] ** 0.5
        line11 = slope11 * (mu1) + intercept11
        
        slope12, intercept12, mc_cov = fit_straight_line(mu1[idx], mean12[idx], std12[idx])
        std_err12 = mc_cov[0, 0] ** 0.5
        line12 = slope12 * (mu1) + intercept12
        
        slope21, intercept21, mc_cov = fit_straight_line(mu2[idx], mean21[idx], std21[idx])
        std_err21 = mc_cov[0, 0] ** 0.5
        line21 = slope21 * (mu2) + intercept21
        
        slope22, intercept22, mc_cov = fit_straight_line(mu2, mean22, y_err=std22)
        std_err22 = mc_cov[0, 0] ** 0.5
        line22 = slope22 * (mu2) + intercept22
        
        plt.subplot(2, 1, 1)

        plt.plot(mu1, line11, color="red", label=r"$m=%.2e \pm %.2e$" % (slope11, std_err11))

        plt.plot(mu1, line12, color="blue", label=r"$m=%.2e \pm %.2e$" % (slope12, std_err12))
        plt.plot(mu1, [0] * len(line11), color="black")

        plt.errorbar(mu1 + dx, mean11, std11, label="g1", fmt="s", markersize=5, color="red")
        plt.errorbar(mu1 - dx, mean12, std12, label="g2", fmt="o", markersize=5, color="blue")
        
        plt.xlabel("PSF g1")
        plt.ylabel("Mean g")
        plt.legend()

        plt.subplot(2, 1, 2)

        plt.plot(mu2, line21, color="red", label=r"$m=%.2e \pm %.2e$" % (slope21, std_err21))
        plt.plot(mu2, line22, color="blue", label=r"$m=%.2e \pm %.2e$" % (slope22, std_err22))
        plt.plot(mu2, [0] * len(line22), color="black")
        
        plt.errorbar(mu2 + dx, mean21, std21, label="g1", fmt="s", markersize=5, color="red")
        plt.errorbar(mu2 - dx, mean22, std22, label="g2", fmt="o", markersize=5, color="blue")
        plt.xlabel("PSF g2")
        plt.ylabel("Mean g")
        plt.legend()
        plt.tight_layout()

        # This also saves the figure
        fig.close()
        
        f = self.open_output("g_psf_g_out")
        data   =[mu1,mu2,mean11,mean12,mean21,mean22,std11,std12,std21,std22,line11,line12,line21,line22]
        f.write(''.join([str(i) + '\n' for i in  data]))
        f.close()
    
    def plot_psf_size_shear(self):
        # mean shear in bins of PSF
        print("making shear psf size plot")
        import matplotlib.pyplot as plt
        from scipy import stats

        psf_prefix = self.config["psf_prefix"]
        delta_gamma = self.config["delta_gamma"]
<<<<<<< HEAD

        psf_T_edges = self.get_bin_edges("psf_T_mean")
        
=======
        nbins = self.config["nbins"]

        psfT_min = self.config["psfT_min"]
        psfT_max = self.config["psfT_max"]

        with self.open_input("shear_catalog") as c:
            col = c[f"shear/{psf_prefix}T_mean"][:]
            if ((self.config["shear_catalog_type"] == 'lensfit') & (self.config['psf_unit_conv']==True)):
                pix2arcsec = 0.214
                col = col * pix2arcsec**2
            psfT = col[(col > psfT_min) & (col < psfT_max)]
            psf_T_edges = self.BinEdges(psfT,nbins)
            del psfT
>>>>>>> ef29d40a
        
        binnedShear = MeanShearInBins(
            f"{psf_prefix}T_mean",
            psf_T_edges,
            delta_gamma,
            cut_source_bin=True,
            shear_catalog_type=self.config["shear_catalog_type"],
            psf_unit_conv = self.config['psf_unit_conv']
        )
        
        while True:
            data = yield

            if data is None:
                break

            binnedShear.add_data(data)
            
        mu, mean1, mean2, std1, std2 = binnedShear.collect(self.comm)
        
        if self.rank != 0:
            return

        dx = 0.05 * (psf_T_edges[1] - psf_T_edges[0])
        idx = np.where(np.isfinite(mu))[0]
        slope1, intercept1, cov1 = fit_straight_line(mu[idx], mean1[idx], std1[idx])
        std_err1 = cov1[0, 0] ** 0.5
        line1 = slope1 * mu + intercept1
        slope2, intercept2, cov2 = fit_straight_line(mu[idx], mean2[idx], std2[idx])
        std_err2 = cov2[0, 0] ** 0.5
        line2 = slope2 * mu + intercept2
        
        fig = self.open_output("g_psf_T", wrapper=True)

        plt.plot(mu, line1, color="red", label=r"$m=%.2e \pm %.2e$" % (slope1, std_err1))
        plt.plot(mu, line2, color="blue", label=r"$m=%.2e \pm %.2e$" % (slope2, std_err2))
        plt.plot(mu, [0] * len(mu), color="black")
        plt.errorbar(mu + dx, mean1, std1, label="g1", fmt="s", markersize=5, color="red")
        plt.errorbar(mu - dx, mean2, std2, label="g2", fmt="o", markersize=5, color="blue")
        plt.xlabel("PSF $T$")
        plt.ylabel("Mean g")

        plt.legend(loc="best")
        plt.tight_layout()
        fig.close()
        
        f = self.open_output("g_psf_T_out")
        data   =[mu,mean1,mean2,std1,std2,line1,line2]
        f.write(''.join([str(i) + '\n' for i in  data]))
        f.close()
       
    
    def plot_snr_shear(self):
        # mean shear in bins of snr
        print("Making mean shear SNR plot")
        import matplotlib.pyplot as plt
        from scipy import stats

        # Parameters of the binning in SNR
        shear_prefix = self.config["shear_prefix"]
        delta_gamma = self.config["delta_gamma"]
    
        snr_edges = self.get_bin_edges("s2n")
            
        # This class includes all the cutting and calibration, both for
        # estimator and selection biases
        binnedShear = MeanShearInBins(
            f"{shear_prefix}s2n",
            snr_edges,
            delta_gamma,
            cut_source_bin=True,
            shear_catalog_type=self.config["shear_catalog_type"],
        )
        while True:
            # This happens when we have loaded a new data chunk
            data = yield

            # Indicates the end of the data stream
            if data is None:
                break

            binnedShear.add_data(data)

        mu, mean1, mean2, std1, std2 = binnedShear.collect(self.comm)

        if self.rank != 0:
            return
        
        # Get the error on the mean
        dx = 0.05 * (snr_edges[1] - snr_edges[0])
        idx = np.where(np.isfinite(mu))[0]
        slope1, intercept1, mc_cov = fit_straight_line(mu[idx], mean1[idx], std1[idx])
        std_err1 = mc_cov[0, 0] ** 0.5
        line1 = slope1 * mu + intercept1
        
        slope2, intercept2, mc_cov = fit_straight_line(mu[idx], mean2[idx], std2[idx])
        std_err2 = mc_cov[0, 0] ** 0.5
        line2 = slope2 * mu + intercept2
        
        
        fig = self.open_output("g_snr", wrapper=True)

        plt.plot(mu, line1, color="red", label=r"$m=%.2e \pm %.2e$" % (slope1, std_err1))
        plt.plot(mu, line2, color="blue", label=r"$m=%.2e \pm %.2e$" % (slope2, std_err2))
        plt.plot(mu, [0] * len(mu), color="black")
        plt.errorbar(mu + dx, mean1, std1, label="g1", fmt="s", markersize=5, color="red")
        plt.errorbar(mu - dx, mean2, std2, label="g2", fmt="o", markersize=5, color="blue")
        plt.xlabel("SNR")
        plt.ylabel("Mean g")
        plt.legend()
        plt.tight_layout()
        fig.close()
        
        f = self.open_output("g_snr_out")
        data   =[mu,mean1,mean2,std1,std2,line1,line2]
        f.write(''.join([str(i) + '\n' for i in  data]))
        f.close()
    
    def plot_size_shear(self):
        # mean shear in bins of galaxy size
        print("Making mean shear galaxy size plot")
        import matplotlib.pyplot as plt
        from scipy import stats

        shear_prefix = self.config["shear_prefix"]
        delta_gamma = self.config["delta_gamma"]
<<<<<<< HEAD

        T_edges = self.get_bin_edges("T")
                
=======
        nbins = self.config["nbins"]
        
        T_min = self.config["T_min"]
        T_max = self.config["T_max"]
        
        with self.open_input("shear_catalog") as c:
            col = c[f"shear/{shear_prefix}T"][:]
            if ((self.config["shear_catalog_type"] == 'lensfit') & (self.config['psf_unit_conv']==True)):
                pix2arcsec = 0.214
                col = col * pix2arcsec**2
            T = col[(col > T_min) & (col < T_max)]
            T_edges = self.BinEdges(T,nbins)
            del T
        
>>>>>>> ef29d40a
        binnedShear = MeanShearInBins(
            f"{shear_prefix}T",
            T_edges,
            delta_gamma,
            cut_source_bin=True,
            shear_catalog_type=self.config["shear_catalog_type"],
            psf_unit_conv = self.config['psf_unit_conv']
        )

        while True:
            # This happens when we have loaded a new data chunk
            data = yield
            
            # Indicates the end of the data stream
            if data is None:
                break

            binnedShear.add_data(data)
        mu, mean1, mean2, std1, std2 = binnedShear.collect(self.comm)

        if self.rank != 0:
            return

        dx = 0.05 * (T_edges[1] - T_edges[0])
        idx = np.where(np.isfinite(mu))[0]
        slope1, intercept1, mc_cov = fit_straight_line(mu[idx], mean1[idx], y_err=std1[idx])
        std_err1 = mc_cov[0, 0] ** 0.5
        line1 = slope1 * mu + intercept1
        
        slope2, intercept2, mc_cov = fit_straight_line(mu[idx], mean2[idx], y_err=std2[idx])
        std_err2 = mc_cov[0, 0] ** 0.5
        line2 = slope2 * mu + intercept2
        
        fig = self.open_output("g_T", wrapper=True)

        plt.plot(mu, line1, color="red", label=r"$m=%.2e \pm %.2e$" % (slope1, std_err1))
        plt.plot(mu, line2, color="blue", label=r"$m=%.2e \pm %.2e$" % (slope2, std_err2))
        plt.plot(mu, [0] * len(mu), color="black")
        plt.errorbar(mu + dx, mean1, std1, label="g1", fmt="s", markersize=5, color="red")
        plt.errorbar(mu - dx, mean2, std2, label="g2", fmt="o",markersize=5, color="blue")
        
        plt.xlabel("galaxy size T")
        plt.ylabel("Mean g")
        plt.legend()
        plt.tight_layout()
        fig.close()
        
        f = self.open_output("g_T_out")
        data   =[mu,mean1,mean2,std1,std2,line1,line2]
        f.write(''.join([str(i) + '\n' for i in  data]))
        f.close()
        
    def plot_mag_shear(self):
        # mean shear in bins of magnitude
        print("Making mean shear band magnitude plot")
        import matplotlib.pyplot as plt
        from scipy import stats

        shear_prefix = self.config["shear_prefix"]
        delta_gamma = self.config["delta_gamma"]
        nbins = self.config["nbins"]
        
        stat = {}
        binnedShear = {}
        for band in self.config["bands"]:
                
            with self.open_input("shear_catalog") as c:
                col = c[f"shear/{shear_prefix}mag_{band}"][:]
                m_edges = self.BinEdges(col,nbins)

            binnedShear[f"{band}"] = MeanShearInBins(
                f"{shear_prefix}mag_{band}",
                m_edges,
                delta_gamma,
                cut_source_bin=True,
                shear_catalog_type=self.config["shear_catalog_type"],
            )
        
        while True:
            # This happens when we have loaded a new data chunk
            data = yield

            # Indicates the end of the data stream
            if data is None:
                break
            
            for band in self.config["bands"]:
                binnedShear[f"{band}"].add_data(data)
                
        for band in self.config["bands"]:
            stat[f"mu_{band}"], stat[f"mean1_{band}"], stat[f"mean2_{band}"], stat[f"std1_{band}"], stat[f"std2_{band}"] = binnedShear[f"{band}"].collect(self.comm)

            if self.rank != 0:
                return
            dx = 0.05 * (m_edges[1] - m_edges[0])
        
            idx = np.where(np.isfinite(stat[f"mu_{band}"]))[0]
        
            stat[f"slope1_{band}"], stat[f"intercept1_{band}"], stat[f"mc_cov_{band}"] = fit_straight_line(stat[f"mu_{band}"][idx],
                                                                                                           stat[f"mean1_{band}"][idx],
                                                                                                           y_err=stat[f"std1_{band}"][idx])
            stat[f"std_err1_{band}"] = stat[f"mc_cov_{band}"][0, 0] ** 0.5
            stat[f"line1_{band}"] = stat[f"slope1_{band}"] * stat[f"mu_{band}"] + stat[f"intercept1_{band}"]

            stat[f"slope2_{band}"], stat[f"intercept2_{band}"], stat[f"mc_cov_{band}"] = fit_straight_line(stat[f"mu_{band}"][idx],
                                                                                                           stat[f"mean2_{band}"][idx],
                                                                                                           y_err=stat[f"std2_{band}"][idx])
            stat[f"std_err2_{band}"] = stat[f"mc_cov_{band}"][0, 0] ** 0.5
            stat[f"line2_{band}"] = stat[f"slope2_{band}"] * stat[f"mu_{band}"] + stat[f"intercept2_{band}"]

        fig = self.open_output("g_colormag", wrapper=True)
        for band,clr1,clr2 in zip(self.config["bands"],['maroon','firebrick','red'],['darkblue','royalblue','deepskyblue']):
            plt.subplot(2, 1, 1)
            plt.plot(stat[f"mu_{band}"], stat[f"line1_{band}"], color=clr1,
                     label=r"$m=%.2e \pm %.2e$" % (stat[f"slope1_{band}"], stat[f"std_err1_{band}"]))
            plt.plot(stat[f"mu_{band}"], [0] * len(stat[f"mu_{band}"]), color="black")
            plt.errorbar(stat[f"mu_{band}"] + dx, stat[f"mean1_{band}"], stat[f"std1_{band}"],
                         label=f"{band}-band", fmt="s", markersize=5, color=clr1)
            plt.ylabel("Mean g1")
            plt.xlabel("magnitude")
            plt.legend()

            plt.subplot(2, 1, 2)
            plt.plot(stat[f"mu_{band}"], stat[f"line2_{band}"], color=clr2,
                     label=r"$m=%.2e \pm %.2e$" % (stat[f"slope2_{band}"], stat[f"std_err2_{band}"]))
            plt.plot(stat[f"mu_{band}"], [0] * len(stat[f"mu_{band}"]), color="black")
            plt.errorbar(stat[f"mu_{band}"] - dx, stat[f"mean2_{band}"], stat[f"std2_{band}"],
                         label=f"{band}-band", fmt="o",markersize=5, color=clr2)
            plt.ylabel("Mean g2")
            plt.xlabel("magnitude") 
            plt.legend()
        plt.tight_layout()
        fig.close()
        
    def plot_g_histogram(self):
        print("plotting histogram")
        import matplotlib.pyplot as plt
        from scipy import stats

        cat_type = self.config["shear_catalog_type"]
        delta_gamma = self.config["delta_gamma"]
        bins = 20
        edges = np.linspace(-1, 1, bins + 1)
        mids = 0.5 * (edges[1:] + edges[:-1])
        width = edges[1:] - edges[:-1]

        # Calibrate everything in the 2D bin
        _, cal = Calibrator.load(self.get_input("shear_tomography_catalog"))
        H1 = ParallelHistogram(edges)
        H2 = ParallelHistogram(edges)
        H1_weighted = ParallelHistogram(edges)
        H2_weighted = ParallelHistogram(edges)

        while True:
            data = yield

            if data is None:
                break

            qual_cut = data["bin"] != -1

            if cat_type == "metacal":
                g1 = data["mcal_g1"]
                g2 = data["mcal_g2"]
                w = data["weight"]
            elif cat_type == "metadetect":
                g1 = data["00/g1"]
                g2 = data["00/g2"]
                w = data["00/weight"]
            elif cat_type == "lensfit":
                dec = data["dec"]
                g1 = data["g1"]
                g2 = data["g2"]
                w = data["weight"]
            else:
                g1 = data["g1"]
                g2 = data["g2"]
                c1 = data['c1']
                c2 = data['c2']
                w = data["weight"]

            if cat_type=='metacal' or cat_type=='metadetect':
                g1, g2 = cal.apply(g1,g2)
                
            elif cat_type=='lensfit':
                # In KiDS, the additive bias is calculated and removed per North and South field
                # therefore, we add dec to split data into these fields. 
                # You can choose not to by setting dec_cut = 90 in the config, for example.
                g1, g2 = cal.apply(dec, g1,g2)
            else:
                g1, g2 = cal.apply(g1,g2,c1,c2)

            H1.add_data(g1)
            H2.add_data(g2)
            H1_weighted.add_data(g1, w)
            H2_weighted.add_data(g2, w)

        count1 = H1.collect(self.comm)
        count2 = H2.collect(self.comm)
        weight1 = H1_weighted.collect(self.comm)
        weight2 = H2_weighted.collect(self.comm)

        if self.rank != 0:
            return

        for i, count, weight in [(1, count1, weight1), (2, count2, weight2)]:
            with self.open_output(f"g{i}_hist", wrapper=True) as fig:
                plt.bar(
                    mids,
                    count,
                    width=width,
                    align="center",
                    color="lightblue",
                    label="Unweighted",
                )
                plt.bar(
                    mids,
                    weight,
                    width=width,
                    align="center",
                    color="none",
                    edgecolor="red",
                    label="Weighted",
                )
                plt.xlabel(f"g{i}")
                plt.ylabel("Count")
                plt.ylim(0, 1.1 * max(count1))
                plt.legend()

    def plot_snr_histogram(self):
        print("plotting snr histogram")
        import matplotlib.pyplot as plt

        delta_gamma = self.config["delta_gamma"]
        shear_prefix = self.config["shear_prefix"]
        bins = 10
        edges = np.logspace(1, 3, bins + 1)
        mids = 0.5 * (edges[1:] + edges[:-1])
        calc1 = ParallelMeanVariance(bins)

        while True:
            data = yield

            if data is None:
                break

            qual_cut = data["bin"] != -1

            b1 = np.digitize(data[f"{shear_prefix}s2n"][qual_cut], edges) - 1

            for i in range(bins):
                w = np.where(b1 == i)
                # Do more things here to establish
                calc1.add_data(i, data[f"{shear_prefix}s2n"][qual_cut][w])

        count1, mean1, var1 = calc1.collect(self.comm, mode="gather")
        if self.rank != 0:
            return
        std1 = np.sqrt(var1 / count1)
        fig = self.open_output("source_snr_hist", wrapper=True)
        plt.bar(
            mids,
            count1,
            width=edges[1:] - edges[:-1],
            edgecolor="black",
            align="center",
            color="blue",
        )
        plt.ticklabel_format(style="sci", axis="y", scilimits=(0, 0))
        plt.xscale("log")
        plt.xlabel("log(snr)")
        plt.ylabel(r"$N_{galaxies}$")
        plt.ylim(0, 1.1 * max(count1))
        fig.close()

    def plot_response_histograms(self):
        import matplotlib.pyplot as plt

        if self.comm:
            import mpi4py.MPI

        size = 10

        # This seems to be a reasonable range, though there are samples
        # with extremely high values
        edges = np.linspace(-3, 3, size + 1)
        mid = 0.5 * (edges[1:] + edges[:-1])
        width = edges[1] - edges[0]
        cat_type = self.config["shear_catalog_type"]

        if cat_type == "metacal":
            # count of objects
            counts = np.zeros((2, 2, size))
            # make a separate histogram of the shear-sample-selected
            # objects
            counts_s = np.zeros((2, 2, size))
        else:
            # count of objects
            counts = np.zeros((size))
            # make a separate histogram of the shear-sample-selected
            # objects
            counts_s = np.zeros((size))

        # Main loop
        while True:
            data = yield

            if data is None:
                break

            if cat_type == "metadetect":
                # No per-object R values in metadetect
                continue

            # check if selected for any source bin
            in_shear_sample = data["bin"] != -1
            if cat_type == "metacal":
                B = np.digitize(data["R_gamma"], edges) - 1
                # loop through this chunk of data.
                for s, b in zip(in_shear_sample, B):
                    # for each element in the 2x2 matrix
                    for i in range(2):
                        for j in range(2):
                            bij = b[i, j]
                            # this will naturally filter out
                            # the nans
                            if (bij >= 0) and (bij < size):
                                counts[i, j, bij] += 1
                                if s:
                                    counts_s[i, j, bij] += 1

            elif cat_type == "lensfit":
                B = np.digitize(data["m"], edges) - 1
                # loop through this chunk of data.
                for s, b in zip(in_shear_sample, B):
                    if (b >= 0) and (b < size):
                        counts[b] += 1
                        if s:
                            counts_s[b] += 1
            else:
                B = np.digitize(data["R"], edges) - 1
                # loop through this chunk of data.
                for s, b in zip(in_shear_sample, B):
                    if (b >= 0) and (b < size):
                        counts[b] += 1
                        if s:
                            counts_s[b] += 1

        # Sum from all processors and then non-root ones return
        if self.comm is not None:
            if self.rank == 0:
                self.comm.Reduce(mpi4py.MPI.IN_PLACE, counts)
                self.comm.Reduce(mpi4py.MPI.IN_PLACE, counts_s)
            else:
                self.comm.Reduce(counts, None)
                self.comm.Reduce(counts_s, None)

                # only root process makes plots
                return

        fig = self.open_output("response_hist", wrapper=True, figsize=(10, 5))

        plt.subplot(1, 2, 1)
        if cat_type == "metacal":
            manual_step_histogram(edges, counts[0, 0], label="R00", color="#1f77b4")
            manual_step_histogram(edges, counts[1, 1], label="R11", color="#ff7f0e")
            manual_step_histogram(edges, counts[0, 1], label="R01", color="#2ca02c")
            manual_step_histogram(edges, counts[1, 0], label="R10", color="#d62728")
        elif cat_type == "metadetect":
            plt.text(
                0.5,
                0.5,
                "This plot is intentionally left blank",
                horizontalalignment="center",
            )
            counts[:] = 0.909
        else:
            manual_step_histogram(edges, counts, label="R", color="#1f77b4")
        plt.ylim(0, counts.max() * 1.1)
        plt.xlabel("Response")
        plt.ylabel("Count")
        plt.title("All flag=0")

        plt.subplot(1, 2, 2)
        if cat_type == "metacal":
            manual_step_histogram(edges, counts_s[0, 0], label="R00", color="#1f77b4")
            manual_step_histogram(edges, counts_s[1, 1], label="R11", color="#ff7f0e")
            manual_step_histogram(edges, counts_s[0, 1], label="R01", color="#2ca02c")
            manual_step_histogram(edges, counts_s[1, 0], label="R10", color="#d62728")
        elif cat_type == "metadetect":
            plt.text(
                0.5,
                0.5,
                "This plot is intentionally left blank",
                horizontalalignment="center",
            )
            counts_s[:] = 0.909
        else:
            manual_step_histogram(edges, counts_s, label="R", color="#1f77b4")

        plt.ylim(0, counts_s.max() * 1.1)
        plt.xlabel("R_gamma")
        plt.ylabel("Count")
        plt.title("Source sample")

        plt.legend()
        plt.tight_layout()
        fig.close()

    def plot_mag_histograms(self):
        if self.comm:
            import mpi4py.MPI
        # mean shear in bins of PSF
        print("Making mag histogram")
        prefix = self.config["shear_prefix"]
        import matplotlib.pyplot as plt

        size = 10
        mag_min = 20
        mag_max = 30
        edges = np.linspace(mag_min, mag_max, size + 1)
        mid = 0.5 * (edges[1:] + edges[:-1])
        width = edges[1] - edges[0]
        bands = self.config["bands"]
        shear_prefix = self.config["shear_prefix"]
        nband = len(bands)
        full_hists = [np.zeros(size, dtype=int) for b in bands]
        source_hists = [np.zeros(size, dtype=int) for b in bands]

        while True:
            data = yield

            if data is None:
                break

            for (b, h1, h2) in zip(bands, full_hists, source_hists):
                b1 = np.digitize(data[f"{shear_prefix}mag_{b}"], edges) - 1

                for i in range(size):
                    w = b1 == i
                    count = w.sum()
                    h1[i] += count

                    w &= data["bin"] >= 0
                    count = w.sum()
                    h2[i] += count

        if self.comm is not None:
            full_hists = reduce(self.comm, full_hists)
            source_hists = reduce(self.comm, source_hists)

        if self.rank == 0:
            fig = self.open_output(
                "source_mag_hist", wrapper=True, figsize=(4, nband * 3)
            )
            for i, (b, h1, h2) in enumerate(zip(bands, full_hists, source_hists)):
                plt.subplot(nband, 1, i + 1)
                plt.bar(
                    mid, h1, width=width, fill=False, label="Complete", edgecolor="r"
                )
                plt.bar(mid, h2, width=width, fill=True, label="WL Source", color="g")
                plt.xlabel(f"Mag {b}")
                plt.ylabel("N")
                if i == 0:
                    plt.legend()
            plt.tight_layout()
            fig.close()

class TXLensDiagnosticPlots(PipelineStage):
    """
    Make diagnostic plots of the lens catalog

    Currently this consists only of histograms of SNR and mag.
    """

    name = "TXLensDiagnosticPlots"
    # This tells ceci to launch under dask:
    dask_parallel = True

    inputs = [
        ("photometry_catalog", HDFFile),
        ("lens_tomography_catalog", TomographyCatalog),
    ]

    outputs = [
        ("lens_snr_hist", PNGFile),
        ("lens_mag_hist", PNGFile),
    ]

    config_options = {
        "block_size": 0,
        "delta_gamma": 0.02,
        "mag_min": 18,
        "mag_max": 28,
        "snr_min": 5,
        "snr_max": 200,
        "bands": "ugrizy",
    }

    def run(self):
        # PSF tests
        import matplotlib

        matplotlib.use("agg")

        files, data, nbin = self.load_data()
        self.plot_snr_histograms(data, nbin)
        self.plot_mag_histograms(data, nbin)

        # These need to stay open until the end
        for f in files:
            f.close()

    def load_data(self):
        import dask.array as da

        bands = self.config["bands"]
        # These need to stay open until dask has finished with them.:
        f = self.open_input("photometry_catalog")
        g = self.open_input("lens_tomography_catalog")

        # read nbin from metadata
        nbin = g["tomography"].attrs["nbin"]

        # Default to the automatic value but expose as an option
        block = self.config["block_size"]
        if block == 0:
            block = "auto"

        # Load data columns, lazily for dask
        data = {}
        for b in bands:
            data[f"mag_{b}"] = da.from_array(f[f"photometry/mag_{b}"], block)
            data[f"snr_{b}"] = da.from_array(f[f"photometry/snr_{b}"], block)
        data["bin"] = da.from_array(g["tomography/bin"], block)

        # Avoid recomputing selections in each histogram by doing it externally here
        data["sel"] = da.nonzero(data["bin"] >= 0)
        for i in range(nbin):
            data[f"sel{i}"] = da.nonzero(data["bin"] == i)

        # Return the open files so they stay open until dask has finished with them.
        # and also the dict of lazy columns and the bin info
        return [f, g], data, nbin

    def plot_snr_histograms(self, data, nbin):
        smin = self.config["snr_min"]
        smax = self.config["snr_max"]
        bins = np.geomspace(smin, smax, 50)
        xlog = True
        self.plot_histograms(data, nbin, "snr", xlog, bins)

    def plot_mag_histograms(self, data, nbin):

        # Histogram ranges are read from configuration choices
        mmin = self.config["mag_min"]
        mmax = self.config["mag_max"]
        # let's do this in 0.5 mag bins
        bins = np.arange(mmin, mmax + 1e-6, 0.5)
        xlog = False

        self.plot_histograms(data, nbin, "mag", xlog, bins)

    def plot_histograms(self, data, nbin, name, xlog, bins):
        import dask
        import dask.array as da
        import matplotlib.pyplot as plt

        bands = self.config["bands"]
        nband = len(bands)

        hists = {}
        # Do a different set of histograms for each band
        for i, b in enumerate(bands):
            sel = data["sel"]
            # first do the global non-tomographic version (all selected objects)
            hists[b, -1] = da.histogram(data[f"{name}_{b}"][sel], bins=bins)
            # and also loop through tomo bins
            for j in range(nbin):
                sel = data[f"sel{j}"]
                hists[b, j] = da.histogram(data[f"{name}_{b}"][sel], bins=bins)

        # Launch actual dask computations so we have the data ready to plot
        # Doing these all at once seems to be faster
        print(f"Beginning {name} histogram compute")
        (hists,) = dask.compute(hists)
        print("Done")

        # Now make all the panels. The open_output method returns an object that
        # can be used as a context manager and will be saved automatically at the end to the
        # right location
        figsize = (4 * nband, 4 * (nbin + 1))
        with self.open_output(
            f"lens_{name}_hist", wrapper=True, figsize=figsize
        ) as fig:
            axes = fig.file.subplots(nbin + 1, nband, squeeze=False)
            for i, b in enumerate(bands):
                for j in range(-1, nbin):
                    bj = j if j >= 0 else "2D"
                    heights, edges = hists[b, j]
                    ax = axes[j + 1, i]
                    # This is my function to plot a line histogram from pre-computed edges and heights
                    manual_step_histogram(edges, heights, ax=ax)
                    if xlog:
                        ax.set_xscale("log")
                    ax.set_xlabel(f"Bin {bj} {b}-{name}")
            axes[0, 0].set_ylabel("Count")
            fig.file.tight_layout()


def reduce(comm, H):
    H2 = []
    rank = comm.Get_rank()
    for h in H:
        if rank == 0:
            hsum = np.zeros_like(h)
        else:
            hsum = None
        comm.Reduce(h, hsum)
        H2.append(hsum)
    return H2<|MERGE_RESOLUTION|>--- conflicted
+++ resolved
@@ -273,7 +273,6 @@
             except StopIteration:
                 pass
     
-<<<<<<< HEAD
     def get_bin_edges(self, col):
         """
         Get the bin edges for a given column from the quantiles file
@@ -282,9 +281,6 @@
             edges = f[f"quantiles/{col}"][:]
         return edges
 
-    
-=======
->>>>>>> ef29d40a
     def plot_psf_shear(self):
         # mean shear in bins of PSF
         print("Making PSF shear plot")
@@ -394,25 +390,9 @@
 
         psf_prefix = self.config["psf_prefix"]
         delta_gamma = self.config["delta_gamma"]
-<<<<<<< HEAD
 
         psf_T_edges = self.get_bin_edges("psf_T_mean")
         
-=======
-        nbins = self.config["nbins"]
-
-        psfT_min = self.config["psfT_min"]
-        psfT_max = self.config["psfT_max"]
-
-        with self.open_input("shear_catalog") as c:
-            col = c[f"shear/{psf_prefix}T_mean"][:]
-            if ((self.config["shear_catalog_type"] == 'lensfit') & (self.config['psf_unit_conv']==True)):
-                pix2arcsec = 0.214
-                col = col * pix2arcsec**2
-            psfT = col[(col > psfT_min) & (col < psfT_max)]
-            psf_T_edges = self.BinEdges(psfT,nbins)
-            del psfT
->>>>>>> ef29d40a
         
         binnedShear = MeanShearInBins(
             f"{psf_prefix}T_mean",
@@ -539,26 +519,9 @@
 
         shear_prefix = self.config["shear_prefix"]
         delta_gamma = self.config["delta_gamma"]
-<<<<<<< HEAD
 
         T_edges = self.get_bin_edges("T")
                 
-=======
-        nbins = self.config["nbins"]
-        
-        T_min = self.config["T_min"]
-        T_max = self.config["T_max"]
-        
-        with self.open_input("shear_catalog") as c:
-            col = c[f"shear/{shear_prefix}T"][:]
-            if ((self.config["shear_catalog_type"] == 'lensfit') & (self.config['psf_unit_conv']==True)):
-                pix2arcsec = 0.214
-                col = col * pix2arcsec**2
-            T = col[(col > T_min) & (col < T_max)]
-            T_edges = self.BinEdges(T,nbins)
-            del T
-        
->>>>>>> ef29d40a
         binnedShear = MeanShearInBins(
             f"{shear_prefix}T",
             T_edges,
