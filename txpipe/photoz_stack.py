from .base_stage import PipelineStage
from .data_types import PhotozPDFFile, TomographyCatalog, HDFFile 
import numpy as np
import warnings

class TXPhotozStack(PipelineStage):
    """
    Naively stack photo-z PDFs in bins according to previous selections.

    """
    name='TXPhotozStack'
    inputs = [
        ('photoz_pdfs', PhotozPDFFile),
        ('tomography_catalog', TomographyCatalog)
    ]
    outputs = [
        ('photoz_stack', HDFFile), # Haven't worked out a proper format for this yet
            
    ]
    config_options = {
        'chunk_rows': 5000,  # number of rows to read at once

    }


    def run(self):
        """
        Run the analysis for this stage.
        
         - Get metadata and allocate space for output
         - Set up iterators to loop through tomography and PDF input files
         - Accumulate the PDFs for each object in each bin
         - Divide by the counts to get the stacked PDF
        """

        # Set up the array we will stack the PDFs into
        # first get the sizes from metadata
        # We also set up accumulators for the combined
        # total tomographic bin (2d)
        z, nbin_source, nbin_lens = self.get_metadata()
        nz = len(z)
        source_pdfs = np.zeros((nbin_source, nz))
        source_pdfs_2d = np.zeros(nz)
        lens_pdfs = np.zeros((nbin_lens, nz))
        source_counts = np.zeros(nbin_source)
        source_counts_2d = 0
        lens_counts = np.zeros(nbin_lens)


        # We use two iterators to loop through the data files.
        # These load the data chunk by chunk instead of all at once
        # iterate_hdf is a method that the superclass defines.

        # We are implicitly assuming here that the files are the same
        # length (that they match up row for row)
        photoz_iterator = self.iterate_hdf(
            'photoz_pdfs', # tag of input file to iterate through
            'pdf', # data group within file to look at
            ['pdf'], # column(s) to read
            self.config['chunk_rows']  # number of rows to read at once
        )

        tomography_iterator = self.iterate_hdf(
            'tomography_catalog', # tag of input file to iterate through
            'tomography', # data group within file to look at
            ['source_bin', 'lens_bin'], # column(s) to read
            self.config['chunk_rows']  # number of rows to read at once
        )

        warnings.warn("WEIGHTS/RESPONSE ARE NOT CURRENTLY INCLUDED CORRECTLY in PZ STACKING")


        # So we just do a single loop through the pair of files.
        for (_, _, pz_data), (s, e, tomo_data) in zip(photoz_iterator, tomography_iterator):
            # pz_data and tomo_data are dictionaries with the keys as column names and the 
            # values as numpy arrays with a chunk of data (chunk_rows long) in.
            # Each iteration through the loop we get a new chunk.
            print(f"Process {self.rank} read data chunk {s:,} - {e:,}")
            # The method also yields the start and end positions in the file.  We don't need those
            # here because we are just summing them all together.  That's what the underscores
            # are above.


            # Now for each tomographic bin find all the objects in that bin.
            # There is probably a better way of doing this.
            for b in range(nbin_source):
                w = np.where(tomo_data['source_bin']==b)

                # Summ all the PDFs from that bin
                source_pdfs[b] += pz_data['pdf'][w].sum(axis=0)
                source_counts[b] += w[0].size

            for b in range(nbin_lens):
                w = np.where(tomo_data['lens_bin']==b)

                # Summ all the PDFs from that bin
                lens_pdfs[b] += pz_data['pdf'][w].sum(axis=0)
                lens_counts[b] += w[0].size

<<<<<<< HEAD
=======
            # For the 2D source bin we take every object that is selected
            # for any tomographic bin (the non-selected objects
            # have bin=-1)s
>>>>>>> ddcdc0e3
            w = np.where(tomo_data['source_bin']>=0)
            source_pdfs_2d += pz_data['pdf'][w].sum(axis=0)
            source_counts_2d += w[0].size

<<<<<<< HEAD
        if self.comm:
            self.reduce(source_pdfs)
            self.reduce(source_pdfs_2d)
            self.reduce(lens_pdfs)
            self.reduce(source_counts)
            self.reduce(source_counts_2d)
            self.reduce(lens_counts)
=======
        # Collect together the results from the different processors,
        # if we are running in parallel
        if self.comm:
            source_pdfs      = self.reduce(source_pdfs)
            source_pdfs_2d   = self.reduce(source_pdfs_2d)
            lens_pdfs        = self.reduce(lens_pdfs)
            source_counts    = self.reduce(source_counts)
            source_counts_2d = self.reduce(source_counts_2d)
            lens_counts      = self.reduce(lens_counts)
>>>>>>> ddcdc0e3

        if self.rank==0:
            # Normalize the stacks
            for b in range(nbin_source):
                source_pdfs[b] /= source_counts[b]
            for b in range(nbin_lens):
                lens_pdfs[b] /= lens_counts[b]
            source_pdfs_2d /= source_counts_2d


            # And finally save the outputs
            f = self.open_output("photoz_stack")        
            self.save_result(f, "source", nbin_source, z, source_pdfs, source_counts)
            self.save_result(f, "source2d", 1, z, [source_pdfs_2d], [source_counts_2d])
            self.save_result(f, "lens", nbin_lens, z, lens_pdfs, lens_counts)
            f.close()

    def reduce(self, x):
        # For scalars (i.e. just the 2D source count for now)
        # we just sum over all processors using reduce
        # For vectors we use Reduce, which applies specifically
        # to numpy arrays
        if np.isscalar(x):
            y = self.comm.reduce(x)
        else:
            y = np.zeros_like(x) if self.rank==0 else None
            self.comm.Reduce(x,y)
        return y


    def get_metadata(self):
        """
        Load the z column and the number of bins

        Returns
        -------
        z: array
            Redshift column for photo-z PDFs
        nbin:
            Number of different redshift bins
            to split into.

        """
        # It's a bit odd but we will just get this from the file and 
        # then close it again, because we're going to use the 
        # built-in iterator method to get the rest of the data

        # open_input is a method defined on the superclass.
        # it knows about different file formats (pdf, fits, etc)
        photoz_file = self.open_input('photoz_pdfs')

        # This is the syntax for reading a complete HDF column
        z = photoz_file['pdf/z'][:]
        photoz_file.close()

        # Save again but for the number of bins in the tomography
        # catalog
        tomo_file = self.open_input('tomography_catalog')
        nbin_source = tomo_file['tomography'].attrs['nbin_source']
        nbin_lens = tomo_file['tomography'].attrs['nbin_lens']
        tomo_file.close()

        return z, nbin_source, nbin_lens



    def save_result(self, outfile, name, nbin, z, stacked_pdfs, counts):
        """
        Save the computed stacked photo-z bin n(z)
        
        Parameters
        ----------

        nbin: int
            Number of bins

        z: array of shape (nz,)
            redshift axis 

        stacked_pdfs: array of shape (nbin,nz)
            n(z) per bin

        """
        # This is another parent method.  It will open the result
        # as an HDF file which we then deal with.

        # Create a group inside for the n_of_z data we made here.
        group = outfile.create_group(f"n_of_z/{name}")

        # HDF has "attributes" which are for small metadata like this
        group.attrs["nbin"] = nbin
        group.attrs["nz"] = len(z)

        # Save the redshift sampling
        group.create_dataset("z", data=z)
        
        # And all the bins separately
        for b in range(nbin):
            group.attrs[f"count_{b}"] = counts[b]
            group.create_dataset(f"bin_{b}", data=stacked_pdfs[b])





<|MERGE_RESOLUTION|>--- conflicted
+++ resolved
@@ -97,25 +97,13 @@
                 lens_pdfs[b] += pz_data['pdf'][w].sum(axis=0)
                 lens_counts[b] += w[0].size
 
-<<<<<<< HEAD
-=======
             # For the 2D source bin we take every object that is selected
             # for any tomographic bin (the non-selected objects
             # have bin=-1)s
->>>>>>> ddcdc0e3
             w = np.where(tomo_data['source_bin']>=0)
             source_pdfs_2d += pz_data['pdf'][w].sum(axis=0)
             source_counts_2d += w[0].size
 
-<<<<<<< HEAD
-        if self.comm:
-            self.reduce(source_pdfs)
-            self.reduce(source_pdfs_2d)
-            self.reduce(lens_pdfs)
-            self.reduce(source_counts)
-            self.reduce(source_counts_2d)
-            self.reduce(lens_counts)
-=======
         # Collect together the results from the different processors,
         # if we are running in parallel
         if self.comm:
@@ -125,7 +113,6 @@
             source_counts    = self.reduce(source_counts)
             source_counts_2d = self.reduce(source_counts_2d)
             lens_counts      = self.reduce(lens_counts)
->>>>>>> ddcdc0e3
 
         if self.rank==0:
             # Normalize the stacks
