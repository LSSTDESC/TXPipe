--- conflicted
+++ resolved
@@ -255,22 +255,7 @@
         matplotlib.use('agg')
         import matplotlib.pyplot as plt
         f = self.open_input('lens_photoz_stack', wrapper=True)
-
-<<<<<<< HEAD
-        if self.config['plot_lens']:
-            out1 = self.open_output('nz_lens', wrapper=True)
-            f.plot('lens')
-            plt.legend()
-            plt.title("Lens n(z)")
-            out1.close()
-
-        if self.config['plot_src']:
-            out2 = self.open_output('nz_source', wrapper=True)
-            f.plot('source')
-            plt.legend()
-            plt.title("Source n(z)")
-            out2.close()
-=======
+        
         out1 = self.open_output('nz_lens', wrapper=True)
         f.plot('lens')
         plt.legend()
@@ -492,7 +477,4 @@
         # And all the bins separately
         for b in range(nbin):
             group.attrs[f"count_{b}"] = counts[b]
-            group.create_dataset(f"bin_{b}", data=stacked_pdfs[b])
-
-
->>>>>>> c936bfc1
+            group.create_dataset(f"bin_{b}", data=stacked_pdfs[b])