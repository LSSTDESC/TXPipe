from .maps import TXBaseMaps, map_config_options
import numpy as np
from .base_stage import PipelineStage
from .mapping import Mapper, FlagMapper, BrightObjectMapper, DepthMapperDR1
from .data_types import MapsFile, HDFFile, ShearCatalog
from .utils import choose_pixelization, rename_iterated, read_shear_catalog_type


class TXAuxiliarySourceMaps(TXBaseMaps):
    """
    This stage generates a set of auxiliary maps from the source catalog.
    It makes maps of:
    - the count of different flag values
    - the mean PSF

    These are currently only used for making visualizations in the later TXMapPlots
    stage, and are not otherwise used directly.

    Like most of the mapping stages it inherits most behavior from the TXBaseMaps
    parent class, which specifies the primary `run` method. This is because most
    mapper classes have the same overall structure. See that class for more details.
    """
    name = "TXAuxiliarySourceMaps"
    inputs = [
        ("shear_catalog", ShearCatalog),  # for psfs
        ("shear_tomography_catalog", HDFFile),  # for per-bin psf maps
        ("source_maps", MapsFile),  # we copy the pixel scheme from here
    ]
    outputs = [
        ("aux_source_maps", MapsFile),
    ]

    config_options = {
        "chunk_rows": 100_000,
        "sparse": True,
        "flag_exponent_max": 8,  # flag bits go up to 2**8 by default
        "psf_prefix": "psf_",  # prefix name for columns
    }

    def choose_pixel_scheme(self):
        with self.open_input("source_maps", wrapper=True) as maps_file:
            pix_info = dict(maps_file.file["maps"].attrs)
        return choose_pixelization(**pix_info)

    def prepare_mappers(self, pixel_scheme):
        # We make a suite of mappers here.
        # We read nbin_source because we want PSF maps per-bin
        with self.open_input("shear_tomography_catalog") as f:
            nbin_source = f["tomography"].attrs["nbin_source"]
        self.config["nbin_source"] = nbin_source  # so it gets saved later
        source_bins = list(range(nbin_source))

        # For making psf_g1, psf_g2 maps, per source-bin
        psf_mapper = Mapper(
            pixel_scheme, [], source_bins, do_lens=False, sparse=self.config["sparse"]
        )

        # for mapping the density of flagged objects
        flag_mapper = FlagMapper(
            pixel_scheme, self.config["flag_exponent_max"], sparse=self.config["sparse"]
        )

        return psf_mapper, flag_mapper

    def data_iterator(self):
        psf_prefix = self.config["psf_prefix"]
        shear_catalog_type = read_shear_catalog_type(self)

        # Flag column name depends on catalog type
        if shear_catalog_type == "metacal":
            shear_cols = [f"{psf_prefix}g1", f"{psf_prefix}g2", "mcal_flags", "weight", "ra", "dec"]
            renames = {
                f"{psf_prefix}g1": "psf_g1",
                f"{psf_prefix}g2": "psf_g2",
                "mcal_flags": "flags",
            }
        elif shear_catalog_type == "metadetect":
            shear_cols = [f"00/{psf_prefix}g1", f"00/{psf_prefix}g2", "00/flags", "00/weight", "00/ra", "00/dec"]
            renames = {
                f"00/{psf_prefix}g1": "psf_g1",
                f"00/{psf_prefix}g2": "psf_g2",
                "00/flags": "flags",
                "00/weight": "weight",
                "00/ra": "ra",
                "00/dec": "dec",
            }
        else:
            shear_cols = [f"{psf_prefix}g1", f"{psf_prefix}g2", "flags", "weight", "ra", "dec"]
            renames = {
                f"{psf_prefix}g1": "psf_g1",
                f"{psf_prefix}g2": "psf_g2",
            }

        # See maps.py for an explanation of this
        it = self.combined_iterators(
            self.config["chunk_rows"],
            # first file
            "shear_catalog",
            "shear",
            shear_cols,
            # next file
            "shear_tomography_catalog",
            "tomography",
            ["source_bin"],
        )

        return rename_iterated(it, renames)

    def accumulate_maps(self, pixel_scheme, data, mappers):
        psf_mapper, flag_mapper = mappers

        psf_prefix = self.config["psf_prefix"]

        # Our different mappers want different data columns.
        # We pull out the bits they need and give them just those.

        psf_data = {
            "g1": data["psf_g1"],
            "g2": data["psf_g2"],
            "ra": data["ra"],
            "dec": data["dec"],
            "source_bin": data["source_bin"],
            "weight": data["weight"],
        }

        flag_data = {
            "ra": data["ra"],
            "dec": data["dec"],
            "flags": data["flags"],
        }

        psf_mapper.add_data(psf_data)
        flag_mapper.add_data(flag_data)

    def finalize_mappers(self, pixel_scheme, mappers):
        psf_mapper, flag_mapper = mappers

        # Four different mappers
<<<<<<< HEAD
        pix, _, _, g1, g2, var_g1, var_g2, weight, _ = psf_mapper.finalize(self.comm)
        depth_pix, depth_count, depth, depth_var = depth_mapper.finalize(self.comm)
        brobj_pix, brobj_count, brobj_mag, brobj_mag_var = brobj_mapper.finalize(
            self.comm
        )
=======
        pix, _, _, g1, g2, var_g1, var_g2, weight = psf_mapper.finalize(self.comm)
>>>>>>> a86e77a1
        flag_pixs, flag_maps = flag_mapper.finalize(self.comm)

        # Collect all the maps
        maps = {}

        if self.rank != 0:
            return maps

        # Save PSF maps
        for b in psf_mapper.source_bins:
            maps["aux_source_maps", f"psf/g1_{b}"] = (pix, g1[b])
            maps["aux_source_maps", f"psf/g2_{b}"] = (pix, g1[b])
            maps["aux_source_maps", f"psf/var_g2_{b}"] = (pix, var_g1[b])
            maps["aux_source_maps", f"psf/var_g2_{b}"] = (pix, var_g1[b])
            maps["aux_source_maps", f"psf/lensing_weight_{b}"] = (pix, weight[b])

        # Save flag maps
        for i, (p, m) in enumerate(zip(flag_pixs, flag_maps)):
            f = 2 ** i
            maps["aux_source_maps", f"flags/flag_{f}"] = (p, m)
            # also print out some stats
            t = m.sum()
            print(f"Map shows total {t} objects with flag {f}")

        return maps



class TXAuxiliaryLensMaps(TXBaseMaps):
    name = "TXAuxiliaryLensMaps"
    """
    This class generates:
        - depth maps
        - psf maps
        - bright object maps
        - flag maps
    """
    inputs = [
        ("photometry_catalog", HDFFile),  # for mags etc
        ("lens_maps", MapsFile),  # we copy the pixel scheme from here
    ]
    outputs = [
        ("aux_lens_maps", MapsFile),
    ]

    config_options = {
        "chunk_rows": 100_000,
        "sparse": True,
        "bright_obj_threshold": 22.0,  # The magnitude threshold for a object to be counted as bright
        "depth_band": "i",  # Make depth maps for this band
        "snr_threshold": 10.0,  # The S/N value to generate maps for (e.g. 5 for 5-sigma depth)
        "snr_delta": 1.0,  # The range threshold +/- delta is used for finding objects at the boundary
    }
    # instead of reading from config we match the basic maps
    def choose_pixel_scheme(self):
        with self.open_input("lens_maps", wrapper=True) as maps_file:
            pix_info = dict(maps_file.file["maps"].attrs)

        return choose_pixelization(**pix_info)

    def prepare_mappers(self, pixel_scheme):
        # We make a suite of mappers here.

        # for estimating depth per lens-bin
        depth_mapper = DepthMapperDR1(
            pixel_scheme,
            self.config["snr_threshold"],
            self.config["snr_delta"],
            sparse=self.config["sparse"],
            comm=self.comm,
        )

        # for mapping bright star fractions, for masks
        brobj_mapper = BrightObjectMapper(
            pixel_scheme,
            self.config["bright_obj_threshold"],
            sparse=self.config["sparse"],
            comm=self.comm,
        )

        return depth_mapper, brobj_mapper

    def data_iterator(self):
        band = self.config["depth_band"]
        cols = ["ra", "dec", "extendedness", f"snr_{band}", f"mag_{band}"]
        return self.iterate_hdf("photometry_catalog", "photometry", cols, self.config["chunk_rows"])


    def accumulate_maps(self, pixel_scheme, data, mappers):
        depth_mapper, brobj_mapper = mappers
        band = self.config["depth_band"]

        # Our different mappers want different data columns.
        # We pull out the bits they need and give them just those.
        brobj_data = {
            "mag": data[f"mag_{band}"],
            "extendedness": data["extendedness"],
            "ra": data["ra"],
            "dec": data["dec"],
        }

        depth_data = {
            "mag": data[f"mag_{band}"],
            "snr": data[f"snr_{band}"],
            "ra": data["ra"],
            "dec": data["dec"],
        }

        depth_mapper.add_data(depth_data)
        brobj_mapper.add_data(brobj_data)

    def finalize_mappers(self, pixel_scheme, mappers):
        depth_mapper, brobj_mapper = mappers

        # Four different mappers
        depth_pix, depth_count, depth, depth_var = depth_mapper.finalize(self.comm)
        brobj_pix, brobj_count, brobj_mag, brobj_mag_var = brobj_mapper.finalize(
            self.comm
        )

        # Collect all the maps
        maps = {}

        if self.rank != 0:
            return maps

        # Save depth maps
        maps["aux_lens_maps", "depth/depth"] = (depth_pix, depth)
        maps["aux_lens_maps", "depth/depth_count"] = (depth_pix, depth_count)
        maps["aux_lens_maps", "depth/depth_var"] = (depth_pix, depth_var)

        # Save bright object counts
        maps["aux_lens_maps", "bright_objects/count"] = (brobj_pix, brobj_count)


        return maps<|MERGE_RESOLUTION|>--- conflicted
+++ resolved
@@ -12,14 +12,13 @@
     It makes maps of:
     - the count of different flag values
     - the mean PSF
-
     These are currently only used for making visualizations in the later TXMapPlots
     stage, and are not otherwise used directly.
-
     Like most of the mapping stages it inherits most behavior from the TXBaseMaps
     parent class, which specifies the primary `run` method. This is because most
     mapper classes have the same overall structure. See that class for more details.
     """
+
     name = "TXAuxiliarySourceMaps"
     inputs = [
         ("shear_catalog", ShearCatalog),  # for psfs
@@ -68,14 +67,28 @@
 
         # Flag column name depends on catalog type
         if shear_catalog_type == "metacal":
-            shear_cols = [f"{psf_prefix}g1", f"{psf_prefix}g2", "mcal_flags", "weight", "ra", "dec"]
+            shear_cols = [
+                f"{psf_prefix}g1",
+                f"{psf_prefix}g2",
+                "mcal_flags",
+                "weight",
+                "ra",
+                "dec",
+            ]
             renames = {
                 f"{psf_prefix}g1": "psf_g1",
                 f"{psf_prefix}g2": "psf_g2",
                 "mcal_flags": "flags",
             }
         elif shear_catalog_type == "metadetect":
-            shear_cols = [f"00/{psf_prefix}g1", f"00/{psf_prefix}g2", "00/flags", "00/weight", "00/ra", "00/dec"]
+            shear_cols = [
+                f"00/{psf_prefix}g1",
+                f"00/{psf_prefix}g2",
+                "00/flags",
+                "00/weight",
+                "00/ra",
+                "00/dec",
+            ]
             renames = {
                 f"00/{psf_prefix}g1": "psf_g1",
                 f"00/{psf_prefix}g2": "psf_g2",
@@ -85,7 +98,14 @@
                 "00/dec": "dec",
             }
         else:
-            shear_cols = [f"{psf_prefix}g1", f"{psf_prefix}g2", "flags", "weight", "ra", "dec"]
+            shear_cols = [
+                f"{psf_prefix}g1",
+                f"{psf_prefix}g2",
+                "flags",
+                "weight",
+                "ra",
+                "dec",
+            ]
             renames = {
                 f"{psf_prefix}g1": "psf_g1",
                 f"{psf_prefix}g2": "psf_g2",
@@ -136,15 +156,7 @@
         psf_mapper, flag_mapper = mappers
 
         # Four different mappers
-<<<<<<< HEAD
         pix, _, _, g1, g2, var_g1, var_g2, weight, _ = psf_mapper.finalize(self.comm)
-        depth_pix, depth_count, depth, depth_var = depth_mapper.finalize(self.comm)
-        brobj_pix, brobj_count, brobj_mag, brobj_mag_var = brobj_mapper.finalize(
-            self.comm
-        )
-=======
-        pix, _, _, g1, g2, var_g1, var_g2, weight = psf_mapper.finalize(self.comm)
->>>>>>> a86e77a1
         flag_pixs, flag_maps = flag_mapper.finalize(self.comm)
 
         # Collect all the maps
@@ -163,14 +175,13 @@
 
         # Save flag maps
         for i, (p, m) in enumerate(zip(flag_pixs, flag_maps)):
-            f = 2 ** i
+            f = 2**i
             maps["aux_source_maps", f"flags/flag_{f}"] = (p, m)
             # also print out some stats
             t = m.sum()
             print(f"Map shows total {t} objects with flag {f}")
 
         return maps
-
 
 
 class TXAuxiliaryLensMaps(TXBaseMaps):
@@ -230,8 +241,9 @@
     def data_iterator(self):
         band = self.config["depth_band"]
         cols = ["ra", "dec", "extendedness", f"snr_{band}", f"mag_{band}"]
-        return self.iterate_hdf("photometry_catalog", "photometry", cols, self.config["chunk_rows"])
-
+        return self.iterate_hdf(
+            "photometry_catalog", "photometry", cols, self.config["chunk_rows"]
+        )
 
     def accumulate_maps(self, pixel_scheme, data, mappers):
         depth_mapper, brobj_mapper = mappers
@@ -279,5 +291,32 @@
         # Save bright object counts
         maps["aux_lens_maps", "bright_objects/count"] = (brobj_pix, brobj_count)
 
-
-        return maps+        return maps
+
+
+class TXUniformDepthMap(PipelineStage):
+    name = "TXUniformDepthMap"
+    # make a mask from the auxiliary maps
+    inputs = [("mask", MapsFile)]
+    outputs = [("aux_lens_maps", MapsFile)]
+    config_options = {
+        "depth": 25.0,
+    }
+
+    def run(self):
+        import healpy
+
+        with self.open_input("mask", wrapper=True) as f:
+            metadata = dict(f.file["maps/mask"].attrs)
+            mask = f.read_mask()
+            pix = f.file["maps/mask/pixel"][:]
+
+        # Make a fake depth map
+        depth = mask.copy()
+        depth[pix] = self.config["depth"]  # e.g. 25 everywhere
+
+        with self.open_output("aux_lens_maps", wrapper=True) as f:
+            f.file.create_group("depth")
+            print(len(pix))
+            print(len(depth[pix]))
+            f.write_map("depth/depth", pix, depth[pix], metadata)