from .base_stage import PipelineStage
from .map_correlations import TXMapCorrelations
from .utils import choose_pixelization
from .data_types import (
    HDFFile,
    MapsFile,
    FileCollection,
    FiducialCosmology,
    TomographyCatalog,
)
import numpy as np
import glob
import time
from .utils.theory import theory_3x2pt
from .utils.fitting import calc_chi2
from ceci.config import StageParameter

class TXLSSDensityBase(TXMapCorrelations):
    """
    Base class for LSS systematics

    Not to be run directly. This is an abstract base class, 
    which other subclasses inherit from
    """

    name = "TXLSSDensityBase"
    parallel = False

    config_options = {
<<<<<<< HEAD
        "supreme_path_root": StageParameter(str, "", msg="Root path for supreme files."),
        "nbin": StageParameter(int, 20, msg="Number of tomographic bins."),
        "outlier_fraction": StageParameter(float, 0.01, msg="Fraction of outliers to exclude."),
        "allow_weighted_input": StageParameter(bool, False, msg="Allow weighted input catalogs."),
        "nside_coverage": StageParameter(int, 32, msg="HEALPix nside for coverage maps."),
=======
        "supreme_path_root": "",
        "nbin": 20,
        "outlier_fraction": 0.01,
        "nside_coverage": 32,
        "fill_missing_pix": False, #If True will fill any pixels that are in the mask but dont have SP maps with teh mean SP map value (use with care)
        "equal_area_bins": True,  # if you are using binned 1d correlations, should the bins have equal area (set False for equal spacing)
        "allow_weighted_input": False,
>>>>>>> 36500c5e
    }

    def read_healsparse(self, map_path, nside):
        """
        returns a healsparse object degraded to nside
        """
        import healsparse
        import os

        #if this is a symlink, use the real path to access the file
        if os.path.islink(map_path):
            real_map_path = os.path.realpath(map_path)
            print(f'{map_path} is a link, we will use the real path {real_map_path}')
        else:
            real_map_path = map_path

        # Convert to correct res healpix map
        m = healsparse.HealSparseMap.read(map_path)
        return m.degrade(nside)

    def prepare_sys_maps(self):
        """
        For this method we need sys maps to be normalized to mean 0
        """
        sys_maps, sys_names = self.load_and_mask_sysmaps()

        # normalize sysmaps (and keep track of the normalization factors)
        mean, std = self.normalize_sysmaps(sys_maps)
        sys_meta = {"masked": True, "normed": True, "mean": mean, "std": std}

        for imap, sys_map in enumerate(sys_maps):
            sys_meta[f"edges_{imap}"] = self.compute_bin_edges(sys_map)

        return sys_maps, sys_names, sys_meta

    @staticmethod
    def normalize_sysmaps(sys_maps):
        """
        Normalize a list of healsparse maps to mean=0, std=1
        """

        means = []
        stds = []
        for sys_map in sys_maps:
            vpix = sys_map.valid_pixels
            sys_vals = sys_map[vpix]
            mean = np.mean(sys_vals)
            std = np.std(sys_vals)
            sys_map.update_values_pix(vpix, (sys_vals - mean) / std)
            means.append(mean)
            stds.append(std)

        return np.array(means), np.array(
            stds
        )  # return means and stds to help reconstruct the original maps later

    def get_deltag(self, tomobin):
        """
        convert the ra, dec of the lens sample to pixel number counts
        """
        import healpy as hp
        import healsparse as hsp

        with self.open_input("mask", wrapper=True) as map_file:
            mask_map_info = map_file.read_map_info("mask")
            mask = map_file.read_map("mask")
        nside = mask_map_info["nside"]
        nest = mask_map_info["nest"]

        # TO DO: Parallelize this
        # load the ra and dec of this lens bins
        with self.open_input("binned_lens_catalog_unweighted", wrapper=False) as f:
            ra = f[f"lens/bin_{tomobin}/ra"][:]
            dec = f[f"lens/bin_{tomobin}/dec"][:]
            weight = f[f"lens/bin_{tomobin}/weight"][:]

        # pixel ID for each lens galaxy
        obj_pix = hp.ang2pix(nside, ra, dec, lonlat=True, nest=True)

        Ncounts_bincount = np.bincount(obj_pix, weights=weight)
        pixels_bincount = np.arange(len(Ncounts_bincount))

        pixel = pixels_bincount[Ncounts_bincount != 0.0]
        Ncounts = Ncounts_bincount[Ncounts_bincount != 0.0]

        if nest:
            maskpix = np.where(mask != hp.UNSEEN)[0]
        else:
            maskpix = hp.ring2nest(nside, np.where(mask != hp.UNSEEN)[0])

        # fractional coverage
        frac = hsp.HealSparseMap.make_empty(
            self.config["nside_coverage"], nside, dtype=np.float64
        )
        frac.update_values_pix(maskpix, mask[np.where(mask != hp.UNSEEN)[0]])

        deltag = hsp.HealSparseMap.make_empty(
            self.config["nside_coverage"], nside, dtype=np.float64
        )
        deltag.update_values_pix(maskpix, 0.0)
        deltag.update_values_pix(pixel, Ncounts)
        n = deltag[maskpix] / frac[maskpix]
        nmean = np.average(n, weights=frac[maskpix])
        deltag.update_values_pix(maskpix, n / nmean - 1.0)  # overdenity map

        return deltag, frac

    def load_and_mask_sysmaps(self):
        """
        load the SP maps and mask them
        """
        import healpy as hp
        import healsparse as hsp

        s = time.time()

        root = self.config["supreme_path_root"]
        sys_files = glob.glob(f"{root}*.hs")
        sys_files = np.sort(sys_files)
        nsys = len(sys_files)
        print(f"Found {nsys} total systematic maps")

        with self.open_input("mask", wrapper=True) as map_file:
            mask = map_file.read_map("mask")
            mask_map_info = map_file.read_map_info("mask")
            mask_nest = mask_map_info["nest"]
            mask = hsp.HealSparseMap(
                nside_coverage=self.config["nside_coverage"],
                healpix_map=(mask == hp.UNSEEN).astype("int"),
                nest=mask_nest,
                sentinel=1,
            ) # in this mask, 1 = bad pixel!

        nside = mask_map_info["nside"]

        sys_maps = []
        sys_names = []
        for i, map_path in enumerate(sys_files):
            # strip root, .hs, and underscores to get friendly name
            sys_name = map_path[len(root) : -3].strip("_")
            sys_names.append(sys_name)

            # get actual data for this map
            sys_map = self.read_healsparse(map_path, nside)

            #insist all "good" pixels in the mask have an SP map value for this map
            n_missing = np.sum(sys_map[mask.valid_pixels]==hp.UNSEEN)
            if self.config["fill_missing_pix"]:
                if n_missing != 0:
                    print(f"Found {n_missing}/{mask.n_valid} mask pixels with missing {sys_name} values", end="")
                    missing_pix = mask.valid_pixels[sys_map[mask.valid_pixels]==hp.UNSEEN]
                    mean_sys = np.mean( sys_map.get_values_pix(sys_map.valid_pixels) )
                    print(f", filling with mean value {mean_sys}")
                    sys_map.update_values_pix(missing_pix, mean_sys)
            else:
                assert n_missing == 0, f"Found {n_missing}/{mask.n_valid} mask pixels with missing {sys_name} values, and fill_missing_pix was False"

            sys_map.apply_mask(mask, mask_bits=1)

            # apply mask
            sys_maps.append(sys_map)

        f = time.time()
        print("load_and_mask_sp_maps took {0}s".format(f - s))

        return np.array(sys_maps), np.array(sys_names)

    def calculate_1d_density_correlations(self, tomobin, mean_density_map=None):
        """
        compute the binned 1d density correlations for a single tomographic lens bin

        Parameters
        ----------
        tomobin: Integer
            index for the tomographic lens bin
        mean_density_map: healsparse map (None)
            map of inverse weight to be applied to the galaxies
            if None, will use unweighted lens catalog

        Returns
        -------
        density_corrs: lsstools.DensityCorrelation
            DensityCorrelation instance containing the number
            counts/density vs sysmap for all sysmaps
        """
        import healpy as hp
        from . import lsstools

        s = time.time()

        with self.open_input("mask", wrapper=True) as map_file:
            mask_map_info = map_file.read_map_info("mask")
            mask = map_file.read_map("mask")
        nside = mask_map_info["nside"]
        nest = mask_map_info["nest"]

        # load the ra and dec of this lens bins
        with self.open_input("binned_lens_catalog_unweighted", wrapper=False) as f:
            ra = f[f"lens/bin_{tomobin}/ra"][:]
            dec = f[f"lens/bin_{tomobin}/dec"][:]

            # pixel ID for each lens galaxy
            obj_pix = hp.ang2pix(nside, ra, dec, lonlat=True, nest=True)

            weight = f[f"lens/bin_{tomobin}/weight"][:]  # input object weights

            if self.config["allow_weighted_input"] == False:
                assert (
                    weight == 1.0
                ).all()  # Lets assume the input weights have to be 1 by default
            else:
                if (weight == 1.0).all() == False:
                    print("WARNING: Your input lens catalog has weights != 1")
                    print(
                        "You have set allow_weighted_input==True so I will allow this"
                    )
                    print("Output weight=input_weight*sys_weight")

            if mean_density_map is not None:
                weight = weight * 1.0 / mean_density_map[obj_pix]

        density_corrs = lsstools.DensityCorrelation(
            tomobin=tomobin
        )  # keeps track of the 1d plots
        for imap, sys_map in enumerate(self.sys_maps):
            sys_vals = sys_map[sys_map.valid_pixels]  # SP value in each valid pixel
            sys_obj = sys_map[obj_pix]  # SP value for each object in catalog

            if nest:  # ideally we dont want if statements like this....
                frac = mask[sys_map.valid_pixels]
            else:
                frac = mask[hp.nest2ring(nside, sys_map.valid_pixels)]

            sys_name = None if self.sys_names is None else self.sys_names[imap]

            edges = self.sys_meta[f"edges_{imap}"]

            density_corrs.add_correlation(
                imap,
                edges,
                sys_vals,
                sys_obj,
                frac=frac,
                weight=weight,
                sys_name=sys_name,
            )

            # also precompute the SP bined arrays and pixel counts
            density_corrs.precompute(imap, edges, sys_vals, frac=frac)

        density_corrs.sys_meta.update(self.sys_meta)

        f = time.time()
        print("calculate_1d_density_correlations took {0}s".format(f - s))

        return density_corrs

    def compute_bin_edges(self, sys_map):
        import scipy.stats

        nsysbins = self.config["nbin"] # nominal number of SP bins (this can change if too many pixels have the same value)
        f = 0.5 * self.config["outlier_fraction"]
        percentiles = np.linspace(f, 1 - f, nsysbins + 1)

        sys_vals = sys_map[sys_map.valid_pixels]  # SP value in each valid pixel

        if self.config["equal_area_bins"]:
            edges = scipy.stats.mstats.mquantiles(sys_vals, percentiles)
        else:
            edges = np.linspace(
                np.percentile(sys_vals, 100.0 * percentiles[0]),
                np.percentile(sys_vals, 100.0 * percentiles[-1]),
                nsysbins + 1,
            )
       
        # Remove any duplciates from the edges array
        # This can occur when a large fraction of the survey has the same value in the SP map
        u_edges, idx = self.unique_tol(edges, tol=10*np.finfo(edges.dtype).eps*np.abs(edges).max(), return_index=True)
        if len(u_edges) != len(edges):
            edges = edges[np.sort(idx)]

        #remove empty bins
        counts, _ = np.histogram(sys_vals, bins=edges)
        nonempty = counts > 0
        keep = np.concatenate(([True], nonempty)) #always keep 1st and last bin edge
        edges = edges[keep]
        
        return edges

    @staticmethod
    def unique_tol(arr, tol=1e-8, return_index=False):
        """
        Simple replacement for np.unique that allows for a small tolerance
        Useful when SP map values differ only by machine precision
        """
        out = []
        idx = []
        for i, x in enumerate(arr):
            if not any(np.isclose(x, y, atol=tol, rtol=0) for y in out):
                out.append(x)
                idx.append(i)
        out = np.array(out, dtype=arr.dtype)
        idx = np.array(idx, dtype=int)

        if return_index:
            return out, idx
        return out   

class TXLSSDensityNullTests(TXLSSDensityBase):
    """
    Compute density correlations between lens sample density and survey property maps
    and its covariance
    """

    name = "TXLSSDensityNullTests"
    parallel = False
    inputs = [
        ("binned_lens_catalog_unweighted", TomographyCatalog),  # this file is used by the stage to compute density correlations
        ("mask", MapsFile),
        ("lens_photoz_stack", HDFFile),  # Photoz stack (need if using theory curve in covariance)
        ("fiducial_cosmology", FiducialCosmology),  # Needed for the sample variance term if using full covariance calculation
    ]

    outputs = [
        ("lss_density_plots", FileCollection),  # output files and summary statistics will go here
        ("unweighted_density_correlation", HDFFile),
    ]

    config_options = {
        **TXLSSDensityBase.config_options, 
        "simple_cov": False,  # if True will use a diagonal shot noise only covariance for the 1d relations
        "diag_blocks_only": True,  # If True, will compute only the diagonal blocks of the 1D covariance matrix (no correlation between SP maps)
        "b0": [1.0],
    }

    def run(self):
        """
        Run the stage

        Steps
        (1) Prepare survey properties (SP maps) load, degrade, normalize, etc
        (2) Compute 1d density trends Ngal vs SP
        (3) Compute the covariance matrix of the density trends
        (4) Summarize (save plots, data points and covariance, etc)

        Each step can be overwritten in sub-classes
        """
        import sacc
        import healsparse
        pixel_scheme = choose_pixelization(**self.config)
        self.pixel_metadata = pixel_scheme.metadata

        # check the metadata nside matches the mask (might not be true if you use an external mask)
        with self.open_input("mask", wrapper=True) as map_file:
            mask_nside = map_file.read_map_info("mask")["nside"]
        assert self.pixel_metadata["nside"] == mask_nside

        # get number of tomographic lens bins
        with self.open_input("binned_lens_catalog_unweighted", wrapper=False) as f:
            self.Ntomo = f["lens"].attrs["nbin_lens"]

        # output directory for the plots and summary stats
        output_dir = self.open_output("lss_density_plots", wrapper=True)

        # open outdir density correlation file
        dens_output = self.open_output("unweighted_density_correlation", wrapper=False)

        # load the SP maps, apply the mask, normalize the maps (as needed by the method)
        self.sys_maps, self.sys_names, self.sys_meta = self.prepare_sys_maps()

        for ibin in range(self.Ntomo):
            # compute density vs SP map data vector
            density_corrs = self.calculate_1d_density_correlations(ibin)

            # compute covariance of data vector and add to DensityCorrelation object
            self.calc_covariance(density_corrs)

            # Add the null model n_dens/<n_dens> = 1 to the 
            # DensityCorrelation object and compute its chi2
            density_corrs.add_null_model()

            # make summary stats and plots
            self.summarize_density(
                output_dir, dens_output, density_corrs
            )
        dens_output.close()

    def summarize_density(self, output_dir, dens_output, density_correlation):
        """
        make 1d density plots and other summary statistics and save them

        Parameters
        ----------
        output_dir: string

        density_correlation: lsstools.DensityCorrelation
        """
        import scipy.stats

        ibin = density_correlation.tomobin

        # save the 1D density trends
        # tomo bin label is taken from density_correlation
        density_correlation.save_to_group(dens_output) 

        # plot 1d density trends
        for imap in np.unique(density_correlation.map_index):
            try:
                splabel = density_correlation.mapnames[imap]
            except KeyError:
                splabel = imap
            filepath = output_dir.path_for_file(f"sys1D_lens{ibin}_SP{splabel}.png")
            density_correlation.plot1d_singlemap(
                filepath,
                imap,
            )

<<<<<<< HEAD
        # save the 1D density trends
        dens_corr_file_name = output_dir.path_for_file(
            f"unweighted_density_correlation_lens{ibin}.hdf5"
        )
        density_correlation.save_to_hdf5(dens_corr_file_name)
        weighted_dens_corr_file_name = output_dir.path_for_file(
            f"weighted_density_correlation_lens{ibin}.hdf5"
        )
        weighted_density_correlation.save_to_hdf5(weighted_dens_corr_file_name)

        # save map names, coefficients and chi2 from the fit into an hdf5 file
        fit_summary_file_name = output_dir.path_for_file(f"fit_summary_lens{ibin}.hdf5")
        fit_summary_file = h5py.File(fit_summary_file_name, "w")
        fit_summary_file.file.create_group("fit_summary")
        summary_group = fit_summary_file["fit_summary"]
        if len(fit_output["sig_map_index"]) != 0:
            summary_group.create_dataset(
                "fitted_map_id", data=fit_output["sig_map_index"]
            )
            fitted_maps_names = np.array(
                [density_correlation.mapnames[i] for i in fit_output["sig_map_index"]]
            )
            summary_group.create_dataset(
                "fitted_map_names", data=fitted_maps_names.astype(np.string_)
            )
            summary_group.create_dataset(
                "all_map_names", data=self.sys_names.astype(np.string_)
            )
            summary_group.create_dataset("coeff", data=fit_output["coeff"])
            if fit_output["coeff_cov"] is not None:
                summary_group.create_dataset("coeff_cov", data=fit_output["coeff_cov"])
            for model in density_correlation.chi2.keys():
                summary_group.create_dataset(
                    f"chi2_{model}",
                    data=np.array(list(density_correlation.chi2[model].items())).T,
                )
            fit_summary_file.close()

        # plot the un-weighted and weighted chi2 distribution
        filepath = output_dir.path_for_file(f"chi2_hist_lens{ibin}.png")
        if "pvalue_threshold" in self.config.keys():
            chi2_threshold = scipy.stats.chi2(self.config["nbin"]).isf(
                self.config["pvalue_threshold"]
            )
        else:
            chi2_threshold = None
        density_correlation.plot_chi2_hist(
            filepath,
            extra_density_correlations=[weighted_density_correlation],
            chi2_threshold=chi2_threshold,
        )


class TXLSSWeightsLinBinned(TXLSSWeights):
    """
    Compute LSS systematic weights using simultanious linear regression on the binned
    1D correlations

    Model: Linear
    Covariance: Shot noise (for now), no correlation between 1d correlations
    Fit: Simultaniously fits all sysmaps. By calculating a total  weight map and calculating Ndens vs sysmap directly

    """

    name = "TXLSSWeightsLinBinned"
    parallel = False

    inputs = [
        ("binned_lens_catalog_unweighted", TomographyCatalog),  # this file is used by the stage to compute weights
        ("lens_tomography_catalog_unweighted", TomographyCatalog),  # this file is copied at the end and a weighted version is made (for stages that use this instead of the binned catalogs)
        ("mask", MapsFile),
        ("lens_photoz_stack", HDFFile),  # Photoz stack (need if using theory curve in covariance)
        ("fiducial_cosmology", FiducialCosmology),  # For the cosmological parameters, needed for the sample variance term
    ]

    config_options = {
        "supreme_path_root": StageParameter(str, "", msg="Root path for supreme files."),
        "nbin": StageParameter(int, 20, msg="Number of tomographic bins."),
        "outlier_fraction": StageParameter(float, 0.05, msg="Fraction of outliers to exclude."),
        "pvalue_threshold": StageParameter(float, 0.05, msg="Max p-value for maps to be included in the correction."),
        "equal_area_bins": StageParameter(bool, True, msg="Use equal area bins for 1D correlations."),
        "simple_cov": StageParameter(bool, False, msg="Use diagonal shot noise only covariance for 1D relations."),
        "diag_blocks_only": StageParameter(bool, True, msg="Compute only diagonal blocks of 1D covariance matrix."),
        "b0": StageParameter(list, [1.0], msg="Initial galaxy bias values."),
        "allow_weighted_input": StageParameter(bool, False, msg="Allow weighted input catalogs."),
        "nside_coverage": StageParameter(int, 32, msg="HEALPix nside for coverage maps."),
    }

    def prepare_sys_maps(self):
        """
        For this method we need sys maps to be normalized to mean 0
        """
        sys_maps, sys_names = self.load_and_mask_sysmaps()

        # normalize sysmaps (and keep track of the normalization factors)
        mean, std = self.normalize_sysmaps(sys_maps)
        sys_meta = {"masked": True, "normed": True, "mean": mean, "std": std}

        return sys_maps, sys_names, sys_meta

    @staticmethod
    def normalize_sysmaps(sys_maps):
        """
        Normalize a list of healsparse maps to mean=0, std=1
        """
        import numpy as np

        means = []
        stds = []
        for sys_map in sys_maps:
            vpix = sys_map.valid_pixels
            sys_vals = sys_map[vpix]
            mean = np.mean(sys_vals)
            std = np.std(sys_vals)
            sys_map.update_values_pix(vpix, (sys_vals - mean) / std)
            means.append(mean)
            stds.append(std)

        return np.array(means), np.array(
            stds
        )  # return means and stds to help reconstruct the original maps later
=======
        filepath = output_dir.path_for_file(f"chi2_hist_lens{ibin}.png")
        density_correlation.plot_chi2_hist(filepath, chi2_threshold=None )
>>>>>>> 36500c5e

    def calc_covariance(self, density_correlation):
        """
        Construct the covariance matrix of the ndens vs SP data-vector

        Parameters
        ----------
        density_correlation: lsstools.DensityCorrelation

        """
        s = time.time()

        # add diagonal shot noise
        density_correlation.add_diagonal_shot_noise_covariance(assert_empty=True)

        if self.config["simple_cov"] == False:
            if self.config["diag_blocks_only"] == False:
                # add off-diagonal shot noise
                cov_shot_noise_full = self.calc_covariance_shot_noise_offdiag(
                    density_correlation, self.sys_maps
                )
                density_correlation.add_external_covariance(
                    cov_shot_noise_full, assert_empty=False
                )

            # add clustering Sample Variance
            cov_sample_variance_full = self.calc_covariance_sample_variance(
                density_correlation,
                self.sys_maps,
                diag_blocks_only=self.config["diag_blocks_only"],
            )
            density_correlation.add_external_covariance(
                cov_sample_variance_full, assert_empty=False
            )

        f = time.time()
        print("calc_covariance took {0}s".format(f - s))

        return

    def calc_covariance_shot_noise_offdiag(self, density_correlation, sys_maps):
        """
        Shot noise-only covariance (off-diagonal blocks only)
        Does not include sample variance terms
        Off-diagonal terms are between different SP maps
        see https://github.com/elvinpoole/1dcov/blob/main/notes/1d_covariance_notes.pdf

        Parameters
        ----------

        density_correlation: lsstools.DensityCorrelation

        sys_maps: array of healsparse maps

        """
        import healpy as hp

        # get nside from the mask
        with self.open_input("mask", wrapper=True) as map_file:
            nside = map_file.read_map_info("mask")["nside"]

        # load the galaxy ra and dec of this lens bins
        # TODO: load lens sample in chunks if needed for memory
        tomobin = density_correlation.tomobin
        with self.open_input("binned_lens_catalog_unweighted", wrapper=False) as f:
            ra = f[f"lens/bin_{tomobin}/ra"][:]
            dec = f[f"lens/bin_{tomobin}/dec"][:]
            weight = f[f"lens/bin_{tomobin}/weight"][:]

        # pixel ID for each lens galaxy
        obj_pix = hp.ang2pix(nside, ra, dec, lonlat=True, nest=True)

        # Covariance matrix on number *counts*
        nbinstotal = len(density_correlation.map_index)
        covmat_N = np.zeros((nbinstotal, nbinstotal))

        # loop over each pair of maps to get 2d histograms
        # and fill in the Nobj covarianace matrix blocks
        map_list = np.unique(density_correlation.map_index).astype("int")
        n2d = {}
        for imap in map_list:
            sys_map_i = sys_maps[imap]
            sys_obj_i = sys_map_i[obj_pix]
            edgesi = density_correlation.get_edges(imap)
            maski = np.where(density_correlation.map_index.astype("int") == imap)[0]
            starti = maski[0]
            finishi = maski[-1] + 1
            for jmap in map_list:
                if jmap <= imap:
                    continue
                sys_map_j = sys_maps[jmap]
                sys_obj_j = sys_map_j[obj_pix]
                edgesj = density_correlation.get_edges(jmap)
                maskj = np.where(density_correlation.map_index.astype("int") == jmap)[0]
                startj = maskj[0]
                finishj = maskj[-1] + 1

                n2d_pair, _, _ = np.histogram2d(
                    sys_obj_i, sys_obj_j, bins=(edgesi, edgesj), weights=weight
                )
                n2d[imap, jmap] = n2d_pair

                covmat_N[starti:finishi, startj:finishj] = n2d_pair
                covmat_N[startj:finishj, starti:finishi] = n2d_pair.T

        # convert N (number count) covariance into n (normalized number density) covariance
        # cov(n1,n2) = cov(N1,N2)*norm**2/(Npix1*Npix2)
        # TODO: replace np.matrix with @ operator
        npix1npix2 = np.matrix(density_correlation.npix).T * np.matrix(
            density_correlation.npix
        )
        norm2 = np.matrix(density_correlation.norm).T * np.matrix(
            density_correlation.norm
        )
        covmat_ndens = covmat_N * np.array(norm2) / np.array(npix1npix2)

        return covmat_ndens

    def calc_covariance_sample_variance(
        self, density_correlation, sys_maps, diag_blocks_only=False
    ):
        """
        Sample variance term in 1d binned covariance

        uses treecorr to compute the two point function between pixel positions in different SP bins
        see https://github.com/elvinpoole/1dcov/blob/main/notes/1d_covariance_notes.pdf

        Parameters
        ----------
        density_correlation: lsstools.DensityCorrelation

        sys_maps: array of healsparse maps

        """
        import treecorr
        import healpy as hp
        import pyccl
        from scipy.interpolate import interp1d

        nbinstotal = len(density_correlation.map_index)

        # generate theory wtheta
        mintheta = hp.nside2resol(sys_maps[0].nside_sparse, arcmin=True)
        maxtheta = 250.0  # in arcmin
        theta = np.linspace(mintheta, maxtheta, 100)
        with self.open_input("fiducial_cosmology", wrapper=True) as f:
            cosmo = f.to_ccl()
        z_n, nz = self.load_tracer(density_correlation.tomobin)
        theory_ell = np.unique(np.geomspace(1, 3000, 100).astype(int))
        if isinstance(self.config["b0"], list):
            if len(self.config["b0"]) == 1 and self.Ntomo != 1:
                print(
                    "Recieved one linear galaxy bias b0, but you have more than one tomographic bin. Using single value for all bins"
                )
                b0 = self.config["b0"][0]
            else:
                assert len(self.config["b0"]) == self.Ntomo
                b0 = self.config["b0"][density_correlation.tomobin]
        else:
            b0 = self.config["b0"]
        bias = b0 * np.ones(len(z_n))
        gal_tracer = pyccl.NumberCountsTracer(
            cosmo, dndz=(z_n, nz), bias=(z_n, bias), has_rsd=True
        )
        C_l = cosmo.angular_cl(gal_tracer, gal_tracer, theory_ell)
        wtheta = cosmo.correlation(
            ell=theory_ell,
            C_ell=C_l,
            theta=theta / 60.0,
            type="NN",
        )
        wtheta_interp = interp1d(theta, wtheta)

        map_list = np.unique(density_correlation.map_index).astype("int")

        # make a dict of treecorr Catalog objects
        # TODO: test how the memory use scales with NSIDE
        cats = {}
        for imap in map_list:
            ra_i, dec_i = sys_maps[imap].valid_pixels_pos(lonlat=True)
            edges_i = density_correlation.get_edges(imap)
            for isp in range(len(edges_i) - 1):
                selecti = density_correlation.precomputed_array[imap][isp]
                cat_i = treecorr.Catalog(
                    ra=ra_i[selecti],
                    dec=dec_i[selecti],
                    ra_units="degrees",
                    dec_units="degrees",
                )
                cats[imap, isp] = cat_i

        # Compute 2point function of the SP map pixel centres
        # This should be the same for all lens bins so only compute it if this is the first bin
        if "sp_pixel_twopoint" not in self.sys_meta.keys():
            self.sys_meta["sp_pixel_twopoint"] = {}
            for imap in map_list:
                edges_i = density_correlation.get_edges(imap)
                print("SV covariance for map", imap)
                for isp in range(len(edges_i) - 1):
                    cat_i = cats[imap, isp]
                    indexi = np.where(density_correlation.map_index==imap)[0][isp]

                    for jmap in map_list:
                        edges_j = density_correlation.get_edges(jmap)
                        for jsp in range(len(edges_j) - 1):
                            indexj = np.where(density_correlation.map_index==jmap)[0][jsp]
                            if indexi > indexj:
                                continue
                            if (
                                diag_blocks_only and imap != jmap
                            ):  # sometimes we dont need the covariance between maps
                                continue
                            cat_j = cats[jmap, jsp]

                            nn = treecorr.NNCorrelation(
                                max_sep=maxtheta,
                                min_sep=mintheta,
                                nbins=20,
                                sep_units="arcmin",
                            )
                            nn.process(cat_i, cat_j)
                            self.sys_meta["sp_pixel_twopoint"][indexi, indexj] = nn
                            self.sys_meta["sp_pixel_twopoint"][indexj, indexi] = nn

        # now construct the covariance from the Npairs and theory curve
        # Covariance matrix on number *counts*
        covmat_N = np.zeros((nbinstotal, nbinstotal))
        for imap in map_list:
            edges_i = density_correlation.get_edges(imap)
            for isp in range(len(edges_i) - 1):
                indexi = np.where(density_correlation.map_index==imap)[0][isp]
                for jmap in map_list:
                    edges_j = density_correlation.get_edges(jmap)
                    for jsp in range(len(edges_j) - 1):
                        indexj = np.where(density_correlation.map_index==jmap)[0][jsp]
                        if indexi > indexj:
                            continue
                        if (
                            diag_blocks_only and imap != jmap
                        ):  # sometimes we dont need the covarinace between maps
                            continue
                        nn = self.sys_meta["sp_pixel_twopoint"][indexi, indexj]
                        covmat_N[indexi, indexj] = np.sum(
                            nn.npairs * wtheta_interp(nn.meanr)
                        )
                        covmat_N[indexj, indexi] = covmat_N[indexi, indexj]

        # I did not include nbar in covmat_N because this would get divided out here
        npix1npix2 = np.matrix(density_correlation.npix).T * np.matrix(
            density_correlation.npix
        )
        covmat_ndens = covmat_N / np.array(npix1npix2)

        return covmat_ndens

    def load_tracer(self, tomobin):
        """
        Load the N(z) and convert to sacc tracers (lenses only)
        We need this to compute the theory guess
        for the SV term
        """
        with self.open_input("lens_photoz_stack") as f_lens:
            z, nz = f_lens.get_bin_n_of_z(tomobin)
        return z, nz


class TXLSSWeights(TXLSSDensityBase):
    """
    Base class for LSS systematic weights

    Not to be run directly.

    This is an abstract base class, which other subclasses
    inherit from to use the same basic structure, which is:

    - load and process sytematic (survey property) maps
    - compute 1d density correlations+covariance
    - compute weights with a regression method
    """

    name = "TXLSSWeights"
    parallel = False
    inputs = [
        ("binned_lens_catalog_unweighted", TomographyCatalog),  # this file is used by the stage to compute weights
        ("lens_tomography_catalog_unweighted", TomographyCatalog),  # this file is copied at the end and a weighted version is made (for stages that use this instead of the binned catalogs)
        ("mask", MapsFile),
        ("unweighted_density_correlation", HDFFile)
    ]

    outputs = [
        ("lss_weight_summary", FileCollection),  # output files and summary statistics will go here
        ("weighted_density_correlation", HDFFile),
        ("lss_weight_maps", MapsFile),  # the systematic weight maps to be applied to the lens galaxies
        ("binned_lens_catalog", HDFFile),  # the lens catalog with weights added
        ("lens_tomography_catalog", HDFFile),  # the tomography file with weights added
    ]

    config_options = {
        **TXLSSDensityBase.config_options, 
    }

    def run(self):
        """
        Follows the basic stucture of a regression based weights pipeline:

        (1) Prepare survey properties (SP maps) load, degrade, normalize, etc
        (2) Load 1d density trends Ngal vs SP
        (3) Compute the covariance matrix of the density trends
        (4) Compute the weights using a given model
        (5) Summarize (save plots, regression params, etc)
        (6) Save the weighted catalog and weight maps

        Each step can be overwritten in sub-classes
        """
        import sacc
        import healsparse

        pixel_scheme = choose_pixelization(**self.config)
        self.pixel_metadata = pixel_scheme.metadata

        # check the metadata nside matches the mask (might not be true of you use an external mask)
        with self.open_input("mask", wrapper=True) as map_file:
            mask_nside = map_file.read_map_info("mask")["nside"]
        assert self.pixel_metadata["nside"] == mask_nside

        # get number of tomographic lens bins
        with self.open_input("binned_lens_catalog_unweighted", wrapper=False) as f:
            self.Ntomo = f["lens"].attrs["nbin_lens"]

        # output directory for the plots and summary stats
        output_dir = self.open_output("lss_weight_summary", wrapper=True)

        #open density corr file
        dens_output = self.open_output("weighted_density_correlation", wrapper=False)

        # load the SP maps, apply the mask, normalize the maps (as needed by the method)
        self.sys_maps, self.sys_names, self.sys_meta = self.prepare_sys_maps()

        mean_density_map_list = []
        for ibin in range(self.Ntomo):
            # load density vs SP map data vector
            density_corrs = self.load_density_corr(ibin)

            # compute the weights
            mean_density_map, fit_output = self.compute_weights(density_corrs)
            mean_density_map_list.append(mean_density_map)

            # Calculate the weighted version of the same thing.
            weighted_density_corrs = self.calculate_1d_density_correlations(
                ibin, mean_density_map=mean_density_map
            )
            # add info from unweighted density_corrs to weighted
            if weighted_density_corrs is not None:
                weighted_density_corrs.postprocess(density_corrs)

            # make summary stats and plots
            self.summarize_weights(
                output_dir, dens_output, density_corrs, weighted_density_corrs, fit_output
            )
        dens_output.close()

        # save object weights and weight maps
        self.save_weights(output_dir, mean_density_map_list)

    def load_density_corr(self, ibin):
        """
        Load some 1d density trends from a TXDensityNull-like stage
        """
        from . import lsstools

        with self.open_input("unweighted_density_correlation", wrapper=False) as f:
            return lsstools.DensityCorrelation.load_from_group( f[f"density_{ibin}"] )

    def save_weights(self, output_dir, mean_density_map_list):
        """
        Save the weights maps and galaxy weights

        Parameters
        ----------
        mean_density_map_list: list of Healsparse maps
            list of the F(s) maps. one for each tomo bin
            F(s) = 1/weight

        """
        import healpy as hp
        import matplotlib.pyplot as plt

        #### save the weights maps
        map_output_file = self.open_output("lss_weight_maps", wrapper=True)
        map_output_file.file.create_group("maps")
        map_output_file.file["maps"].attrs.update(self.config)

        for ibin, mean_density_map in enumerate(mean_density_map_list):
            pix = mean_density_map.valid_pixels
            map_data = 1.0 / mean_density_map[pix]
            map_output_file.write_map(
                f"weight_map_bin_{ibin}", pix, map_data, self.pixel_metadata
            )

        #### save the binned lens samples
        # There is probably a better way to do this using the batch writer
        binned_output = self.open_output("binned_lens_catalog", parallel=True)
        with self.open_input("binned_lens_catalog_unweighted") as binned_input:
            binned_output.copy(binned_input["lens"], "lens")

        # Plot a histogram of the weights
        fig, axs = plt.subplots(
            1, self.Ntomo, figsize=(3 * self.Ntomo, 3), squeeze=False
        )
        for ibin in range(self.Ntomo):
            # get weight per lens object
            subgroup = binned_output[f"lens/bin_{ibin}/"]
            ra = subgroup["ra"][:]
            dec = subgroup["dec"][:]

            # Get the pixel index for each galaxy in our density map.
            # could switch to using txpipe tools for this?
            pix = hp.ang2pix(
                self.pixel_metadata["nside"], ra, dec, lonlat=True, nest=True
            )

            # Compute the weight corresponding to each object
            w =  mean_density_map_list[ibin][pix]
            obj_weight = 1.0 / w
            obj_weight[w == hp.UNSEEN] = 0.0

            subgroup["weight"][:] *= obj_weight

            # Draw the histogram for this tomographic bin in the correct
            # panel of the figure
            axs[0][ibin].hist(obj_weight[obj_weight!=0], bins=100)
            axs[0][ibin].set_xlabel("weight")
            axs[0][ibin].set_yticks([])
            axs[0][ibin].set_title(f"lens {ibin}")

        filepath = output_dir.path_for_file(f"weights_hist.png")
        fig.tight_layout()
        fig.savefig(filepath)
        fig.clear()
        plt.close()

        #### save the tomography file
        tomo_output = self.open_output("lens_tomography_catalog", parallel=True)
        with self.open_input("lens_tomography_catalog_unweighted") as tomo_input:
            tomo_output.copy(tomo_input["tomography"], "tomography")
            tomo_output.copy(tomo_input["counts"], "counts")

        lens_weight = tomo_output["tomography/lens_weight"][:]
        for ibin in range(self.Ntomo):
            binned_subgroup = binned_output[f"lens/bin_{ibin}/"]
            mask = tomo_output["tomography/bin"][:] == ibin
            lens_weight[mask] *= binned_subgroup["weight"][:]
        tomo_output["tomography/lens_weight"][:] = lens_weight

        #### close the outputs
        map_output_file.close()
        tomo_output.close()
        binned_output.close()

    def summarize_weights(
        self, output_dir, dens_output, density_correlation, weighted_density_correlation, fit_output
    ):
        """
        make 1d density plots and other summary statistics and save them

        Parameters
        ----------
        output_dir: string

        density_correlation: lsstools.DensityCorrelation

        weighted_density_correlation: lsstools.DensityCorrelation

        fit_output: dict
        """
        import h5py
        import scipy.stats

        ibin = density_correlation.tomobin

        # make 1d density plots
        for imap in np.unique(density_correlation.map_index):
            try:
                splabel = density_correlation.mapnames[imap]
            except KeyError:
                splabel = imap

            filepath = output_dir.path_for_file(f"sys1D_lens{ibin}_SP{splabel}.png")
            density_correlation.plot1d_singlemap(
                filepath,
                imap,
                label=None, 
                extra_density_correlations=[weighted_density_correlation],
                extra_density_labels=["weighted"]
            )

        # save the weighted 1D density trends
        weighted_density_correlation.save_to_group(dens_output) #tomo bin label is taken from density_correlation

        # save map names, coefficients and chi2 from the fit into an hdf5 file
        fit_summary_file_name = output_dir.path_for_file(f"fit_summary_lens{ibin}.hdf5")
        fit_summary_file = h5py.File(fit_summary_file_name, "w")
        fit_summary_file.file.create_group("fit_summary")
        summary_group = fit_summary_file["fit_summary"]
        if len(fit_output["sig_map_index"]) != 0:
            summary_group.create_dataset(
                "fitted_map_id", data=fit_output["sig_map_index"]
            )
            fitted_maps_names = np.array(
                [density_correlation.mapnames[i] for i in fit_output["sig_map_index"]]
            )
            summary_group.create_dataset(
                "fitted_map_names", data=fitted_maps_names.astype(np.bytes_)
            )
            summary_group.create_dataset(
                "all_map_names", data=self.sys_names.astype(np.bytes_)
            )
            summary_group.create_dataset("coeff", data=fit_output["coeff"])
            if fit_output["coeff_cov"] is not None:
                summary_group.create_dataset("coeff_cov", data=fit_output["coeff_cov"])
            for model in density_correlation.chi2.keys():
                summary_group.create_dataset(
                    f"chi2_{model}",
                    data=np.array(list(density_correlation.chi2[model].items())).T,
                )
            fit_summary_file.close()

        # plot the un-weighted and weighted chi2 distribution
        filepath = output_dir.path_for_file(f"chi2_hist_lens{ibin}.png")
        if "pvalue_threshold" in self.config.keys():
            chi2_threshold = scipy.stats.chi2(self.config["nbin"]).isf(
                self.config["pvalue_threshold"]
            )
        else:
            chi2_threshold = None
        density_correlation.plot_chi2_hist(
            filepath,
            extra_density_correlations=[weighted_density_correlation],
            chi2_threshold=chi2_threshold,
        )

class TXLSSWeightsLinBinned(TXLSSWeights):
    """
    Compute LSS systematic weights using simultanious linear regression on the binned
    1D correlations

    Model: Linear
    Covariance: Shot noise (for now), no correlation between 1d correlations
    Fit: Simultaniously fits all sysmaps. By calculating a total  weight map and calculating Ndens vs sysmap directly

    """

    name = "TXLSSWeightsLinBinned"
    parallel = False

    config_options = {
        **TXLSSWeights.config_options, 
        "pvalue_threshold": 0.05,  # max p-value for maps to be included in the corrected (a very simple form of regularization)
    }

    def select_maps(self, density_correlation):
        """
        Returns the map indices that have small null p-values (large chi2)
        Threshold p-value set in config

        Parameters
        ----------
        density_correlation: lsstools.DensityCorrelation

        """
        import scipy.stats

        chi2_null = density_correlation.chi2["null"]
        nbins_per_map = self.config["nbin"]
        map_index_array = np.array(list(chi2_null.keys()))
        chi2_array = np.array(list(chi2_null.values()))

        # pvalues of the null signal for each map
        p = 1.0 - scipy.stats.chi2(nbins_per_map).cdf(chi2_array)

        sig_maps = map_index_array[p < self.config["pvalue_threshold"]]

        return sig_maps

    def compute_weights(self, density_correlation):
        """
        Least square fit to a simple linear model

        The function being optimized is a sum of the F(s) maps for each sys map plus a constant

        Parameters
        ----------
        density_correlation: lsstools.DensityCorrelation

        Returns
        ------
        mean_density_map: Healsparse map
            Map of the fitted function F(s)
            where F(s) = 1/weight
        coeff_output: (sig_map_index, coeff, coeff_cov)
            sig_map_index: 1D array
                index of each map considered significant
            coeff: 1D array
                best fit parameters
                coeff=[beta, alpha1, alpha2, etc]
            coeff_cov: 2D array
                covariance matrix of coeff from fit

        """
        import scipy.optimize
        import healsparse as hsp
        import healpy as hp
        from . import lsstools

        s = time.time()

        # first add the null signal as the first model
        #null_model = np.ones(len(density_correlation.ndens))
        #density_correlation.add_model(null_model, "null")

        # select only the significant trends
        sig_map_index = self.select_maps(density_correlation)
        sysmap_table_all = hsplist2array(self.sys_maps)

        if len(sig_map_index) == 0:  # there are no maps to correct
            print("No maps selected for correction")

            # mean_density_map is all ones
            mean_density_map_bf = hsp.HealSparseMap.make_empty(
                self.sys_maps[0].nside_coverage,
                self.sys_maps[0].nside_sparse,
                dtype=np.float64,
                sentinel=hp.UNSEEN,
            )
            mean_density_map_bf.update_values_pix(
                self.sys_maps[0].valid_pixels,
                np.ones(len(self.sys_maps[0].valid_pixels)).astype(np.float64),
            )

            fit_output = {}
            fit_output["sig_map_index"] = sig_map_index
            fit_output["coeff"] = None
            fit_output["coeff_cov"] = None
        else:
            print("{0} map(s) selected for correction".format(len(sig_map_index)))

            # get the frac det (TO DO: get frac only, dont need deltag)
            _, frac = self.get_deltag(density_correlation.tomobin)

            # initial parameters
            p0 = np.array([1.0] + [0.0] * len(sig_map_index))

            # we need to mask the density correlation to only use the selected maps
            dc_mask = np.in1d(density_correlation.map_index, sig_map_index)
            dc_covmat_masked = density_correlation.covmat[dc_mask].T[dc_mask].T
            dc_ndens_masked = density_correlation.ndens[dc_mask]

            # negative log likelihood to be minimized
            def neg_log_like(params):
                beta = params[0]
                alphas = params[1:]
                F, Fdc = lsstools.lsstools.linear_model(
                    beta,
                    *alphas,
                    density_correlation=density_correlation,
                    sys_maps=self.sys_maps,
                    sysmap_table=sysmap_table_all,
                    map_index=sig_map_index,
                    frac=frac,
                )
                chi2 = calc_chi2(dc_ndens_masked, dc_covmat_masked, Fdc.ndens)
                return chi2 / 2.0

            minimize_output = scipy.optimize.minimize(
                neg_log_like, p0, method="Nelder-Mead"
            )
            coeff = minimize_output.x
            coeff_cov = None

            # make best fit model (including the maps that were not selected)
            # and add this best fit model to the DensityCorrelation instance
            best_fit = np.array([1.0] + [0.0] * len(self.sys_maps))
            best_fit[0] = coeff[0]
            best_fit[sig_map_index + 1] = coeff[1:]
            mean_density_map_bf, Fdc_bf = lsstools.lsstools.linear_model(
                best_fit[0],
                *best_fit[1:],
                density_correlation=density_correlation,
                sys_maps=self.sys_maps,
                sysmap_table=sysmap_table_all,
                frac=frac,
            )
            density_correlation.add_model(Fdc_bf.ndens, "linear")

            # assemble the fitting outputs (chi2, values, coefficents, )
            fit_output = {}
            fit_output["sig_map_index"] = sig_map_index
            fit_output["coeff"] = coeff
            fit_output["coeff_cov"] = coeff_cov

        f = time.time()
        print("compute_weights took {0}s".format(f - s))

        return mean_density_map_bf, fit_output


class TXLSSWeightsLinPix(TXLSSWeightsLinBinned):
    """
    Compute LSS systematic weights using simultanious linear regression at the
    pixel level using scikitlearn simple linear regression

    Model:                Linear
    1D Covarinace:        Shot noise (for now), no correlation between 1d correlations
    Pixel Covarinace:    Shot noise, no correlation between pixels
    Fit:                Simultaniously fits all sysmaps using sklearn

    """

    name = "TXLSSWeightsLinPix"
    parallel = False

    config_options = {
<<<<<<< HEAD
        "supreme_path_root": StageParameter(str, "", msg="Root path for supreme files."),
        "nbin": StageParameter(int, 20, msg="Number of tomographic bins."),
        "outlier_fraction": StageParameter(float, 0.05, msg="Fraction of outliers to exclude."),
        "pvalue_threshold": StageParameter(float, 0.05, msg="Max p-value for maps to be corrected."),
        "equal_area_bins": StageParameter(bool, True, msg="Use equal area bins for 1D correlations."),
        "simple_cov": StageParameter(bool, False, msg="Use diagonal shot noise only covariance for 1D relations."),
        "diag_blocks_only": StageParameter(bool, True, msg="Compute only diagonal blocks of 1D covariance matrix."),
        "b0": StageParameter(list, [1.0], msg="Initial galaxy bias values."),
        "regression_class": StageParameter(str, "LinearRegression", msg="Regression class to use in sklearn."),
        "allow_weighted_input": StageParameter(bool, False, msg="Allow weighted input catalogs."),
        "nside_coverage": StageParameter(int, 32, msg="HEALPix nside for coverage maps."),
=======
        **TXLSSWeights.config_options, 
        "pvalue_threshold": 0.05,  # max p-value for maps to be corrected
        "regression_class": "LinearRegression",  # sklearn.linear_model class to use in regression
>>>>>>> 36500c5e
    }

    def compute_weights(self, density_correlation):
        """
        Least square fit to a simple linear model at pixel level

        using p-value of binned 1d trends for regularisation

        Parameters
        ----------
        density_correlation: lsstools.DensityCorrelation

        Returns
        ------
        mean_density_map: Healsparse map
            Map of the fitted function F(s)
            where F(s) = 1/weight
        coeff_output: (sig_map_index, coeff, coeff_cov)
            sig_map_index: 1D array
                index of each map considered significant
            coeff: 1D array
                best fit parameters
                coeff=[beta, alpha1, alpha2, etc]
            coeff_cov: 2D array
                covariance matrix of coeff from fit

        """
        import scipy.optimize
        import healpy as hp
        import healsparse as hsp
        from . import lsstools
        from sklearn import linear_model as sk_linear_model

        s = time.time()

        # first add the null signal as the first model
        null_model = np.ones(len(density_correlation.ndens))
        density_correlation.add_model(null_model, "null")

        # select only the significant trends
        sig_map_index = self.select_maps(density_correlation)
        sysmap_table_all = hsplist2array(self.sys_maps)

        if len(sig_map_index) == 0:  # there are no maps to correct
            print("0 maps selected for correction")

            # mean_density_map is all ones
            mean_density_map_bf = hsp.HealSparseMap.make_empty(
                self.sys_maps[0].nside_coverage,
                self.sys_maps[0].nside_sparse,
                dtype=np.float64,
                sentinel=hp.UNSEEN,
            )
            mean_density_map_bf.update_values_pix(
                self.sys_maps[0].valid_pixels,
                np.ones(len(self.sys_maps[0].valid_pixels)).astype(np.float64),
            )

            fit_output = {}
            fit_output["sig_map_index"] = sig_map_index
            fit_output["coeff"] = None
            fit_output["coeff_cov"] = None

        else:  # there are maps to correct
            print("{0} map(s) selected for correction".format(len(sig_map_index)))
            sysmap_table_selected = sysmap_table_all[sig_map_index]

            # make the delta_g map and fracdet weights
            deltag, frac = self.get_deltag(density_correlation.tomobin)
            dg1 = (
                deltag[self.sys_maps[0].valid_pixels] + 1.0
            )  # deltag+1 for valid pixels
            weight = frac[
                self.sys_maps[0].valid_pixels
            ]  # weight for samples (prop to 1/sigma^2)

            # do linear regression
            if self.config["regression_class"].lower() == "linearregression":
                reg = sk_linear_model.LinearRegression()
                reg.fit(sysmap_table_selected.T, dg1, sample_weight=weight)
            elif self.config["regression_class"].lower() == "elasticnetcv":
                reg = sk_linear_model.ElasticNetCV()
                reg.fit(sysmap_table_selected.T, dg1, sample_weight=weight)
            else:
                raise IOError(
                    "regression method {0} not yet implemented".format(
                        self.config["regression_class"]
                    )
                )

            # get output of regression
            Fvals = reg.predict(sysmap_table_selected.T)
            mean_density_map_bf = hsp.HealSparseMap.make_empty(
                self.sys_maps[0].nside_coverage,
                self.sys_maps[0].nside_sparse,
                dtype=np.float64,
                sentinel=hp.UNSEEN,
            )
            mean_density_map_bf.update_values_pix(
                self.sys_maps[0].valid_pixels, Fvals.astype(np.float64)
            )
            coeff = np.append(reg.intercept_, reg.coef_)
            coeff_cov = None

            # make the 1d trends for the regression output
            Fdc_bf = lsstools.DensityCorrelation()
            Fdc_bf.set_precompute(density_correlation)
            for imap, sys_vals in enumerate(sysmap_table_all):
                edges = density_correlation.get_edges(imap)
                Fdc_bf.add_correlation(
                    imap,
                    edges,
                    sys_vals,
                    mean_density_map_bf[mean_density_map_bf.valid_pixels],
                    frac=frac[mean_density_map_bf.valid_pixels],
                    map_input=True,
                    use_precompute=True,
                )
            density_correlation.add_model(Fdc_bf.ndens, "linear")

            # assemble the fitting outputs (chi2, values, coefficents, )
            fit_output = {}
            fit_output["sig_map_index"] = sig_map_index
            fit_output["coeff"] = coeff
            fit_output["coeff_cov"] = coeff_cov

        f = time.time()
        print("compute_weights took {0}s".format(f - s))

        return mean_density_map_bf, fit_output


def hsplist2array(hsp_list):
    """
    Convert a list of healsparse maps to a 2d array of the valid pixels
    Assume all maps have the same mask
    """

    validpixels = hsp_list[0].valid_pixels
    out_array = []
    for i in range(len(hsp_list)):
        out_array.append(hsp_list[i][validpixels])
    return np.array(out_array)


class TXLSSWeightsUnit(TXLSSWeights):
    """
    Assign weight=1 to all lens objects

    """

    name = "TXLSSWeightsUnit"
    parallel = False

    inputs = [
        ("binned_lens_catalog_unweighted", TomographyCatalog),  # this file is used by the stage to compute weights
        ("lens_tomography_catalog_unweighted", TomographyCatalog),  # this file is copied at the end and a weighted version is made (for stages that use this instead of the binned catalogs)
        ("mask", MapsFile),
    ]

    outputs = [
        ("lss_weight_summary", FileCollection),  # output files and summary statistics will go here
        ("weighted_density_correlation", HDFFile),
        ("lss_weight_maps", MapsFile),  # the systematic weight maps to be applied to the lens galaxies
        ("binned_lens_catalog", HDFFile),  # the lens catalog with weights added
        ("lens_tomography_catalog", HDFFile),  # the tomography file with weights added
    ]

    config_options = {
        "nside_coverage": StageParameter(int, 32, msg="HEALPix nside for coverage maps."),
    }

    def prepare_sys_maps(self):
        """
        For unit weights we dont need to load anything
        """
        sys_maps = sys_names = sys_meta = None
        return sys_maps, sys_names, sys_meta

    def calculate_1d_density_correlations(self, tomobin, mean_density_map=None):
        """
        For unit weights we dont need 1d density trends
        """
        return None

    def calc_covariance(self, density_correlation):
        """
        For unit weights we dont need 1d density trends
        """
        return None
    
    def load_density_corr(self, ibin):
        """
        For unit weights we dont need 1d density trends
        """
        return None

    def summarize_weights(
        self, output_dir, dens_output, density_correlation, weighted_density_correlation, fit_output
    ):
        """
        For unit weights we have nothing to summarize
        """
        pass

    def compute_weights(self, density_correlation):
        """
        Creates a healsparse map of unit weights
        Uses the mask directly
        """
        import healpy as hp
        import healsparse as hsp

        with self.open_input("mask", wrapper=True) as map_file:
            mask = map_file.read_map("mask")
            nside = map_file.read_map_info("mask")["nside"]
            nest = map_file.read_map_info("mask")["nest"]

        nside_coverage = self.config["nside_coverage"]
        nside_sparse = nside

        validpixels = np.where(mask != hp.UNSEEN)[0]
        if nest == False:
            validpixels = hp.ring2nest(nside, validpixels)

        mean_density_map = hsp.HealSparseMap.make_empty(
            nside_coverage, nside_sparse, dtype=np.float64, sentinel=hp.UNSEEN
        )
        mean_density_map.update_values_pix(validpixels, 1.0)

        fit_output = None
        return mean_density_map, fit_output<|MERGE_RESOLUTION|>--- conflicted
+++ resolved
@@ -27,21 +27,13 @@
     parallel = False
 
     config_options = {
-<<<<<<< HEAD
         "supreme_path_root": StageParameter(str, "", msg="Root path for supreme files."),
         "nbin": StageParameter(int, 20, msg="Number of tomographic bins."),
         "outlier_fraction": StageParameter(float, 0.01, msg="Fraction of outliers to exclude."),
         "allow_weighted_input": StageParameter(bool, False, msg="Allow weighted input catalogs."),
         "nside_coverage": StageParameter(int, 32, msg="HEALPix nside for coverage maps."),
-=======
-        "supreme_path_root": "",
-        "nbin": 20,
-        "outlier_fraction": 0.01,
-        "nside_coverage": 32,
-        "fill_missing_pix": False, #If True will fill any pixels that are in the mask but dont have SP maps with teh mean SP map value (use with care)
-        "equal_area_bins": True,  # if you are using binned 1d correlations, should the bins have equal area (set False for equal spacing)
-        "allow_weighted_input": False,
->>>>>>> 36500c5e
+        "fill_missing_pix": StageParameter(bool, False, msg="If True will fill any pixels that are in the mask but dont have SP maps with teh mean SP map value (use with care)"),
+        "equal_area_bins": StageParameter(bool, True, msg="Use equal area bins in 1d correlations, instead of equal spacing"),
     }
 
     def read_healsparse(self, map_path, nside):
@@ -372,9 +364,9 @@
 
     config_options = {
         **TXLSSDensityBase.config_options, 
-        "simple_cov": False,  # if True will use a diagonal shot noise only covariance for the 1d relations
-        "diag_blocks_only": True,  # If True, will compute only the diagonal blocks of the 1D covariance matrix (no correlation between SP maps)
-        "b0": [1.0],
+        "simple_cov": StageParameter(bool, False, msg="if True will use a diagonal shot noise only covariance for the 1d relations"),
+        "diag_blocks_only": StageParameter(bool, True, msg="If True, will compute only the diagonal blocks of the 1D covariance matrix (no correlation between SP maps)"),
+        "b0": StageParameter(list, [1.0], msg="Galaxy bias values."),
     }
 
     def run(self):
@@ -459,132 +451,8 @@
                 imap,
             )
 
-<<<<<<< HEAD
-        # save the 1D density trends
-        dens_corr_file_name = output_dir.path_for_file(
-            f"unweighted_density_correlation_lens{ibin}.hdf5"
-        )
-        density_correlation.save_to_hdf5(dens_corr_file_name)
-        weighted_dens_corr_file_name = output_dir.path_for_file(
-            f"weighted_density_correlation_lens{ibin}.hdf5"
-        )
-        weighted_density_correlation.save_to_hdf5(weighted_dens_corr_file_name)
-
-        # save map names, coefficients and chi2 from the fit into an hdf5 file
-        fit_summary_file_name = output_dir.path_for_file(f"fit_summary_lens{ibin}.hdf5")
-        fit_summary_file = h5py.File(fit_summary_file_name, "w")
-        fit_summary_file.file.create_group("fit_summary")
-        summary_group = fit_summary_file["fit_summary"]
-        if len(fit_output["sig_map_index"]) != 0:
-            summary_group.create_dataset(
-                "fitted_map_id", data=fit_output["sig_map_index"]
-            )
-            fitted_maps_names = np.array(
-                [density_correlation.mapnames[i] for i in fit_output["sig_map_index"]]
-            )
-            summary_group.create_dataset(
-                "fitted_map_names", data=fitted_maps_names.astype(np.string_)
-            )
-            summary_group.create_dataset(
-                "all_map_names", data=self.sys_names.astype(np.string_)
-            )
-            summary_group.create_dataset("coeff", data=fit_output["coeff"])
-            if fit_output["coeff_cov"] is not None:
-                summary_group.create_dataset("coeff_cov", data=fit_output["coeff_cov"])
-            for model in density_correlation.chi2.keys():
-                summary_group.create_dataset(
-                    f"chi2_{model}",
-                    data=np.array(list(density_correlation.chi2[model].items())).T,
-                )
-            fit_summary_file.close()
-
-        # plot the un-weighted and weighted chi2 distribution
-        filepath = output_dir.path_for_file(f"chi2_hist_lens{ibin}.png")
-        if "pvalue_threshold" in self.config.keys():
-            chi2_threshold = scipy.stats.chi2(self.config["nbin"]).isf(
-                self.config["pvalue_threshold"]
-            )
-        else:
-            chi2_threshold = None
-        density_correlation.plot_chi2_hist(
-            filepath,
-            extra_density_correlations=[weighted_density_correlation],
-            chi2_threshold=chi2_threshold,
-        )
-
-
-class TXLSSWeightsLinBinned(TXLSSWeights):
-    """
-    Compute LSS systematic weights using simultanious linear regression on the binned
-    1D correlations
-
-    Model: Linear
-    Covariance: Shot noise (for now), no correlation between 1d correlations
-    Fit: Simultaniously fits all sysmaps. By calculating a total  weight map and calculating Ndens vs sysmap directly
-
-    """
-
-    name = "TXLSSWeightsLinBinned"
-    parallel = False
-
-    inputs = [
-        ("binned_lens_catalog_unweighted", TomographyCatalog),  # this file is used by the stage to compute weights
-        ("lens_tomography_catalog_unweighted", TomographyCatalog),  # this file is copied at the end and a weighted version is made (for stages that use this instead of the binned catalogs)
-        ("mask", MapsFile),
-        ("lens_photoz_stack", HDFFile),  # Photoz stack (need if using theory curve in covariance)
-        ("fiducial_cosmology", FiducialCosmology),  # For the cosmological parameters, needed for the sample variance term
-    ]
-
-    config_options = {
-        "supreme_path_root": StageParameter(str, "", msg="Root path for supreme files."),
-        "nbin": StageParameter(int, 20, msg="Number of tomographic bins."),
-        "outlier_fraction": StageParameter(float, 0.05, msg="Fraction of outliers to exclude."),
-        "pvalue_threshold": StageParameter(float, 0.05, msg="Max p-value for maps to be included in the correction."),
-        "equal_area_bins": StageParameter(bool, True, msg="Use equal area bins for 1D correlations."),
-        "simple_cov": StageParameter(bool, False, msg="Use diagonal shot noise only covariance for 1D relations."),
-        "diag_blocks_only": StageParameter(bool, True, msg="Compute only diagonal blocks of 1D covariance matrix."),
-        "b0": StageParameter(list, [1.0], msg="Initial galaxy bias values."),
-        "allow_weighted_input": StageParameter(bool, False, msg="Allow weighted input catalogs."),
-        "nside_coverage": StageParameter(int, 32, msg="HEALPix nside for coverage maps."),
-    }
-
-    def prepare_sys_maps(self):
-        """
-        For this method we need sys maps to be normalized to mean 0
-        """
-        sys_maps, sys_names = self.load_and_mask_sysmaps()
-
-        # normalize sysmaps (and keep track of the normalization factors)
-        mean, std = self.normalize_sysmaps(sys_maps)
-        sys_meta = {"masked": True, "normed": True, "mean": mean, "std": std}
-
-        return sys_maps, sys_names, sys_meta
-
-    @staticmethod
-    def normalize_sysmaps(sys_maps):
-        """
-        Normalize a list of healsparse maps to mean=0, std=1
-        """
-        import numpy as np
-
-        means = []
-        stds = []
-        for sys_map in sys_maps:
-            vpix = sys_map.valid_pixels
-            sys_vals = sys_map[vpix]
-            mean = np.mean(sys_vals)
-            std = np.std(sys_vals)
-            sys_map.update_values_pix(vpix, (sys_vals - mean) / std)
-            means.append(mean)
-            stds.append(std)
-
-        return np.array(means), np.array(
-            stds
-        )  # return means and stds to help reconstruct the original maps later
-=======
         filepath = output_dir.path_for_file(f"chi2_hist_lens{ibin}.png")
         density_correlation.plot_chi2_hist(filepath, chi2_threshold=None )
->>>>>>> 36500c5e
 
     def calc_covariance(self, density_correlation):
         """
@@ -1142,7 +1010,7 @@
 
     config_options = {
         **TXLSSWeights.config_options, 
-        "pvalue_threshold": 0.05,  # max p-value for maps to be included in the corrected (a very simple form of regularization)
+        "pvalue_threshold": StageParameter(float, 0.05,  msg="max p-value for maps to be included in the corrected (a very simple form of regularization)"),
     }
 
     def select_maps(self, density_correlation):
@@ -1307,23 +1175,9 @@
     parallel = False
 
     config_options = {
-<<<<<<< HEAD
-        "supreme_path_root": StageParameter(str, "", msg="Root path for supreme files."),
-        "nbin": StageParameter(int, 20, msg="Number of tomographic bins."),
-        "outlier_fraction": StageParameter(float, 0.05, msg="Fraction of outliers to exclude."),
-        "pvalue_threshold": StageParameter(float, 0.05, msg="Max p-value for maps to be corrected."),
-        "equal_area_bins": StageParameter(bool, True, msg="Use equal area bins for 1D correlations."),
-        "simple_cov": StageParameter(bool, False, msg="Use diagonal shot noise only covariance for 1D relations."),
-        "diag_blocks_only": StageParameter(bool, True, msg="Compute only diagonal blocks of 1D covariance matrix."),
-        "b0": StageParameter(list, [1.0], msg="Initial galaxy bias values."),
-        "regression_class": StageParameter(str, "LinearRegression", msg="Regression class to use in sklearn."),
-        "allow_weighted_input": StageParameter(bool, False, msg="Allow weighted input catalogs."),
-        "nside_coverage": StageParameter(int, 32, msg="HEALPix nside for coverage maps."),
-=======
         **TXLSSWeights.config_options, 
-        "pvalue_threshold": 0.05,  # max p-value for maps to be corrected
-        "regression_class": "LinearRegression",  # sklearn.linear_model class to use in regression
->>>>>>> 36500c5e
+        "pvalue_threshold": StageParameter(float, 0.05, msg="max p-value for maps to be corrected"),
+        "regression_class": StageParameter(str, "LinearRegression", msg="sklearn.linear_model class to use in regression"),
     }
 
     def compute_weights(self, density_correlation):
