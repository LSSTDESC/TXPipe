from .base_stage import PipelineStage
from .data_types import ShearCatalog, YamlFile, PhotozPDFFile, TomographyCatalog, HDFFile, TextFile
from .utils import SourceNumberDensityStats
from .utils.calibration_tools import read_shear_catalog_type, apply_metacal_response
from .utils.calibration_tools import metacal_variants, band_variants, MetacalCalculator, LensfitCalculator, HSCCalculator
import numpy as np
import warnings

class TXSourceSelector(PipelineStage):

    """
    This pipeline stage selects objects to be used
    as the source sample for the shear-shear and
    shear-position calibrations.  It applies some
    general cuts based on the flags that metacal
    gives for the objects, and size and S/N cuts
    based on the configuration file.

    It also splits those objects into tomographic
    bins according to the choice the user makes
    in the input file, from the information in the
    photo-z PDF file.

    Once these selections are made it constructs
    the quantities needed to calibrate each bin -
    this consists of two shear response quantities.

    TODO: add option to use lensfit catalogs, which
    would be much much simpler.
    """

    name='TXSourceSelector'

    inputs = [
        ('shear_catalog', ShearCatalog),
        ('calibration_table', TextFile),
        ('photometry_catalog', HDFFile),  # this is to get the photo-z, does not necessarily need it
    ]

    outputs = [
        ('shear_tomography_catalog', TomographyCatalog)
    ]

    config_options = {
        'input_pz': False,
        'true_z': False,
        'bands': 'riz', # bands from metacal to use
        'verbose': False,
        'T_cut':float,
        's2n_cut':float,
        'delta_gamma': float,
        'chunk_rows':10000,
        'source_zbin_edges':[float],
        'random_seed': 42,
        'shear_prefix': 'mcal_',
    }

    def run(self):
        """
        Run the analysis for this stage.

         - Collect the list of columns to read
         - Create iterators to read chunks of those columns
         - Loop through chunks:
            - select objects for each bin
            - write them out
            - accumulate selection bias values
         - Average the selection biases
         - Write out biases and close the output
        """
        import astropy.table
        import sklearn.ensemble

        # Suppress some warnings from numpy that are not relevant
        original_warning_settings = np.seterr(all='ignore')

        # Are we using a metacal or lensfit catalog?
        shear_catalog_type = read_shear_catalog_type(self)

        # The output file we will put the tomographic
        # information into
        output_file = self.setup_output()

        # various config options
        bands = self.config['bands']
        chunk_rows = self.config['chunk_rows']
        delta_gamma = self.config['delta_gamma']

        shear_prefix = self.config['shear_prefix']


        # Columns we need from the shear catalog, will need to modify for lensfit catalogs
        shear_cols = [f'{shear_prefix}flags', f'{shear_prefix}psf_T_mean', 'weight']
        shear_cols += band_variants(bands,
                                    f'{shear_prefix}mag',
                                    f'{shear_prefix}mag_err',
                                    shear_catalog_type=shear_catalog_type)

        if shear_catalog_type == 'metacal':
            shear_cols += metacal_variants('mcal_T', 'mcal_s2n', 'mcal_g1', 'mcal_g2')
        elif shear_catalog_type == 'lensfit':
            shear_cols += ['T', 's2n', 'g1', 'g2','weight','m']
        elif shear_catalog_type =='hsc':
            shear_cols += ['T', 's2n', 'g1', 'g2','weight','m','c1','c2','sigma_e']

        if self.config['input_pz'] and self.config['shear_catalog_type']=='metacal':
            shear_cols += ['mean_z']
            shear_cols += ['mean_z_1p']
            shear_cols += ['mean_z_1m']
            shear_cols += ['mean_z_2p']
            shear_cols += ['mean_z_2m']
        elif self.config['input_pz'] and self.config['shear_catalog_type']!='metacal':
            shear_cols += ['mean_z']
        elif self.config['true_z']:
            shear_cols += ['redshift_true']
        else:
            # Build a classifier used to put objects into tomographic bins
            classifier, features = self.build_tomographic_classifier()

            # this bit is for metacal if we want to use it later

        # Input data.  These are iterators - they lazily load chunks
        # of the data one by one later when we do the for loop.
        # This code can be run in parallel, and different processes will
        # each get different chunks of the data
        iter_shear = self.iterate_hdf('shear_catalog', 'shear', shear_cols, chunk_rows)

        # We will collect the selection biases for each bin
        # as a matrix.  We will collect together the different
        # matrices for each chunk and do a weighted average at the end.
        nbin_source = len(self.config['source_zbin_edges'])-1

        selection_biases = []
        number_density_stats = SourceNumberDensityStats(nbin_source, comm=self.comm,shear_type=self.config['shear_catalog_type'])

        if shear_catalog_type == 'metacal':
            calibrators = [MetacalCalculator(self.select, delta_gamma) for i in range(nbin_source)]
            # 2d calibrator
            calibrators.append(MetacalCalculator(self.select_2d, delta_gamma))
        elif shear_catalog_type == 'lensfit':
            calibrators = [LensfitCalculator(self.select,self.config['input_m_is_weighted']) for i in range(nbin_source)]
            calibrators.append(LensfitCalculator(self.select_2d,self.config['input_m_is_weighted']))
        elif shear_catalog_type == 'hsc':
            calibrators = [HSCCalculator(self.select) for i in range(nbin_source)]
            calibrators.append(HSCCalculator(self.select_2d))
        else:
            raise ValueError("Unknown shear catalog type. Please specify from 'metacal','lensfit', or 'hsc'.")

        # Loop through the input data, processing it chunk by chunk
        for (start, end, shear_data) in iter_shear:
            print(f"Process {self.rank} running selection for rows {start:,}-{end:,}")

            if self.config['true_z'] or self.config['input_pz']:
                pz_data = self.apply_simple_redshift_cut(shear_data)

            else:
                # Select most likely tomographic source bin
                pz_data = self.apply_classifier(classifier, features, shear_data)

            # Combine this selection with size and snr cuts to produce a source selection
            # and calculate the shear bias it would generate
            tomo_bin, R, counts = self.calculate_tomography(pz_data, shear_data, calibrators)

            # Save the tomography for this chunk
            self.write_tomography(output_file, start, end, tomo_bin, R)

            # Accumulate information on the number counts and the selection biases.
            # These will be brought together at the end.
            number_density_stats.add_data(shear_data, tomo_bin)  # check this

        # Do the selection bias averaging and output that too.
        self.write_global_values(output_file, calibrators, number_density_stats)

        # Save and complete
        output_file.close()

        # Restore the original warning settings in case we are being called from a library
        np.seterr(**original_warning_settings)


    def build_tomographic_classifier(self):
        # Load the training data
        # Build the SOM from the training data
        from astropy.table import Table
        from sklearn.ensemble import RandomForestClassifier

        if self.rank > 0:
            classifier = self.comm.bcast(None)
            features = self.comm.bcast(None)
            return classifier, features

        # Load the training data
        training_file = self.get_input("calibration_table")
        training_data_table = Table.read(training_file, format='ascii')

        # Pull out the appropriate columns and combinations of the data
        bands = self.config['bands']
        print(f"Using these bands to train the tomography selector: {bands}")

        # Generate the training data that we will use
        # We record both the name of the column and the data iself
        features = []
        training_data = []
        for b1 in bands[:]:
            # First we use the magnitudes themselves
            features.append(b1)
            training_data.append(training_data_table[b1])
            # We also use the colours as training data, even the redundant ones
            for b2 in bands[:]:
                if b1<b2:
                    features.append(f'{b1}-{b2}')
                    training_data.append(training_data_table[b1] - training_data_table[b2])
        training_data = np.array(training_data).T

        print("Training data for bin classifier has shape ", training_data.shape)

        # Now put the training data into redshift bins
        # We use -1 to indicate that we are outside the desired ranges
        z = training_data_table['sz']
        training_bin = np.repeat(-1, len(z))
        print("Using these bin edges:", self.config['source_zbin_edges'])
        for i, zmin in enumerate(self.config['source_zbin_edges'][:-1]):
            zmax = self.config['source_zbin_edges'][i+1]
            training_bin[(z>zmin) & (z<zmax)] = i
            ntrain_bin = ((z>zmin) & (z<zmax)).sum()
            print(f"Training set: {ntrain_bin} objects in tomographic bin {i}")

        # Can be replaced with any classifier
        classifier = RandomForestClassifier(max_depth=10, max_features=None, n_estimators=20,
            random_state=self.config['random_seed'])
        classifier.fit(training_data, training_bin)

        # Sklearn fitters can be pickled, which means they can also be sent through
        # mpi4py
        if self.is_mpi():
            self.comm.bcast(classifier)
            self.comm.bcast(features)

        return classifier, features


    def apply_classifier(self, classifier, features, shear_data):
        """Apply the classifier to the measured magnitudes
        """
        bands = self.config['bands']
        shear_prefix = self.config['shear_prefix']

        if self.config['shear_catalog_type'] == 'metacal':
            variants = ['', '_1p', '_2p', '_1m', '_2m']
        else:
            variants = ['']

        pz_data = {}

        for v in variants:
            # Pull out the columns that we have trained this bin selection
            # model on.
            data = []
            for f in features:
                # may be a single band
                if len(f) == 1:
                    col = shear_data[f'{shear_prefix}mag_{f}{v}']
                # or a colour
                else:
                    b1,b2 = f.split('-')
                    col = shear_data[f'{shear_prefix}mag_{b1}{v}'] - shear_data[f'{shear_prefix}mag_{b2}{v}']
                if np.all(~np.isfinite(col)):
                    # entire column is NaN.  Hopefully this will get deselected elsewhere
                    col[:] = 30.0
                else:
                    ok = np.isfinite(col)
                    col[~ok] = col[ok].max()
                data.append(col)
            data = np.array(data).T

            # Run the random forest on this data chunk
            pz_data[f'zbin{v}'] = classifier.predict(data)
        return pz_data

    def apply_simple_redshift_cut(self, shear_data):

        pz_data = {}

        if self.config['input_pz'] and self.config['shear_catalog_type']=='metacal':

            # this bit is for metacal, if we need it later
            variants = ['', '_1p', '_2p', '_1m', '_2m']
            for v in variants:
                zz = shear_data[f'mean_z{v}']

                pz_data_v = np.zeros(len(zz), dtype=int) -1
                for zi in range(len(self.config['source_zbin_edges'])-1):
                    mask_zbin = (zz>=self.config['source_zbin_edges'][zi]) & (zz<self.config['source_zbin_edges'][zi+1])
                    pz_data_v[mask_zbin] = zi

                pz_data[f'zbin{v}'] = pz_data_v
        else:

            if self.config['input_pz']:
                zz = shear_data['mean_z']
            else:
                zz = shear_data['redshift_true']

            pz_data_bin = np.zeros(len(zz), dtype=int) -1
            for zi in range(len(self.config['source_zbin_edges'])-1):
                mask_zbin = (zz>=self.config['source_zbin_edges'][zi]) & (zz<self.config['source_zbin_edges'][zi+1])
                pz_data_bin[mask_zbin] = zi

            pz_data[f'zbin'] = pz_data_bin



        return pz_data

    def calculate_tomography(self, pz_data, shear_data, calibrators):
        """
        Select objects to go in each tomographic bin and their calibration.

        Parameters
        ----------

        pz_data: table or dict of arrays
            A chunk of input photo-z data containing mean values for each object
        shear_data: table or dict of arrays
            A chunk of input shear data with metacalibration variants.
        """
        delta_gamma = self.config['delta_gamma']
        nbin = len(self.config['source_zbin_edges'])-1
        shear_prefix = self.config['shear_prefix']
        n = len(shear_data[f'{shear_prefix}g1'])

        # The main output data - the tomographic
        # bin index for each object, or -1 for no bin.
        tomo_bin = np.repeat(-1, n)
        if self.config['shear_catalog_type']=='metacal':
            R = np.zeros((n, 2, 2))
        else:
            R = np.zeros((n,))

        # We also keep count of total count of objects in each bin
        counts = np.zeros(nbin + 1, dtype=int)

        data = {**pz_data, **shear_data}

        # TODO: Emily - do we want to call the calibration tools for this?
        if self.config['shear_catalog_type']=='metacal':
            R[:,0,0] = (data['mcal_g1_1p'] - data['mcal_g1_1m']) / delta_gamma
            R[:,0,1] = (data['mcal_g1_2p'] - data['mcal_g1_2m']) / delta_gamma
            R[:,1,0] = (data['mcal_g2_1p'] - data['mcal_g2_1m']) / delta_gamma
            R[:,1,1] = (data['mcal_g2_2p'] - data['mcal_g2_2m']) / delta_gamma
        elif self.config['shear_catalog_type']=='lensfit':
            R = 1.0
        else:
            w_tot = np.sum(data['weight'])
            R[:] =  np.array([1. - np.sum(data['weight']*data['sigma_e'])/w_tot]*len(data['weight']))


        for i in range(nbin):
            sel_00 = calibrators[i].add_data(data, i)
            tomo_bin[sel_00] = i
            nsum = sel_00.sum()
            counts[i] = nsum
            # also count up the 2D sample
            counts[-1] += nsum

        # and calibrate the 2D sample.
        # This calibrator refers to self.select_2d
        calibrators[-1].add_data(data)

        return tomo_bin, R, counts

    def setup_output(self):
        """
        Set up the output data file.

        Creates the data sets and groups to put module output
        in the shear_tomography_catalog output file.
        """
        n = self.open_input('shear_catalog')['shear/ra'].size
        zbins = self.config['source_zbin_edges']
        nbin_source = len(zbins)-1

        outfile = self.open_output('shear_tomography_catalog', parallel=True)
        group = outfile.create_group('tomography')
        group.create_dataset('source_bin', (n,), dtype='i')
        group.create_dataset('source_counts', (nbin_source,), dtype='i')
        group.create_dataset('source_counts_2d', (1,), dtype='i')
        group.create_dataset('sigma_e', (nbin_source,), dtype='f')
        group.create_dataset('sigma_e_2d', (1,), dtype='f')
        group.create_dataset('mean_e1', (nbin_source,), dtype='f')
        group.create_dataset('mean_e2', (nbin_source,), dtype='f')
        group.create_dataset('mean_e1_2d', (1,), dtype='f')
        group.create_dataset('mean_e2_2d', (1,), dtype='f')
        group.create_dataset('N_eff', (nbin_source,), dtype='f')
        group.create_dataset('N_eff_2d', (1,), dtype='f')

        group.attrs['nbin_source'] = nbin_source
        group.attrs['catalog_type'] = self.config["shear_catalog_type"]
        for i in range(nbin_source):
            group.attrs[f'source_zmin_{i}'] = zbins[i]
            group.attrs[f'source_zmax_{i}'] = zbins[i+1]

        #group = outfile.create_group('multiplicative_bias')  # why is this called "multiplicative_bias"?
        if self.config['shear_catalog_type']=='metacal':
            group = outfile.create_group('metacal_response')
            group.create_dataset('R_gamma', (n,2,2), dtype='f')
            group.create_dataset('R_S', (nbin_source,2,2), dtype='f')
            group.create_dataset('R_gamma_mean', (nbin_source,2,2), dtype='f')
            group.create_dataset('R_total', (nbin_source,2,2), dtype='f')
            group.create_dataset('R_S_2d', (2,2), dtype='f')
            group.create_dataset('R_gamma_mean_2d', (2,2), dtype='f')
            group.create_dataset('R_total_2d', (2,2), dtype='f')
        elif self.config['shear_catalog_type']=='lensfit':
            group = outfile.create_group('response')
            group.create_dataset('K', (nbin_source,), dtype='f')
            group.create_dataset('C', (nbin_source,1,2), dtype='f')
            group.create_dataset('K_2d', (1,), dtype='f')
            group.create_dataset('C_2d', (1,2), dtype='f')
        else:
            group = outfile.create_group('response')
            group.create_dataset('R', (n,), dtype='f')
            group.create_dataset('K', (nbin_source,), dtype='f')
            group.create_dataset('C', (nbin_source,1,2), dtype='f')
            group.create_dataset('R_mean', (nbin_source,), dtype='f')
            group.create_dataset('K_2d', (1,), dtype='f')
            group.create_dataset('C_2d', (1,2), dtype='f')
            group.create_dataset('R_mean_2d', (1,), dtype='f')

        return outfile

    def write_tomography(self, outfile, start, end, source_bin, R):
        """
        Write out a chunk of tomography and response.

        Parameters
        ----------


        outfile: h5py.File

        start: int
            The index into the output this chunk starts at

        end: int
            The index into the output this chunk ends at

        tomo_bin: array of shape (nrow,)
            The bin index for each output object

        R: array of shape (nrow,2,2)
            Multiplicative bias calibration factor for each object


        """
        group = outfile['tomography']
        group['source_bin'][start:end] = source_bin
        if self.config['shear_catalog_type']=='metacal':
            group = outfile['metacal_response']
            group['R_gamma'][start:end,:,:] = R
        elif self.config['shear_catalog_type']=='hsc':
            group = outfile['response']
            group['R'][start:end] = R

    def write_global_values(self, outfile, calibrators, number_density_stats):
        """
        Write out overall selection biases

        Parameters
        ----------

        outfile: h5py.File

        S: array of shape (nbin,2,2)
            Selection bias matrices
        """
        nbin_source = len(calibrators) - 1

        R = np.zeros((nbin_source, 2, 2))
        S = np.zeros((nbin_source, 2, 2))
        K = np.zeros(nbin_source)
        C = np.zeros((nbin_source,1,2))
        N = np.zeros(nbin_source)
        R_scalar = np.zeros(nbin_source)
        mean_e1 = np.zeros(nbin_source)
        mean_e2 = np.zeros(nbin_source)
        sigma_e = np.zeros(nbin_source)

        means, variances, means_2d, variances_2d = number_density_stats.collect()

        # Loop through the tomographic calibrators.
        # (The last calibrator is for the non-tomographic selection)
        for i in range(nbin_source):
            cal = calibrators[i]
            mu1 = np.array([means[i, 0]])
            mu2 = np.array([means[i, 1]])

            # We now have to calibrate both the mean shear and the
            # sigma_e estimator
            if self.config['shear_catalog_type']=='metacal':
                # Collect the total calibration factor
                R[i], S[i], N[i] = cal.collect(self.comm)

                # Apply it to the means
                mean_e1[i], mean_e2[i] = apply_metacal_response(
                    R[i], S[i], g1=mu1, g2=mu2)

                # Inverse of the square of the reponse, taking
                # diagonal because we don't have the covariance
                # and it should be very small
                P = np.diag(np.linalg.inv(R[i] @ R[i]))
                # Apply to the variances to get sigma_e
                sigma_e[i] = np.sqrt(0.5 * P @ variances[i])

            elif self.config['shear_catalog_type']=='lensfit' or self.config['shear_catalog_type']=='hsc':

                # Collect the overall calibration
                K[i], C[i], N[i] = cal.collect(self.comm)

                mean_e1[i] = C[i][0][0]
                mean_e2[i] = C[i][0][1]

                # This also needs checking.
                sigma_e[i] = np.sqrt(
                    (0.5 * (variances[i, 0] + variances[i, 1]))
                ) / (1 + K[i])

            else:
                raise ValueError("Unknown calibration type in mean g / sigma_e calc")

        # The non-tomographic parts
        cal2d = calibrators[-1]
        mu1 = np.array([means_2d[0]])
        mu2 = np.array([means_2d[1]])

        # Non-tomo metacal
        if self.config['shear_catalog_type']=='metacal':
            R_2d, S_2d, N_2d = cal2d.collect(self.comm)

            mean_e1_2d, mean_e2_2d = apply_metacal_response(
                R_2d, S_2d, g1=mu1, g2=mu2)

            # non-tomo sigma_e in metacal
            P = np.diag(np.linalg.inv(R_2d @ R_2d))
            sigma_e_2d = np.sqrt(0.5 * P @ variances_2d)

        # Non-tomo lensfit
        elif self.config['shear_catalog_type']=='lensfit':
            K_2d, C_2d, N_2d = cal2d.collect(self.comm)

            # should probably use one of the calibration_tools functions
            mean_e1_2d = C_2d[0]
            mean_e2_2d = C_2d[1]
            # non-tomo sigma_e in lensfit
            sigma_e_2d = np.sqrt(
                (0.5 * (variances_2d[0] + variances_2d[1]))
            ) / (1 + K_2d)

        # Non-tomo lensfit
        elif self.config['shear_catalog_type']=='hsc':
            print("(also check in the 2D bit!)")
            R_scalar_2d, K_2d, C_2d, N_2d = cal2d.collect(self.comm)

            # should probably use one of the calibration_tools functions
            mean_e1_2d = C_2d[0][0]
            mean_e2_2d = C_2d[0][1]
            # non-tomo sigma_e in hsc
            sigma_e_2d = np.sqrt(
                (0.5 * (variances_2d[0] + variances_2d[1]))
            ) / (1 + K_2d[0])



        if self.rank==0:
            if self.config['shear_catalog_type']=='metacal':
                group = outfile['metacal_response']
                # Tomographic outputs
                group['R_S'][:,:,:] = S
                group['R_gamma_mean'][:,:,:] = R
                group['R_total'][:,:,:] = R + S

                # Non-tomographic outputs
                group['R_S_2d'][:,:] = S_2d
                group['R_gamma_mean_2d'][:,:] = R_2d
                group['R_total_2d'][:,:] = R_2d + S_2d
            elif self.config['shear_catalog_type']=='lensfit':
                group = outfile['response']
                # Tomographic outputs
                group['C'][:] = C
                group['K'][:] = K

                # Non-tomographic outputs
                group['C_2d'][:] = C_2d
                group['K_2d'][:] = K_2d
            else:
                group = outfile['response']
                # Tomographic outputs
                group['R_mean'][:] = R_scalar
                group['C'][:] = C
                group['K'][:] = K

                # Non-tomographic outputs
                group['R_mean_2d'][:] = R_scalar_2d
                group['C_2d'][:] = C_2d
                group['K_2d'][:] = K_2d

            # These are the same in the two methods
            group = outfile['tomography']

            group['source_counts'][:] = N
            group['N_eff'][:] = N
            group['mean_e1'][:] = mean_e1
            group['mean_e2'][:] = mean_e2
            group['sigma_e'][:] = sigma_e

            # and the non-tomographic versions of the same things
            group['source_counts_2d'][:] = N_2d
            group['N_eff_2d'][:] = N_2d
            group['mean_e1_2d'][:] = mean_e1_2d
            group['mean_e2_2d'][:] = mean_e2_2d
            group['sigma_e_2d'][:] = sigma_e_2d


    def select(self, data, bin_index):
        zbin = data['zbin']
        verbose = self.config['verbose']

        sel = self.select_2d(data, calling_from_select=True)
        sel &= zbin==bin_index
        f4 = sel.sum() / sel.size

        if verbose:
            print(f"{f4:.2%} z for bin {bin_index}")
            print("total tomo", sel.sum())

        return sel

    def select_2d(self, data, calling_from_select=False):
        # Select any objects that pass general WL cuts
        # The calling_from_select option just specifies whether we
        # are calling this function from within the select
        # method above, because the useful printed verbose
        # output is different in each case
        shear_prefix = self.config['shear_prefix']
        s2n_cut = self.config['s2n_cut']
        T_cut = self.config['T_cut']
        verbose = self.config['verbose']
        variant = data.suffix

        s2n = data[f'{shear_prefix}s2n']
        T = data[f'{shear_prefix}T']

        Tpsf = data[f'{shear_prefix}psf_T_mean']
        flag = data[f'{shear_prefix}flags']

        n0 = len(flag)
        sel  = flag==0
        f1 = sel.sum() / n0
        sel &= (T/Tpsf)>T_cut
        f2 = sel.sum() / n0
        sel &= s2n>s2n_cut
        f3 = sel.sum() / n0
        sel &= data['zbin'] >= 0
        f4 = sel.sum() / n0

        # Print out a message.  If we are selecting a 2D sample
        # this is the complete message.  Otherwise if we are about
        # to also apply a redshift bin cut about then the message will continue
        # as above
<<<<<<< HEAD
        if verbose and is_2d:
            print(f"2D selection ({variant}) {f1:.2%} flag, {f2:.2%} size, "
                  f"{f3:.2%} SNR, {f4:.2%} any z bin")
            print("total 2D", sel.sum())
        elif verbose:
=======
        if verbose and calling_from_select:
>>>>>>> 6893c208
            print(f"Tomo selection ({variant}) {f1:.2%} flag, {f2:.2%} size, "
                  f"{f3:.2%} SNR, ", end="")
        elif verbose:
            print(f"2D selection ({variant}) {f1:.2%} flag, {f2:.2%} size, "
                  f"{f3:.2%} SNR, {f4:.2%} any z bin")
            print("total 2D", sel.sum())
        return sel


def flatten_list(lst):
    return [item for sublist in lst for item in sublist]


if __name__ == '__main__':
    PipelineStage.main()<|MERGE_RESOLUTION|>--- conflicted
+++ resolved
@@ -666,15 +666,7 @@
         # this is the complete message.  Otherwise if we are about
         # to also apply a redshift bin cut about then the message will continue
         # as above
-<<<<<<< HEAD
-        if verbose and is_2d:
-            print(f"2D selection ({variant}) {f1:.2%} flag, {f2:.2%} size, "
-                  f"{f3:.2%} SNR, {f4:.2%} any z bin")
-            print("total 2D", sel.sum())
-        elif verbose:
-=======
         if verbose and calling_from_select:
->>>>>>> 6893c208
             print(f"Tomo selection ({variant}) {f1:.2%} flag, {f2:.2%} size, "
                   f"{f3:.2%} SNR, ", end="")
         elif verbose:
