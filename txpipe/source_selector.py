--- conflicted
+++ resolved
@@ -25,7 +25,7 @@
     the quantities needed to calibrate each bin -
     this consists of two shear response quantities.
 
-    TODO: add option to use lensfit catalogs, which 
+    TODO: add option to use lensfit catalogs, which
     would be much much simpler.
     """
 
@@ -58,7 +58,7 @@
     def run(self):
         """
         Run the analysis for this stage.
-        
+
          - Collect the list of columns to read
          - Create iterators to read chunks of those columns
          - Loop through chunks:
@@ -72,7 +72,7 @@
         import sklearn.ensemble
 
         # Suppress some warnings from numpy that are not relevant
-        original_warning_settings = np.seterr(all='ignore')  
+        original_warning_settings = np.seterr(all='ignore')
 
         # Are we using a metacal or lensfit catalog?
         shear_catalog_type = read_shear_catalog_type(self)
@@ -85,7 +85,7 @@
         bands = self.config['bands']
         chunk_rows = self.config['chunk_rows']
         delta_gamma = self.config['delta_gamma']
-        
+
         shear_prefix = self.config['shear_prefix']
 
 
@@ -170,7 +170,7 @@
         # Restore the original warning settings in case we are being called from a library
         np.seterr(**original_warning_settings)
 
-    
+
     def build_tomographic_classifier(self):
         # Load the training data
         # Build the SOM from the training data
@@ -244,7 +244,7 @@
             variants = ['']
 
         pz_data = {}
-        
+
         for v in variants:
             # Pull out the columns that we have trained this bin selection
             # model on.
@@ -293,7 +293,7 @@
                 zz = shear_data['mean_z']
             else:
                 zz = shear_data['redshift_true']
-        
+
             pz_data_bin = np.zeros(len(zz), dtype=int) -1
             for zi in range(len(self.config['source_zbin_edges'])-1):
                 mask_zbin = (zz>self.config['source_zbin_edges'][zi]) & (zz<=self.config['source_zbin_edges'][zi+1])
@@ -301,7 +301,7 @@
 
             pz_data[f'zbin'] = pz_data_bin
 
-            
+
 
         return pz_data
 
@@ -334,7 +334,7 @@
         counts = np.zeros(nbin + 1, dtype=int)
 
         data = {**pz_data, **shear_data}
-        
+
         if self.config['shear_catalog_type']=='metacal':
             R[:,0,0] = (data['mcal_g1_1p'] - data['mcal_g1_1m']) / delta_gamma
             R[:,0,1] = (data['mcal_g1_2p'] - data['mcal_g1_2m']) / delta_gamma
@@ -391,7 +391,7 @@
 
         #group = outfile.create_group('multiplicative_bias')  # why is this called "multiplicative_bias"?
         if self.config['shear_catalog_type']=='metacal':
-            group = outfile.create_group('metacal_response') 
+            group = outfile.create_group('metacal_response')
             group.create_dataset('R_gamma', (n,2,2), dtype='f')
             group.create_dataset('R_S', (nbin_source,2,2), dtype='f')
             group.create_dataset('R_gamma_mean', (nbin_source,2,2), dtype='f')
@@ -400,7 +400,7 @@
             group.create_dataset('R_gamma_mean_2d', (2,2), dtype='f')
             group.create_dataset('R_total_2d', (2,2), dtype='f')
         else:
-            group = outfile.create_group('response') 
+            group = outfile.create_group('response')
             group.create_dataset('R', (n,), dtype='f')
             group.create_dataset('K', (nbin_source,), dtype='f')
             group.create_dataset('C', (nbin_source,1,2), dtype='f')
@@ -469,21 +469,13 @@
         mean_e2 = np.zeros(nbin_source)
         sigma_e = np.zeros(nbin_source)
 
-<<<<<<< HEAD
-        weights, means, variances = number_density_stats.collect()
-
-
-        for i, cal in enumerate(calibrators):
-            mu1 = np.array([means[i, 0]]) 
-=======
-        means, variances, means_2d, variances_2d = number_density_stats.collect()
+        weights, means, variances, means_2d, variances_2d = number_density_stats.collect()
 
         # Loop through the tomographic calibrators.
         # (The last calibrator is for the non-tomographic selection)
         for i in range(nbin_source):
             cal = calibrators[i]
             mu1 = np.array([means[i, 0]])
->>>>>>> 6a185c5a
             mu2 = np.array([means[i, 1]])
 
             # We now have to calibrate both the mean shear and the
@@ -491,7 +483,7 @@
             if self.config['shear_catalog_type']=='metacal':
                 # Collect the total calibration factor
                 R[i], S[i], counts[i] = cal.collect(self.comm)
-                N[i] = counts[i] # raw value for N for now 
+                N[i] = counts[i] # raw value for N for now
 
                 # Apply it to the means
                 mean_e1[i], mean_e2[i] = apply_metacal_response(
@@ -511,14 +503,14 @@
                 # Collect the overall calibration
                 R_scalar[i], K[i], C[i], counts[i] = cal.collect(self.comm)
 
-                mean_e1[i] = mu1/K[i] 
+                mean_e1[i] = mu1/K[i]
                 mean_e2[i] = mu2/K[i]
 
                 # This also needs checking.
                 sigma_e[i] = np.sqrt(
                     (0.5 * (variances[i, 0] + variances[i, 1]))
                 )/K[i] #C.9 Joachimi et al 2020, sqrt(2) to quote per-component
-                
+
                 N[i] = weights[i][0]**2/weights[i][1] #C.12 Joachimi et al 2020
 
             else:
@@ -562,36 +554,17 @@
                 group['R_S'][:,:,:] = S
                 group['R_gamma_mean'][:,:,:] = R
                 group['R_total'][:,:,:] = R + S
-<<<<<<< HEAD
-                group = outfile['tomography']
-                group['sigma_e'][:] = sigma_e
-                # These are the same in metacal
-                group['source_counts'][:] = counts
-                group['N_eff'][:] = N
-                group['mean_e1'][:] = mean_e1
-                group['mean_e2'][:] = mean_e2
-=======
 
                 # Non-tomographic outputs
                 group['R_S_2d'][:,:] = S_2d
                 group['R_gamma_mean_2d'][:,:] = R_2d
                 group['R_total_2d'][:,:] = R_2d + S_2d
->>>>>>> 6a185c5a
             else:
                 group = outfile['response']
                 # Tomographic outputs
                 group['R_mean'][:] = R_scalar
                 group['C'][:] = C
                 group['K'][:] = K
-<<<<<<< HEAD
-                group = outfile['tomography']
-                group['sigma_e'][:] = sigma_e
-                # These are the same in metacal
-                group['source_counts'][:] = counts
-                group['N_eff'][:] = N
-                group['mean_e1'][:] = mean_e1
-                group['mean_e2'][:] = mean_e2
-=======
 
                 # Non-tomographic outputs
                 group['R_mean_2d'][:] = R_scalar_2d
@@ -613,9 +586,8 @@
             group['mean_e1_2d'][:] = mean_e1_2d
             group['mean_e2_2d'][:] = mean_e2_2d
             group['sigma_e_2d'][:] = sigma_e_2d
->>>>>>> 6a185c5a
-
-    
+
+
     def select(self, data, bin_index):
         zbin = data['zbin']
         verbose = self.config['verbose']
@@ -669,4 +641,4 @@
 
 
 if __name__ == '__main__':
-    PipelineStage.main()
+    PipelineStage.main()