"""
Pipeline modules for the 3x2pt (TX) project.

"""
# Make sure any stages you want to use in a pipeline
# are imported here.
from .base_stage import PipelineStage
from .source_selector import (
    TXSourceSelectorMetacal,
    TXSourceSelectorLensfit,
    TXSourceSelectorMetadetect,
)
from .lens_selector import TXMeanLensSelector
from .photoz_stack import TXPhotozSourceStack, TXPhotozLensStack
from .random_cats import TXRandomCat
from .twopoint_fourier import TXTwoPointFourier
from .twopoint import TXTwoPoint
from .blinding import TXBlinding
from .covariance import TXFourierGaussianCovariance, TXRealGaussianCovariance
from .diagnostics import TXSourceDiagnosticPlots, TXLensDiagnosticPlots
from .exposure_info import TXExposureInfo
from .psf_diagnostics import TXPSFDiagnostics, TXRoweStatistics
from .noise_maps import TXSourceNoiseMaps, TXLensNoiseMaps, TXNoiseMapsJax
from .maps import TXMainMaps
from .auxiliary_maps import TXAuxiliarySourceMaps, TXAuxiliaryLensMaps
from .map_plots import TXMapPlots
from .masks import TXSimpleMask, TXSimpleMaskFrac
from .metadata import TXTracerMetadata
from .convergence import TXConvergenceMaps
from .map_correlations import TXMapCorrelations
from .rail import PZRailSummarize, PZRealizationsPlot, TXParqetToHDF
from .theory import TXTwoPointTheoryReal, TXTwoPointTheoryFourier
from .jackknife import TXJackknifeCenters
from .twopoint_null_tests import TXGammaTFieldCenters
from .twopoint_plots import TXTwoPointPlots, TXTwoPointPlotsFourier, TXTwoPointPlotsTheory
from .calibrate import TXShearCalibration
<<<<<<< HEAD
from .ingest import *
=======
from .spatial_diagnostics import TXFocalPlanePlot
>>>>>>> bf81fb65

# Here are the stages that mostly will be used for other projects
# such as the self-calibration of Intrinsic alignment.
from .extensions.twopoint_scia import TXSelfCalibrationIA
from .extensions.clmm import TXTwoPointRLens
from .covariance_nmt import TXFourierNamasterCovariance, TXRealNamasterCovariance<|MERGE_RESOLUTION|>--- conflicted
+++ resolved
@@ -34,11 +34,8 @@
 from .twopoint_null_tests import TXGammaTFieldCenters
 from .twopoint_plots import TXTwoPointPlots, TXTwoPointPlotsFourier, TXTwoPointPlotsTheory
 from .calibrate import TXShearCalibration
-<<<<<<< HEAD
 from .ingest import *
-=======
 from .spatial_diagnostics import TXFocalPlanePlot
->>>>>>> bf81fb65
 
 # Here are the stages that mostly will be used for other projects
 # such as the self-calibration of Intrinsic alignment.
