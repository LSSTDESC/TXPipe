"""
Pipeline modules for the 3x2pt (TX) project.

"""
# Make sure any stages you want to use in a pipeline
# are imported here.
from .base_stage import PipelineStage
from .source_selector import (
    TXSourceSelectorMetacal,
    TXSourceSelectorLensfit,
    TXSourceSelectorMetadetect,
)
from .lens_selector import TXMeanLensSelector
from .photoz_stack import TXPhotozStack, TXPhotozPlot, TXTruePhotozStack
from .random_cats import TXRandomCat
from .twopoint_fourier import TXTwoPointFourier
from .twopoint import TXTwoPoint
from .blinding import TXBlinding
from .covariance import TXFourierGaussianCovariance, TXRealGaussianCovariance
from .diagnostics import TXSourceDiagnosticPlots, TXLensDiagnosticPlots
from .exposure_info import TXExposureInfo
from .psf_diagnostics import TXPSFDiagnostics, TXRoweStatistics
from .noise_maps import TXSourceNoiseMaps, TXLensNoiseMaps, TXNoiseMapsJax
from .maps import TXSourceMaps, TXLensMaps
from .auxiliary_maps import TXAuxiliarySourceMaps, TXAuxiliaryLensMaps
from .map_plots import TXMapPlots
from .masks import TXSimpleMask, TXSimpleMaskFrac
from .metadata import TXTracerMetadata
from .convergence import TXConvergenceMaps
from .map_correlations import TXMapCorrelations
from .rail import PZRailSummarize, PZRealizationsPlot, TXParqetToHDF
from .theory import TXTwoPointTheoryReal, TXTwoPointTheoryFourier
from .jackknife import TXJackknifeCenters
from .twopoint_null_tests import TXGammaTFieldCenters
from .twopoint_plots import TXTwoPointPlots, TXTwoPointPlotsFourier, TXTwoPointPlotsTheory
from .calibrate import TXShearCalibration
from .ingest import *
from .spatial_diagnostics import TXFocalPlanePlot
from .lssweights import TXLSSWeights
from .simulation import TXLogNormalGlass
from .magnification import TXSSIMagnification
from .covariance_nmt import TXFourierNamasterCovariance, TXRealNamasterCovariance

<<<<<<< HEAD
# Here are the stages that mostly will be used for other projects
# such as the self-calibration of Intrinsic alignment.
from .extensions.twopoint_scia import TXTwoPointSelfCalibrationIA, TXTwoPointSourcePixels, TXTwoPointSCIAArc
from .extensions.cluster_counts import CLClusterShearCatalogs, CLClusterBinningRedshiftRichness
from .extensions.hos.fsb import HOSFSB
from .covariance_nmt import TXFourierNamasterCovariance, TXRealNamasterCovariance
=======
# We no longer import all the extensions automatically here to avoid
# some dependency problems when running under the LSST environment on NERSC.
# You can still import them explicitly in your pipeline scripts by doing:
# import txpipe.extensions
# or you can add txpipe.extensions to the "modules" section in the a pipeline YML file.
>>>>>>> dec85da9
<|MERGE_RESOLUTION|>--- conflicted
+++ resolved
@@ -41,17 +41,8 @@
 from .magnification import TXSSIMagnification
 from .covariance_nmt import TXFourierNamasterCovariance, TXRealNamasterCovariance
 
-<<<<<<< HEAD
-# Here are the stages that mostly will be used for other projects
-# such as the self-calibration of Intrinsic alignment.
-from .extensions.twopoint_scia import TXTwoPointSelfCalibrationIA, TXTwoPointSourcePixels, TXTwoPointSCIAArc
-from .extensions.cluster_counts import CLClusterShearCatalogs, CLClusterBinningRedshiftRichness
-from .extensions.hos.fsb import HOSFSB
-from .covariance_nmt import TXFourierNamasterCovariance, TXRealNamasterCovariance
-=======
 # We no longer import all the extensions automatically here to avoid
 # some dependency problems when running under the LSST environment on NERSC.
 # You can still import them explicitly in your pipeline scripts by doing:
 # import txpipe.extensions
-# or you can add txpipe.extensions to the "modules" section in the a pipeline YML file.
->>>>>>> dec85da9
+# or you can add txpipe.extensions to the "modules" section in the a pipeline YML file.