"""
Pipeline modules for the 3x2pt (TX) project.

"""
# Make sure any stages you want to use in a pipeline
# are imported here.
from .base_stage import PipelineStage
from .source_selector import TXSourceSelector
from .lens_selector import TXMeanLensSelector
from .photoz import TXRandomPhotozPDF
from .photoz_stack import TXPhotozStack
from .random_cats import TXRandomCat
from .twopoint_fourier import TXTwoPointFourier
from .twopoint import TXTwoPoint
from .blinding import TXBlinding
from .input_cats import TXCosmoDC2Mock
from .photoz_mlz import PZPDFMLZ
from .covariance import TXFourierGaussianCovariance, TXRealGaussianCovariance
from .metacal_gcr_input import TXMetacalGCRInput
from .diagnostics import TXDiagnosticPlots
from .exposure_info import TXExposureInfo
from .psf_diagnostics import TXPSFDiagnostics, TXRoweStatistics
from .noise_maps import TXNoiseMaps
from .ingest_redmagic import TXIngestRedmagic
from .maps import TXMainMaps
from .auxiliary_maps import TXAuxiliaryMaps
from .map_plots import TXMapPlots
from .masks import TXSimpleMask
from .metadata import TXTracerMetadata
from .convergence import TXConvergenceMaps
from .map_correlations import TXMapCorrelations
from .rail_pz import PZRailTrain
<<<<<<< HEAD
from .theory import TXTwoPointTheoryReal, TXTwoPointTheoryFourier
from .jackknife import TXJackknifeCenters
from .twopoint_null_tests import TXGammaTFieldCenters
from .calibrate import TXShearCalibration
=======
# Here are the stages that mostly will be used for other projects
# such as the self-calibration of Intrinsic alignment.
from .extensions.twopoint_scia import TXSelfCalibrationIA
>>>>>>> 6893c208
<|MERGE_RESOLUTION|>--- conflicted
+++ resolved
@@ -30,13 +30,10 @@
 from .convergence import TXConvergenceMaps
 from .map_correlations import TXMapCorrelations
 from .rail_pz import PZRailTrain
-<<<<<<< HEAD
 from .theory import TXTwoPointTheoryReal, TXTwoPointTheoryFourier
 from .jackknife import TXJackknifeCenters
 from .twopoint_null_tests import TXGammaTFieldCenters
 from .calibrate import TXShearCalibration
-=======
 # Here are the stages that mostly will be used for other projects
 # such as the self-calibration of Intrinsic alignment.
-from .extensions.twopoint_scia import TXSelfCalibrationIA
->>>>>>> 6893c208
+from .extensions.twopoint_scia import TXSelfCalibrationIA