"""
Pipeline modules for the 3x2pt (TX) project.

"""
# Make sure any stages you want to use in a pipeline
# are imported here.
from .base_stage import PipelineStage
from .source_selector import (
    TXSourceSelectorMetacal,
    TXSourceSelectorLensfit,
    TXSourceSelectorMetadetect,
)
from .lens_selector import TXMeanLensSelector
from .photoz_stack import TXPhotozStack, TXPhotozPlot, TXTruePhotozStack
from .random_cats import TXRandomCat
from .twopoint_fourier import TXTwoPointFourier
from .twopoint import TXTwoPoint
from .blinding import TXBlinding
from .covariance import TXFourierGaussianCovariance, TXRealGaussianCovariance
from .diagnostics import TXSourceDiagnosticPlots, TXLensDiagnosticPlots
from .exposure_info import TXExposureInfo
from .psf_diagnostics import TXPSFDiagnostics, TXRoweStatistics
from .noise_maps import TXSourceNoiseMaps, TXLensNoiseMaps, TXNoiseMapsJax
from .maps import TXSourceMaps, TXLensMaps
from .auxiliary_maps import TXAuxiliarySourceMaps, TXAuxiliaryLensMaps
from .map_plots import TXMapPlots
from .masks import TXSimpleMask, TXSimpleMaskFrac
from .metadata import TXTracerMetadata
from .convergence import TXConvergenceMaps
from .map_correlations import TXMapCorrelations
from .rail import PZRailSummarize, PZRealizationsPlot, TXParqetToHDF
from .theory import TXTwoPointTheoryReal, TXTwoPointTheoryFourier
from .jackknife import TXJackknifeCenters
from .twopoint_null_tests import TXGammaTFieldCenters
from .twopoint_plots import TXTwoPointPlots, TXTwoPointPlotsFourier, TXTwoPointPlotsTheory
from .calibrate import TXShearCalibration
from .ingest import *
from .spatial_diagnostics import TXFocalPlanePlot
from .lssweights import TXLSSWeights
<<<<<<< HEAD
from .magnification import TXSSIMagnification
=======
from .simulation import TXLogNormalGlass
>>>>>>> 1e691b2c

# Here are the stages that mostly will be used for other projects
# such as the self-calibration of Intrinsic alignment.
from .extensions.twopoint_scia import TXSelfCalibrationIA
from .extensions.clmm import CLClusterShearCatalogs, CLClusterBinningRedshiftRichness
from .covariance_nmt import TXFourierNamasterCovariance, TXRealNamasterCovariance<|MERGE_RESOLUTION|>--- conflicted
+++ resolved
@@ -37,11 +37,8 @@
 from .ingest import *
 from .spatial_diagnostics import TXFocalPlanePlot
 from .lssweights import TXLSSWeights
-<<<<<<< HEAD
+from .simulation import TXLogNormalGlass
 from .magnification import TXSSIMagnification
-=======
-from .simulation import TXLogNormalGlass
->>>>>>> 1e691b2c
 
 # Here are the stages that mostly will be used for other projects
 # such as the self-calibration of Intrinsic alignment.
