import hashlib
import string
import numpy as np
<<<<<<< HEAD
=======

>>>>>>> e82ab615

def array_hash(x):
    b = x.tobytes()
    # We do not need a cryptographic hash here
    return int(hashlib.md5(b).hexdigest(), 16)


def unique_list(seq):
    """
    Find the unique elements in a list or other sequence
    while maintaining the order. (i.e., remove any duplicated
    elements but otherwise leave it the same)

    Method from:
    https://stackoverflow.com/questions/480214/how-do-you-remove-duplicates-from-a-list-whilst-preserving-order

    Parameters
    ----------
    seq: list or sequence
        Any input object that can be iterated

    Returns
    -------
    L: list
        a new list of the unique objects
    """
    seen = set()
    seen_add = seen.add
    return [x for x in seq if not (x in seen or seen_add(x))]


<<<<<<< HEAD
PRINTABLE_CHARS = string.ascii_letters + string.digits + string.punctuation + ' '

def hex_escape(s):
    return ''.join(c if c in PRINTABLE_CHARS else r'\x{0:02x}'.format(ord(c)) for c in s)


def multi_where(x, matches):
    """
    Return the equivalent of {m: np.where(x==m)[0] for m in matches}
    but requiring only a single pass through x and so faster in some
    cases
    
    Parameters
    ----------
    x: array
        Values to be matches

    matches: collection
        Values against which each item in x will be compared

    Returns
    -------
    w: dict
        
    """
    n = len(x)
    # avoids doing the hash twice per object in the bin
    index = {b: i for i, b in enumerate(matches)}

    wheres = [np.empty(n, dtype=int) for b in matches]
    counts = [0 for b in matches]
    for i, v in enumerate(x):
        j = index.get(v)
        if j is not None:
            c = counts[j]
            wheres[j][c] = i
            counts[j] += 1
    return {b: wheres[i][:counts[i]] for i, b in enumerate(matches)}
=======
PRINTABLE_CHARS = string.ascii_letters + string.digits + string.punctuation + " "
PRINTABLE_CHARS_INC_NEWLINES = PRINTABLE_CHARS + "\r\n"

def hex_escape(s, replace_newlines=False):
    """
    Replace non-printable characters in a string with hex-code equivalents
    so they can be printed or saved to a FITS file header.  Newline characters
    will be replaced if replace_newlines is set to true

    Based on:  https://stackoverflow.com/a/13935582

    Parameters
    ----------
    s: str
        The initial string

    replace_newlines: bool
        Whether to include newline characters in the replacement

    Returns
    -------
    str
        Same string with unprintable chars replaced with hex codes, e.g.
        the bell character becomes "\x07"
    """
    chars = PRINTABLE_CHARS if replace_newlines else PRINTABLE_CHARS_INC_NEWLINES
    return "".join(
        c if c in chars else r"\x{0:02x}".format(ord(c)) for c in s
    )
>>>>>>> e82ab615
<|MERGE_RESOLUTION|>--- conflicted
+++ resolved
@@ -1,10 +1,7 @@
 import hashlib
 import string
 import numpy as np
-<<<<<<< HEAD
-=======
 
->>>>>>> e82ab615
 
 def array_hash(x):
     b = x.tobytes()
@@ -36,46 +33,6 @@
     return [x for x in seq if not (x in seen or seen_add(x))]
 
 
-<<<<<<< HEAD
-PRINTABLE_CHARS = string.ascii_letters + string.digits + string.punctuation + ' '
-
-def hex_escape(s):
-    return ''.join(c if c in PRINTABLE_CHARS else r'\x{0:02x}'.format(ord(c)) for c in s)
-
-
-def multi_where(x, matches):
-    """
-    Return the equivalent of {m: np.where(x==m)[0] for m in matches}
-    but requiring only a single pass through x and so faster in some
-    cases
-    
-    Parameters
-    ----------
-    x: array
-        Values to be matches
-
-    matches: collection
-        Values against which each item in x will be compared
-
-    Returns
-    -------
-    w: dict
-        
-    """
-    n = len(x)
-    # avoids doing the hash twice per object in the bin
-    index = {b: i for i, b in enumerate(matches)}
-
-    wheres = [np.empty(n, dtype=int) for b in matches]
-    counts = [0 for b in matches]
-    for i, v in enumerate(x):
-        j = index.get(v)
-        if j is not None:
-            c = counts[j]
-            wheres[j][c] = i
-            counts[j] += 1
-    return {b: wheres[i][:counts[i]] for i, b in enumerate(matches)}
-=======
 PRINTABLE_CHARS = string.ascii_letters + string.digits + string.punctuation + " "
 PRINTABLE_CHARS_INC_NEWLINES = PRINTABLE_CHARS + "\r\n"
 
@@ -104,5 +61,4 @@
     chars = PRINTABLE_CHARS if replace_newlines else PRINTABLE_CHARS_INC_NEWLINES
     return "".join(
         c if c in chars else r"\x{0:02x}".format(ord(c)) for c in s
-    )
->>>>>>> e82ab615
+    )