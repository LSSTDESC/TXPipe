--- conflicted
+++ resolved
@@ -25,21 +25,11 @@
     c: float
         intercept
     """
-<<<<<<< HEAD
-    if y.size == 0:
-        warnings.warn("Size 0 data passed to fit_straight_line - returning nan")
-        return np.nan, np.nan, np.zeros((2, 2)) * np.nan
-    if np.isnan(x).any() or np.isnan(y).any():
-        warnings.warn("Nan data passed to fit_straight_line - returning nan")
-        return np.nan, np.nan, np.zeros((2, 2)) * np.nan
-    popt, cov = curve_fit(line, x, y, sigma=y_err)
-=======
     try:
         popt, cov = curve_fit(line, x, y, sigma=y_err)
     except RuntimeError:
         print("ERROR: Straight line fit failed. Returning m=0 c=0")
         return 0.0, 0.0, np.array([[1.0, 0.0], [0.0, 1.0]])
->>>>>>> ef29d40a
     m = popt[0]
     c = popt[1]
     return m,c, cov
