--- conflicted
+++ resolved
@@ -323,15 +323,11 @@
             Function that selects objects
         """
         self.selector = selector
-<<<<<<< HEAD
-        self.M_plus_1 = ParallelMean(1)
-=======
         # Create a set of calculators that will calculate (in parallel)
         # the three quantities we need to compute the overall calibration
         # We create these, then add data to them below, then collect them
         # together over all the processes
         self.K = ParallelMean(1)
->>>>>>> e82ab615
         self.R = ParallelMean(1)
         self.C = ParallelMean(2)
         self.count = 0
@@ -353,21 +349,6 @@
         # These all wrap the catalog such that lookups find the variant
         # column if available
 
-<<<<<<< HEAD
-        sel = self.selector(data, *args, **kwargs)
-        w = data['weight'][sel]
-        K = 1 + data['m'][sel]
-        R = 1 - data['sigma_e'][sel]
-        c1 = data['c1'][sel]
-        c2 = data['c2'][sel]
-
-
-        self.R.add_data(0, R, w)
-        self.K.add_data(0, K, w)
-        self.C.add_data(0, c1, w)
-        self.C.add_data(1, c1, w)
-        self.count.append(w.size)
-=======
         # This is just to let the selection tools access data.variant for feedback
         data = _DataWrapper(data, '')
         sel = self.selector(data, *args, **kwargs)
@@ -386,7 +367,6 @@
         self.C.add_data(0, c1, w)
         self.C.add_data(1, c2, w)
         self.count += w.size
->>>>>>> e82ab615
 
         return sel
 
@@ -421,12 +401,9 @@
         if comm is not None:
             self.count = comm.reduce(self.count)
 
-<<<<<<< HEAD
-=======
         # Collect the weighted means of these numbers.
         # this collects all the values from the different
         # processes and over all the chunks of data
->>>>>>> e82ab615
         _, R = self.R.collect(comm)
         _ ,K = self.K.collect(comm)
         _, C = self.C.collect(comm)
