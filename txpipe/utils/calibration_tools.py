--- conflicted
+++ resolved
@@ -9,82 +9,81 @@
     Also sets shear_catalog_type in the stage's configuration
     so that it is available later and is saved in output.
     """
-    with stage.open_input('shear_catalog', wrapper=True) as f:
+    with stage.open_input("shear_catalog", wrapper=True) as f:
         shear_catalog_type = f.catalog_type
-        stage.config['shear_catalog_type'] = shear_catalog_type
+        stage.config["shear_catalog_type"] = shear_catalog_type
     return shear_catalog_type
+
 
 def metacal_variants(*names):
     return [
-        name + suffix
-        for suffix in ['', '_1p', '_1m', '_2p', '_2m']
-        for name in names
+        name + suffix for suffix in ["", "_1p", "_1m", "_2p", "_2m"] for name in names
     ]
+
 
 def metadetect_variants(*names):
     return [
-        f"{group}/{name}"
-        for group in ['00', '1p', '1m', '2p', '2m']
-        for name in names
+        f"{group}/{name}" for group in ["00", "1p", "1m", "2p", "2m"] for name in names
     ]
 
 
-def band_variants(bands, *names, shear_catalog_type='metacal'):
-    if shear_catalog_type=='metacal':
+def band_variants(bands, *names, shear_catalog_type="metacal"):
+    if shear_catalog_type == "metacal":
         return [
             name + "_" + band + suffix
-            for suffix in ['', '_1p', '_1m', '_2p', '_2m']
+            for suffix in ["", "_1p", "_1m", "_2p", "_2m"]
             for band in bands
             for name in names
         ]
-    elif shear_catalog_type=='metadetect':
+    elif shear_catalog_type == "metadetect":
         return [
             f"{group}/{name}_{band}"
-            for group in ['00', '1p', '1m', '2p', '2m']
+            for group in ["00", "1p", "1m", "2p", "2m"]
             for band in bands
             for name in names
         ]
     else:
-        return [
-            name + "_" + band
-            for band in bands
-            for name in names
-        ]
+        return [name + "_" + band for band in bands for name in names]
+
 
 def calculate_selection_response(g1, g2, sel_1p, sel_2p, sel_1m, sel_2m, delta_gamma):
     import numpy as np
 
-    S = np.ones((2,2))
+    S = np.ones((2, 2))
     S_11 = (g1[sel_1p].mean() - g1[sel_1m].mean()) / delta_gamma
     S_12 = (g1[sel_2p].mean() - g1[sel_2m].mean()) / delta_gamma
     S_21 = (g2[sel_1p].mean() - g2[sel_1m].mean()) / delta_gamma
     S_22 = (g2[sel_2p].mean() - g2[sel_2m].mean()) / delta_gamma
 
     # Also save the selection biases as a matrix.
-    S[0,0] = S_11
-    S[0,1] = S_12
-    S[1,0] = S_21
-    S[1,1] = S_22
+    S[0, 0] = S_11
+    S[0, 1] = S_12
+    S[1, 0] = S_21
+    S[1, 1] = S_22
 
     return S
 
-def calculate_shear_response(g1_1p,g1_2p,g1_1m,g1_2m,g2_1p,g2_2p,g2_1m,g2_2m,delta_gamma):
+
+def calculate_shear_response(
+    g1_1p, g1_2p, g1_1m, g1_2m, g2_1p, g2_2p, g2_1m, g2_2m, delta_gamma
+):
     import numpy as np
 
     n = len(g1_1p)
-    R =  R = np.zeros((n,2,2))
+    R = R = np.zeros((n, 2, 2))
     R_11 = (g1_1p - g1_1m) / delta_gamma
     R_12 = (g1_2p - g1_2m) / delta_gamma
     R_21 = (g2_1p - g2_1m) / delta_gamma
     R_22 = (g2_2p - g2_2m) / delta_gamma
 
-    R[:,0,0] = R_11
-    R[:,0,1] = R_12
-    R[:,1,0] = R_21
-    R[:,1,1] = R_22
+    R[:, 0, 0] = R_11
+    R[:, 0, 1] = R_12
+    R[:, 1, 0] = R_21
+    R[:, 1, 1] = R_22
 
     R = np.mean(R, axis=0)
     return R
+
 
 def apply_metacal_response(R, S, g1, g2):
     # The values of R are assumed to already
@@ -92,58 +91,25 @@
     from numpy.linalg import pinv
     import numpy as np
 
-    mcal_g = np.stack([g1,g2], axis=1)
-
-    R_total = R+S
+    mcal_g = np.stack([g1, g2], axis=1)
+
+    R_total = R + S
 
     # Invert the responsivity matrix
     Rinv = pinv(R_total)
-    mcal_g = (Rinv @ mcal_g.T)
+    mcal_g = Rinv @ mcal_g.T
 
     return mcal_g[0], mcal_g[1]
 
 
 def apply_lensfit_calibration(g1, g2, weight, c1=0, c2=0, sigma_e=0, m=0):
     w_tot = np.sum(weight)
-    m = np.sum(weight*m)/w_tot        #if m not provided, default is m=0, so one_plus_K=1
-    one_plus_K = 1.+m
-    R = 1. - np.sum(weight*sigma_e)/w_tot
-    g1 = (1./(one_plus_K))*((g1/R)-c1)
-    g2 = (1./(one_plus_K))*((g2/R)-c2)
+    m = np.sum(weight * m) / w_tot  # if m not provided, default is m=0, so one_plus_K=1
+    one_plus_K = 1.0 + m
+    R = 1.0 - np.sum(weight * sigma_e) / w_tot
+    g1 = (1.0 / (one_plus_K)) * ((g1 / R) - c1)
+    g2 = (1.0 / (one_plus_K)) * ((g2 / R) - c2)
     return g1, g2, weight, one_plus_K
-
-def apply_hsc_calibration(g1, g2, weight, c1=0, c2=0, sigma_e=0, m=0):
-    """
-    Calibrate shear catalog.
-    For HSC (see Mandelbaum et al., 2018, arXiv:1705.06745):
-    gi = 1/(1 + mhat)[ei/(2R) - ci] (Eq. (A6) in Mandelbaum et al., 2018)
-    R = 1 - < e_rms^2 >w (Eq. (A1) in Mandelbaum et al., 2018)
-    mhat = < m >w (Eq. (A2) in Mandelbaum et al., 2018)
-    Parameters
-    ----------
-    g1
-    g2
-    weight
-    c1
-    c2
-    sigma_e
-    m
-
-    Returns
-    -------
-
-    """
-
-    # Compute multiplicative bias
-    mhat = np.average(m, weights=weight)
-    one_plus_K = 1 + mhat
-    # Compute responsivity
-    resp = 1. - np.average(sigma_e ** 2, weights=weight)
-
-    g1_calib = (g1 / (2. * resp) - c1) / (1 + mhat)
-    g2_calib = (g2 / (2. * resp) - c2) / (1 + mhat)
-
-    return g1_calib, g2_calib, weight, one_plus_K
 
 
 class _DataWrapper:
@@ -154,13 +120,12 @@
     a column with the specified suffix present instead
     and returns that if so.
     """
-    def __init__(self, data, suffix='', prefix=''):
+
+    def __init__(self, data, suffix="", prefix=""):
         """Create
-
         Parameters
         ----------
         data: dict
-
         suffix: str
         """
         self.suffix = suffix
@@ -168,14 +133,15 @@
         self.data = data
 
     def __getitem__(self, name):
-        variant_name  = self.prefix + name + self.suffix
+        variant_name = self.prefix + name + self.suffix
         if variant_name in self.data:
             return self.data[variant_name]
         else:
             return self.data[name]
 
     def __contains__(self, name):
-        return (name in self.data)
+        return name in self.data
+
 
 class MetacalCalculator:
     """
@@ -183,26 +149,23 @@
     factors for Metacalibration from each chunk of data it is given.
     At the end an MPI communicator can be supplied to collect together
     the results from the different processes.
-
     To do this we need the function used to select the data, and the instance
     this function to each of the metacalibrated variants automatically by
     wrapping the data object passed in to it and modifying the names of columns
     that are looked up.
     """
+
     def __init__(self, selector, delta_gamma):
         """
         Initialize the Calibrator using the function you will use to select
         objects. That function should take at least one argument,
         the chunk of data to select on.  It should look up the original
         names of the columns to select on, without the metacal suffix.
-
         The MetacalCalculator will then wrap the data passed to it so that
         when a metacalibrated column is used for selection then the appropriate
         variant column is selected instead.
-
         The selector can take further *args and **kwargs, passed in when adding
         data.
-
         Parameters
         ----------
         selector: function
@@ -218,7 +181,6 @@
 
     def add_data(self, data, *args, **kwargs):
         """Select objects from a new chunk of data and tally their responses
-
         Parameters
         ----------
         data: dict
@@ -227,18 +189,17 @@
             Positional arguments to be passed to the selection function
         **kwargs
             Keyword arguments to be passed to the selection function
-
         """
         # These all wrap the catalog such that lookups find the variant
         # column if available.
         # For example, if I look up data_1p["x"] then it will check if
         # data["x_1p"] exists and return that if so.  Otherwise it will
         # fall back to "x"
-        data_00 = _DataWrapper(data, '')
-        data_1p = _DataWrapper(data, '_1p')
-        data_1m = _DataWrapper(data, '_1m')
-        data_2p = _DataWrapper(data, '_2p')
-        data_2m = _DataWrapper(data, '_2m')
+        data_00 = _DataWrapper(data, "")
+        data_1p = _DataWrapper(data, "_1p")
+        data_1m = _DataWrapper(data, "_1m")
+        data_2p = _DataWrapper(data, "_2p")
+        data_2m = _DataWrapper(data, "_2m")
 
         # These are the selections from this chunk of data
         # that we would make under different shears, the baseline
@@ -250,9 +211,9 @@
         sel_2p = self.selector(data_2p, *args, **kwargs)
         sel_2m = self.selector(data_2m, *args, **kwargs)
 
-        g1 = data_00['mcal_g1']
-        g2 = data_00['mcal_g2']
-        weight = data_00['weight']
+        g1 = data_00["mcal_g1"]
+        g2 = data_00["mcal_g2"]
+        weight = data_00["weight"]
         n = g1[sel_00].size
 
         # Record the count for this chunk, for summation later
@@ -262,10 +223,10 @@
         # We have four components, and want the weighted mean of each, which we use
         # the ParallelMean class to get
         w00 = weight[sel_00]
-        R00 = data_1p['mcal_g1'][sel_00] - data_1m['mcal_g1'][sel_00]
-        R01 = data_2p['mcal_g1'][sel_00] - data_2m['mcal_g1'][sel_00]
-        R10 = data_1p['mcal_g2'][sel_00] - data_1m['mcal_g2'][sel_00]
-        R11 = data_2p['mcal_g2'][sel_00] - data_2m['mcal_g2'][sel_00]
+        R00 = data_1p["mcal_g1"][sel_00] - data_1m["mcal_g1"][sel_00]
+        R01 = data_2p["mcal_g1"][sel_00] - data_2m["mcal_g1"][sel_00]
+        R10 = data_1p["mcal_g2"][sel_00] - data_1m["mcal_g2"][sel_00]
+        R11 = data_2p["mcal_g2"][sel_00] - data_2m["mcal_g2"][sel_00]
 
         # TODO: if there is a weight per variant would we use that here?
         # Not currently used though.
@@ -319,9 +280,8 @@
         else:
             count = self.count
 
-
         # Collect the mean values we need
-        mode = ("allgather" if allgather else "gather")
+        mode = "allgather" if allgather else "gather"
         _, S = self.sel_bias_means.collect(comm, mode)
         _, R = self.cal_bias_means.collect(comm, mode)
 
@@ -336,7 +296,7 @@
 
         # Need to take all the diffs to compute the
         # S term
-        S_mean = np.zeros((2,2))
+        S_mean = np.zeros((2, 2))
         S_mean[0, 0] = S[0] - S[1]
         S_mean[0, 1] = S[2] - S[3]
         S_mean[1, 0] = S[4] - S[5]
@@ -347,12 +307,10 @@
 
 
 class MetaDetectCalculator:
-    """
-    
-    """
+    """ """
+
     def __init__(self, selector, delta_gamma):
         """
-
         Parameters
         ----------
         selector: function
@@ -367,7 +325,6 @@
 
     def add_data(self, data, *args, **kwargs):
         """Select objects from a new chunk of data and tally their responses
-
         Parameters
         ----------
         data: dict
@@ -376,20 +333,19 @@
             Positional arguments to be passed to the selection function
         **kwargs
             Keyword arguments to be passed to the selection function
-
-        """
-
-        prefixes = ['00/', '1p/', '1m/', '2p/', '2m/']
+        """
+
+        prefixes = ["00/", "1p/", "1m/", "2p/", "2m/"]
         for i, p in enumerate(prefixes):
             data_p = _DataWrapper(data, prefix=p)
             sel = self.selector(data_p, *args, **kwargs)
-            if p == '00/':
+            if p == "00/":
                 sel_00 = sel
-            w = data_p['weight'][sel]
+            w = data_p["weight"][sel]
             if w.size == 0:
                 continue
-            g1 = data_p['g1'][sel]
-            g2 = data_p['g2'][sel]
+            g1 = data_p["g1"][sel]
+            g2 = data_p["g2"][sel]
             self.mean_e.add_data(2 * i + 0, g1, w)
             self.mean_e.add_data(2 * i + 1, g2, w)
             self.counts[i] += w.size
@@ -411,9 +367,8 @@
             Estimator response matrix
         """
         # collect all the things we need
-        mode = ("allgather" if allgather else "gather")
+        mode = "allgather" if allgather else "gather"
         _, mean_e = self.mean_e.collect(comm, mode)
-
 
         if comm is not None:
             if allgather:
@@ -422,7 +377,6 @@
                 counts = comm.reduce(self.counts)
         else:
             counts = self.counts
-
 
         # The ordering of these arrays is, from above:
         # 0: g1 (not actually used here)
@@ -438,10 +392,10 @@
 
         # Compute the mean R components
         R = np.zeros((2, 2))
-        R[0, 0] = mean_e[2] - mean_e[4] # g1_1p - g1_1m
-        R[0, 1] = mean_e[6] - mean_e[8] # g1_2p - g1_2m
-        R[1, 0] = mean_e[3] - mean_e[5] # g2_1p - g2_1m
-        R[1, 1] = mean_e[7] - mean_e[9] # g2_2p - g2_2m
+        R[0, 0] = mean_e[2] - mean_e[4]  # g1_1p - g1_1m
+        R[0, 1] = mean_e[6] - mean_e[8]  # g1_2p - g1_2m
+        R[1, 0] = mean_e[3] - mean_e[5]  # g2_1p - g2_1m
+        R[1, 1] = mean_e[7] - mean_e[9]  # g2_2p - g2_2m
         R /= self.delta_gamma
 
         # we just want the count of the 00 base catalog
@@ -456,17 +410,15 @@
     values derived from simulations and stored in the catalog.)
     At the end an MPI communicator can be supplied to collect together
     the results from the different processes.
-
-    """
+    """
+
     def __init__(self, selector, input_m_is_weighted=False):
         """
         Initialize the Calibrator using the function you will use to select
         objects. That function should take at least one argument,
         the chunk of data to select on.
-
         The selector can take further *args and **kwargs, passed in when adding
         data.
-
         Parameters
         ----------
         selector: function
@@ -484,33 +436,30 @@
 
     def add_data(self, data, *args, **kwargs):
         """Select objects from a new chunk of data and tally their responses
-
         Parameters
         ----------
         data: dict
             Dictionary of data columns to select on and add
-
         *args
             Positional arguments to be passed to the selection function
         **kwargs
             Keyword arguments to be passed to the selection function
-
         """
         # These all wrap the catalog such that lookups find the variant
         # column if available
 
         # This is just to let the selection tools access data.variant for feedback
-        data = _DataWrapper(data, '')
+        data = _DataWrapper(data, "")
         sel = self.selector(data, *args, **kwargs)
 
         # Extract the calibration quantities for the selected objects
-        w = data['weight']
-        K = data['m']
-        g1 = data['g1']
-        g2 = data['g2']
+        w = data["weight"]
+        K = data["m"]
+        g1 = data["g1"]
+        g2 = data["g2"]
         n = g1[sel].size
 
-         # Record the count for this chunk, for summation later
+        # Record the count for this chunk, for summation later
         self.count += n
 
         # Accumulate the calibration quantities so that later we
@@ -530,22 +479,17 @@
         """
         Finalize and sum up all the response values, returning calibration
         quantities.
-
         Parameters
         ----------
         comm: MPI Communicator
             If supplied, all processors response values will be combined together.
             All processes will return the same final value
-
         Returns
         -------
-
         K: float
             K = (1+m) calibration
-
         C: float array
             c1, c2 additive biases (weighted average of g1 and g2)
-
         """
         # The total number of objects is just the
         # number from all the processes summed together.
@@ -560,8 +504,8 @@
         # Collect the weighted means of these numbers.
         # this collects all the values from the different
         # processes and over all the chunks of data
-        mode = ("allgather" if allgather else "gather")
-        _ ,K = self.K.collect(comm, mode)
+        mode = "allgather" if allgather else "gather"
+        _, K = self.K.collect(comm, mode)
         _, C = self.C.collect(comm, mode)
         return K, C, count
 
@@ -573,30 +517,21 @@
     given.
     At the end an MPI communicator can be supplied to collect together
     the results from the different processes.
-
-    """
-    def __init__(self, selector, shear_catalog_type='lensfit'):
+    """
+
+    def __init__(self, selector):
         """
         Initialize the Calibrator using the function you will use to select
         objects. That function should take at least one argument,
         the chunk of data to select on.
-
         The selector can take further *args and **kwargs, passed in when adding
         data.
-
         Parameters
         ----------
         selector: function
             Function that selects objects
         """
         self.selector = selector
-<<<<<<< HEAD
-        self.R = []
-        self.K = []
-        self.C = []
-        self.counts = []
-        self.shear_catalog_type = shear_catalog_type
-=======
         # Create a set of calculators that will calculate (in parallel)
         # the three quantities we need to compute the overall calibration
         # We create these, then add data to them below, then collect them
@@ -604,67 +539,31 @@
         self.K = ParallelMean(1)
         self.R = ParallelMean(1)
         self.count = 0
->>>>>>> a86e77a1
 
     def add_data(self, data, *args, **kwargs):
         """Select objects from a new chunk of data and tally their responses
-
         Parameters
         ----------
         data: dict
             Dictionary of data columns to select on and add
-
         *args
             Positional arguments to be passed to the selection function
         **kwargs
             Keyword arguments to be passed to the selection function
-
         """
         # These all wrap the catalog such that lookups find the variant
         # column if available
 
         # This is just to let the selection tools access data.variant for feedback
-        data = _DataWrapper(data, '')
+        data = _DataWrapper(data, "")
         sel = self.selector(data, *args, **kwargs)
 
-<<<<<<< HEAD
-        g1 = data_00['g1']
-        g2 = data_00['g2']
-
-        # Selector can return several reasonable ways to choose
-        # objects - where result, boolean mask, integer indices
-        if isinstance(sel_00, tuple):
-            # tupe returned from np.where
-            n = len(sel_00[0])
-        elif np.issubdtype(sel_00.dtype, np.integer):
-            # integer array
-            n = len(sel_00)
-        elif np.issubdtype(sel_00.dtype, np.bool_):
-            # boolean selection
-            n = sel_00.sum()
-        else:
-            raise ValueError("Selection function passed to Calibrator return type not known")
-        w_tot = np.sum(data_00['weight'])
-        m = np.sum(data_00['weight']*data_00['m'])/w_tot        #if m not provided, default is m=0, so one_plus_K=1
-        K = 1.+m
-        if self.shear_catalog_type == 'lensfit':
-            R = 1. - np.sum(data_00['weight']*data_00['sigma_e'])/w_tot
-        elif self.shear_catalog_type == 'hsc':
-            R = 1. - np.sum(data_00['weight']*data_00['sigma_e']**2)/w_tot
-        C = np.stack([data_00['c1'],data_00['c2']],axis=1)
-
-        self.R.append(R)
-        self.K.append(K)
-        self.C.append(C.mean(axis=0))
-        self.counts.append(n)
-=======
         # Extract the calibration quantities for the selected objects
-        w = data['weight']
-        K = data['m']
-        R = 1.0 - data['sigma_e'] ** 2
+        w = data["weight"]
+        K = data["m"]
+        R = 1.0 - data["sigma_e"] ** 2
         n = w[sel].size
         self.count += w.size
->>>>>>> a86e77a1
 
         w = w[sel]
 
@@ -679,24 +578,19 @@
         """
         Finalize and sum up all the response values, returning calibration
         quantities.
-
         Parameters
         ----------
         comm: MPI Communicator
             If supplied, all processors response values will be combined together.
             All processes will return the same final value
-
         Returns
         -------
         R: float
             R calibration factor
-
         K: float
             K = (1+m) calibration
-
         N: int
             Total object count
-
         """
         # The total number of objects is just the
         # number from all the processes summed together.
@@ -711,14 +605,21 @@
         # Collect the weighted means of these numbers.
         # this collects all the values from the different
         # processes and over all the chunks of data
-        mode = ("allgather" if allgather else "gather")
+        mode = "allgather" if allgather else "gather"
         _, R = self.R.collect(comm, mode)
-        _ ,K = self.K.collect(comm, mode)
+        _, K = self.K.collect(comm, mode)
         return R, K, count
 
 
 class MeanShearInBins:
-    def __init__(self, x_name, limits, delta_gamma, cut_source_bin=False, shear_catalog_type='metacal'):
+    def __init__(
+        self,
+        x_name,
+        limits,
+        delta_gamma,
+        cut_source_bin=False,
+        shear_catalog_type="metacal",
+    ):
         self.x_name = x_name
         self.limits = limits
         self.delta_gamma = delta_gamma
@@ -729,88 +630,80 @@
         # We have to work out the mean g1, g2
         self.g1 = ParallelMeanVariance(self.size)
         self.g2 = ParallelMeanVariance(self.size)
-        self.x  = ParallelMean(self.size)
-
-        if shear_catalog_type=='metacal':
-            self.calibrators = [MetacalCalculator(self.selector, delta_gamma) for i in range(self.size)]
-        elif shear_catalog_type=='metadetect':
-            self.calibrators = [MetaDetectCalculator(self.selector, delta_gamma) for i in range(self.size)]
-        elif shear_catalog_type=='lensfit':
-            self.calibrators = [LensfitCalculator(self.selector) for i in range(self.size)]
-        elif shear_catalog_type=='hsc':
+        self.x = ParallelMean(self.size)
+
+        if shear_catalog_type == "metacal":
+            self.calibrators = [
+                MetacalCalculator(self.selector, delta_gamma) for i in range(self.size)
+            ]
+        elif shear_catalog_type == "metadetect":
+            self.calibrators = [
+                MetaDetectCalculator(self.selector, delta_gamma)
+                for i in range(self.size)
+            ]
+        elif shear_catalog_type == "lensfit":
+            self.calibrators = [
+                LensfitCalculator(self.selector) for i in range(self.size)
+            ]
+        elif shear_catalog_type == "hsc":
             self.calibrators = [HSCCalculator(self.selector) for i in range(self.size)]
         else:
-<<<<<<< HEAD
-            self.calibrators = [ParallelCalibratorNonMetacal(self.selector, 
-                                                             shear_catalog_type=shear_catalog_type) for i in range(self.size)]
-
-=======
-            raise ValueError(f"Please specify metacal, metadetect, lensfit or hsc for shear_catalog in config.")
->>>>>>> a86e77a1
+            raise ValueError(
+                f"Please specify metacal, metadetect, lensfit or hsc for shear_catalog in config."
+            )
 
     def selector(self, data, i):
         x = data[self.x_name]
-        w = (x > self.limits[i]) & (x < self.limits[i+1])
+        w = (x > self.limits[i]) & (x < self.limits[i + 1])
         if self.cut_source_bin:
-            w &= data['source_bin'] !=-1
+            w &= data["source_bin"] != -1
         return np.where(w)
-
 
     def add_data(self, data):
         for i in range(self.size):
             w = self.calibrators[i].add_data(data, i)
-<<<<<<< HEAD
-            weight = data['weight'][w].astype('<f4')
-=======
->>>>>>> a86e77a1
-            if self.shear_catalog_type=='metacal':
-                weight = data['weight'][w]
-                self.g1.add_data(i, data['mcal_g1'][w], weight)
-                self.g2.add_data(i, data['mcal_g2'][w], weight)
-<<<<<<< HEAD
-            else:
-                self.g1.add_data(i, data['g1'][w].astype('<f4'), weight)
-                self.g2.add_data(i, data['g2'][w].astype('<f4'), weight)
-=======
-            elif self.shear_catalog_type=='metadetect':
-                weight = data['00/weight'][w]
-                self.g1.add_data(i, data['00/g1'][w], weight)
-                self.g2.add_data(i, data['00/g2'][w], weight)
-            elif self.shear_catalog_type in ['lensfit', 'metadetect']:
-                weight = data['weight'][w]
-                self.g1.add_data(i, data['g1'][w], weight)
-                self.g2.add_data(i, data['g2'][w], weight)
-            elif self.shear_catalog_type=='hsc':
-                weight = data['weight'][w]
-                self.g1.add_data(i, data['g1'][w]-data['c1'][w], weight)
-                self.g2.add_data(i, data['g2'][w]-data['c2'][w], weight)
->>>>>>> a86e77a1
+            if self.shear_catalog_type == "metacal":
+                weight = data["weight"][w]
+                self.g1.add_data(i, data["mcal_g1"][w], weight)
+                self.g2.add_data(i, data["mcal_g2"][w], weight)
+            elif self.shear_catalog_type == "metadetect":
+                weight = data["00/weight"][w]
+                self.g1.add_data(i, data["00/g1"][w], weight)
+                self.g2.add_data(i, data["00/g2"][w], weight)
+            elif self.shear_catalog_type in ["lensfit", "metadetect"]:
+                weight = data["weight"][w]
+                self.g1.add_data(i, data["g1"][w], weight)
+                self.g2.add_data(i, data["g2"][w], weight)
+            elif self.shear_catalog_type == "hsc":
+                weight = data["weight"][w]
+                self.g1.add_data(i, data["g1"][w] - data["c1"][w], weight)
+                self.g2.add_data(i, data["g2"][w] - data["c2"][w], weight)
             self.x.add_data(i, data[self.x_name][w], weight)
 
     def collect(self, comm=None):
-        count1, g1, var1 = self.g1.collect(comm, mode='gather')
-        count2, g2, var2 = self.g2.collect(comm, mode='gather')
-
-        _, mu = self.x.collect(comm, mode='gather')
+        count1, g1, var1 = self.g1.collect(comm, mode="gather")
+        count2, g2, var2 = self.g2.collect(comm, mode="gather")
+
+        _, mu = self.x.collect(comm, mode="gather")
 
         # Now we have the complete sample we can get the calibration matrix
         # to apply to it.
         R = []
         K = []
-        C =[]
+        C = []
         for i in range(self.size):
-            if self.shear_catalog_type=='metacal':
+            if self.shear_catalog_type == "metacal":
                 # Tell the Calibrators to work out the responses
                 r, s, _ = self.calibrators[i].collect(comm)
                 # and record the total (a 2x2 matrix)
-                R.append(r+s)
-            elif self.shear_catalog_type=='metadetect':
+                R.append(r + s)
+            elif self.shear_catalog_type == "metadetect":
                 # Tell the Calibrators to work out the responses
                 r, _ = self.calibrators[i].collect(comm)
                 # and record the total (a 2x2 matrix)
                 R.append(r)
 
-            elif self.shear_catalog_type=='lensfit':
+            elif self.shear_catalog_type == "lensfit":
                 k, c, _ = self.calibrators[i].collect(comm)
                 K.append(k)
                 C.append(c)
@@ -829,42 +722,26 @@
         for i in range(self.size):
             # Get the shears and the errors on their means
             g = [g1[i], g2[i]]
-            sigma = np.sqrt([var1[i]/count1[i], var2[i]/count2[i]])
-
-            if self.shear_catalog_type in ['metacal', 'metadetect']:
+            sigma = np.sqrt([var1[i] / count1[i], var2[i] / count2[i]])
+
+            if self.shear_catalog_type in ["metacal", "metadetect"]:
                 # Get the inverse response matrix to apply
                 R_inv = np.linalg.inv(R[i])
 
                 # Apply the matrix in full to the shears and errors
                 g1[i], g2[i] = R_inv @ g
                 sigma1[i], sigma2[i] = R_inv @ sigma
-            elif self.shear_catalog_type=='lensfit':
-<<<<<<< HEAD
-                g1[i] = (1./(1+K[i]))*((g1[i]/R[i])-C[i][0][0])       
-                g2[i] = (1./(1+K[i]))*((g2[i]/R[i])-C[i][0][1])
-                sigma1[i] = (1./(1+K[i]))*((sigma[0]/R[i])-C[i][0][0])       
-                sigma2[i] = (1./(1+K[i]))*((sigma[1]/R[i])-C[i][0][1])
-            elif self.shear_catalog_type=='hsc':
-                g1[i] = (1./(1+K[i]))*(g1[i]/(2*R[i])-C[i][0][0])
-                g2[i] = (1./(1+K[i]))*(g2[i]/(2*R[i])-C[i][0][1])
-                sigma1[i] = (1./(1+K[i]))*((sigma[0]/(2*R[i]))-C[i][0][0])
-                sigma2[i] = (1./(1+K[i]))*((sigma[1]/(2*R[i]))-C[i][0][1])
+            elif self.shear_catalog_type == "lensfit":
+                g1[i] = g1[i] * (1.0 / (1 + K[i]))
+                g2[i] = g2[i] * (1.0 / (1 + K[i]))
+
+                sigma1[i] = (1.0 / (1 + K[i])) * (sigma[0])
+                sigma2[i] = (1.0 / (1 + K[i])) * (sigma[1])
             else:
-                raise ValueError(f'Catalog {self.shear_catalog_type} not understood') 
-        return mu, g1, g2, sigma1, sigma2
-=======
-                g1[i] = g1[i]*(1./(1+K[i]))
-                g2[i] = g2[i]*(1./(1+K[i]))
-
-                sigma1[i] = (1./(1+K[i]))*(sigma[0])
-                sigma2[i] = (1./(1+K[i]))*(sigma[1])
-            else:
-                g1[i] = (g1[i] / (2 * R[i]))/ (1 + K[i])
-                g2[i] = (g2[i] / (2 * R[i]))/ (1 + K[i])
-
-                sigma1[i] = (sigma[0] / (2 * R[i]))/ (1 + K[i])
-                sigma2[i] = (sigma[1] / (2 * R[i]))/ (1 + K[i])
-
-
-        return mu, g1, g2, sigma1, sigma2
->>>>>>> a86e77a1
+                g1[i] = (g1[i] / (2 * R[i])) / (1 + K[i])
+                g2[i] = (g2[i] / (2 * R[i])) / (1 + K[i])
+
+                sigma1[i] = (sigma[0] / (2 * R[i])) / (1 + K[i])
+                sigma2[i] = (sigma[1] / (2 * R[i])) / (1 + K[i])
+
+        return mu, g1, g2, sigma1, sigma2