import numpy as np
from .utils import choose_pixelization
from .base_stage import PipelineStage
from .data_types import MapsFile


class TXSimpleMask(PipelineStage):
    """
    Make a simple binary mask using a depth cut and bright object cut

    """
    name = "TXSimpleMask"
    parallel = False
    # make a mask from the auxiliary maps
    inputs = [("aux_lens_maps", MapsFile)]
    outputs = [("mask", MapsFile)]
    config_options = {
        "depth_cut": 23.5,
        "bright_object_max": 10.0,
    }

    def run(self):

        pix, mask, metadata = self.compute_binary_mask()

        with self.open_output("mask", wrapper=True) as f:
            f.file.create_group("maps")
            f.write_map("mask", pix, mask, metadata)

    def compute_binary_mask(self):
        import healpy

        with self.open_input("aux_lens_maps", wrapper=True) as f:
            metadata = dict(f.file["maps"].attrs)
            bright_obj = f.read_map("bright_objects/count")
            depth = f.read_map("depth/depth")
            pixel_scheme = choose_pixelization(**metadata)
        hit = depth > healpy.UNSEEN
        masks = [
            ("depth", depth > self.config["depth_cut"]),
            ("bright_obj", ~(bright_obj > self.config["bright_object_max"])),
        ]

        for name, m in masks:
            frac = 1 - (m & hit).sum() / hit.sum()
            print(f"Mask '{name}' removes fraction {frac:.3f} of hit pixels")

        # Overall mask
        mask = np.logical_and.reduce([mask for _, mask in masks])

        # Total survey area calculation. This is simplistic:
        # TODO: account for weights / hit fractions here, and allow
        # for different lens and shear survey areas
        num_hit = mask.sum() * 1.0
        area = pixel_scheme.pixel_area(degrees=True) * num_hit
        f_sky = area / 41252.96125
        print(f"f_sky = {f_sky}")
        print(f"area = {area:.2f} sq deg")
        metadata["area"] = area
        metadata["f_sky"] = f_sky

        mask[np.isnan(mask)] = 0.0
        mask[mask < 0] = 0

        # Pull out unmasked pixels and their values.
        # The flatten only affects gnomonic maps; the
        # healpix maps are already flat
        mask = mask.flatten()
        pix = np.where(mask)[0]
        mask = mask[pix].astype(float)

        return pix, mask, metadata




class TXSimpleMaskFrac(TXSimpleMask):
    """
    Make a simple mask using a depth cut and bright object cut
    Include the fractional coverage of each pixel using a high-res survey property map (e.g. N-exposures for given band(s) )
    
    #NOTE: This assumes all cuts to the mask are being done within TXpipe at the config Nside
    #if we want to apply cuts on the survey property map nside (higher resolution), we will need to add this feature
    """
    name = "TXSimpleMaskFrac"
    parallel = False
    # make a mask from the auxiliary maps
    inputs = [("aux_lens_maps", MapsFile),
    ]
    outputs = [("mask", MapsFile)]
    config_options = {
        "depth_cut": 23.5,
        "bright_object_max": 10.0,
<<<<<<< HEAD
        "supreme_map_file": None,
=======
        "supreme_map_file": str,
>>>>>>> 1a923c3b
    }

    def run(self):

        pix, mask, metadata = self.compute_binary_mask()

        fracdet = self.compute_fracdet(metadata)

        #assign fracdec for all selected pixels
        assert (mask==1.).all()
        if metadata['nest']:
            mask = fracdet[pix]
        else:
            import healpy as hp 
            mask = fracdet[hp.ring2nest(metadata['nside'], pix)]

        with self.open_output("mask", wrapper=True) as f:
            f.file.create_group("maps")
            f.write_map("mask", pix, mask, metadata)

    def compute_fracdet(self, metadata):
        import healsparse 

        #load survey property map
        supreme_map_file = self.config["supreme_map_file"]
        spmap = healsparse.HealSparseMap.read(supreme_map_file)

        #fracdet it
        nside = metadata["nside"]
        fracdet = spmap.fracdet_map(nside)

        return fracdet
<|MERGE_RESOLUTION|>--- conflicted
+++ resolved
@@ -91,11 +91,7 @@
     config_options = {
         "depth_cut": 23.5,
         "bright_object_max": 10.0,
-<<<<<<< HEAD
-        "supreme_map_file": None,
-=======
         "supreme_map_file": str,
->>>>>>> 1a923c3b
     }
 
     def run(self):
