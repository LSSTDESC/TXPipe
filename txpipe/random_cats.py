--- conflicted
+++ resolved
@@ -56,10 +56,7 @@
             scheme = choose_pixelization(**info)
 
         # Load the input mask 
-<<<<<<< HEAD
-=======
         # TODO: add option to use higher resolution healsparse map to draw randoms from
->>>>>>> 1a923c3b
         with self.open_input("mask", wrapper=True) as maps_file:
             mask = maps_file.read_map("mask")
 
