from ..twopoint import TXTwoPoint
from ..data_types import (
    HDFFile,
    ShearCatalog,
    TomographyCatalog,
    RandomsCatalog,
    FiducialCosmology,
    SACCFile,
    PhotozPDFFile,
    PNGFile,
    TextFile,
)
from ..utils.calibration_tools import read_shear_catalog_type
import numpy as np
import random
import collections
import sys
import pathlib
from time import perf_counter
import gc


# This creates a little mini-type, like a struct,
# for holding individual measurements
Measurement = collections.namedtuple("Measurement", ["corr_type", "object", "i", "j"])

SHEAR_SHEAR = 0
SHEAR_POS = 1
POS_POS = 2
SHEAR_POS_SELECT = 3


class TXSelfCalibrationIA(TXTwoPoint):
    """
    This is the subclass of the Twopoint class that will handle calculating the
    correlations needed for doing the Self-calibration Intrinsic alignment
    estimation.

    It requires estimating 3d two-point correlations. We calculate the
    galaxy - galaxy lensing auto-correlation in each source bin.
    We do this twice, once we add a selection-function, such that we only selects
    the pairs where we have the shear object in front of the object used for density,
    these are the pairs we would expect should not contribute to the actual signal.
    Once without imposing this selection funciton.
    """

    name = "TXSelfCalibrationIA"
    inputs = [
<<<<<<< HEAD
        ('binned_shear_catalog', ShearCatalog),
        ('binned_lens_catalog', HDFFile),
        ('binned_random_catalog_source', HDFFile),
        ('shear_photoz_stack', HDFFile),
        ('lens_photoz_stack', HDFFile),
        ('patch_centers', TextFile),
        ("fiducial_cosmology", FiducialCosmology),
        ('tracer_metadata', HDFFile),
=======
        ("shear_catalog", ShearCatalog),
        ("shear_tomography_catalog", TomographyCatalog),
        ("shear_photoz_stack", HDFFile),
        ("random_cats_source", RandomsCatalog),
        ("lens_tomography_catalog", TomographyCatalog),
        ("patch_centers", TextFile),
        ("photoz_pdfs", PhotozPDFFile),
        ("fiducial_cosmology", FiducialCosmology),
        ("tracer_metadata", HDFFile),
>>>>>>> 793f75bc
    ]
    outputs = [
        ("twopoint_data_SCIA", SACCFile),
        ("gammaX_scia", SACCFile),
    ]
    # Add values to the config file that are not previously defined
    config_options = {
<<<<<<< HEAD
        'calcs':[0,1,2],
        'min_sep':2.5,
        'max_sep':250.,
        'nbins':20,
        'bin_slop':0.0,
        'flip_g1': False,
        'flip_g2':True,
        'cores_per_task':20,
        'verbose':1,
        'source_bins':[-1],
        'lens_bins':[-1],
        'reduce_randoms_size':1.0,
        'do_shear_pos': True,
        'do_pos_pos': False,
        'do_shear_shear': False, 
        'var_method': 'jackknife',
        'low_mem': True,
        'metric': 'Rperp',
        'use_randoms': False,
        'patch_dir': './cache/patches',
        }
=======
        "calcs": [0, 1, 2],
        "min_sep": 2.5,
        "max_sep": 250.0,
        "nbins": 20,
        "bin_slop": 0.1,
        "flip_g2": True,
        "cores_per_task": 20,
        "verbose": 1,
        "source_bins": [-1],
        "lens_bins": [-1],
        "reduce_randoms_size": 1.0,
        "do_shear_pos": True,
        "do_pos_pos": False,
        "do_shear_shear": False,
        "var_method": "jackknife",
        "3Dcoords": True,
        "metric": "Rperp",
        "use_true_shear": False,
        "subtract_mean_shear": False,
        "redshift_shearcatalog": False,
        "chunk_rows": 100_000,
    }
>>>>>>> 793f75bc

    def run(self):

        super().run()

<<<<<<< HEAD
    def select_calculations(self, source_list, lens_list):
=======
    def select_calculations(self, data):
        source_list = data["source_list"]
>>>>>>> 793f75bc
        calcs = []

        if self.config["do_shear_pos"]:
            k = SHEAR_POS
            l = SHEAR_POS_SELECT  # adding extra calls to do the selection function version for the shear_position.
            for i in source_list:
<<<<<<< HEAD
                calcs.append((i,i,k))
                calcs.append((i,i,l))
        
        if self.config['do_pos_pos']:
            if not self.config['use_randoms']:
                raise ValueError("You need to have a random catalog to calculate position-position correlations")
=======
                calcs.append((i, i, k))
                calcs.append((i, i, l))

        if self.config["do_pos_pos"]:
            if not "random_bin" in data:
                raise ValueError(
                    "You need to have a random catalog to calculate position-position correlations"
                )
>>>>>>> 793f75bc
            k = POS_POS
            for i in source_list:
                calcs.append((i, i, k))

        if self.config["do_shear_shear"]:
            k = SHEAR_SHEAR
            for i in source_list:
                for j in range(i + 1):
                    if j in source_list:
                        calcs.append((i, j, k))

        if self.rank == 0:
            print(f"Running these calculations: {calcs}")

        return calcs

<<<<<<< HEAD
    def get_lens_catalog(self, i):
        raise ValueError(f"Something broke and TXPipe tried to load a lens catalog.")

    def get_shear_catalog(self, i):
=======
    def load_shear_catalog(self, data):

        # Columns we need from the shear catalog
        read_shear_catalog_type(self)

        if self.config["shear_catalog_type"] == "metacal":
            if self.config["use_true_shear"]:
                cat_cols = ["ra", "dec", "true_g1", "true_g2", "mcal_flags"]
            else:
                cat_cols = ["ra", "dec", "mcal_g1", "mcal_g2", "mcal_flags"]

        else:
            cat_cols = ["ra", "dec", "g1", "g2", "weight", "flags", "sigma_e", "m"]
        print(f"Loading shear catalog columns: {cat_cols}")

        f = self.open_input("shear_catalog")
        g = f["shear"]
        for col in cat_cols:
            print(f"Loading {col}")
            data[col] = g[col][:]

        if self.config["3Dcoords"]:
            # Temporary fix for not running PDF's on DES
            if self.config["redshift_shearcatalog"]:
                data["mu"] = g["mean_z"]
            else:
                h = self.open_input("photoz_pdfs")
                g = h["point_estimates"]
                data["mu"] = g["z_mean"][:]

    def load_random_catalog(self, data):
        # For now we are just bypassing this, since it is not needed

        filename = self.get_input("random_cats_source")
        if filename == "None":
            filename = None

        if filename is None:
            print("Not using randoms")
            return

        # Columns we need from the tomography catalog
        randoms_cols = ["dec", "ra", "bin", "z"]
        print(f"Loading random catalog columns: {randoms_cols}")

        f = self.open_input("random_cats_source")
        group = f["randoms"]

        cut = self.config["reduce_randoms_size"]
        if 0.0 < cut < 1.0:
            N = group["dec"].size
            sel = np.random.uniform(size=N) < cut
        else:
            sel = slice(None)

        data["random_ra"] = group["ra"][sel]
        data["random_dec"] = group["dec"][sel]

        data["random_bin"] = group["bin"][sel]
        data["random_z"] = group["z"][sel]

        f.close()

    def get_lens_catalog(self, data, meta, i):
>>>>>>> 793f75bc
        import treecorr
        # Load and calibrate the appropriate bin data
        cat = treecorr.Catalog(
            self.get_input("binned_shear_catalog"),
            ext = f"/shear/bin_{i}",
            g1_col = "g1",
            g2_col = "g2",
            r_col = "r", 
            ra_col = "ra",
            dec_col = "dec",
            w_col = "weight",
            ra_units='degree',
            dec_units='degree',
            patch_centers=self.get_input('patch_centers'),
            save_patch_dir=self.get_patch_dir("binned_shear_catalog", i),
            flip_g1 = self.config["flip_g1"],
            flip_g2 = self.config["flip_g2"],
        )

<<<<<<< HEAD
        return cat
=======
        # Note that we are here actually loading the source bin as the lens bin!
        g1, g2, mask = self.get_calibrated_catalog_bin(data, meta, i)

        if "lens_ra" in data:
            ra = data["lens_ra"][mask]
            dec = data["lens_dec"][mask]
        else:
            ra = data["ra"][mask]
            dec = data["dec"][mask]

        if self.config["3Dcoords"]:
            mu = data["mu"][mask]
            cosmo = ccl.Cosmology.read_yaml(self.get_input("fiducial_cosmology"))
            r = ccl.background.comoving_radial_distance(cosmo, 1 / (1 + mu))

            if self.config["var_method"] == "jackknife":
                patch_centers = self.get_input("patch_centers")
                cat = treecorr.Catalog(
                    ra=ra,
                    dec=dec,
                    r=r,
                    ra_units="degree",
                    dec_units="degree",
                    patch_centers=patch_centers,
                )
            else:
                cat = treecorr.Catalog(
                    ra=ra, dec=dec, r=r, ra_units="degree", dec_units="degree"
                )

            if "random_bin" in data:
                random_mask = data["random_bin"] == i
                z_rand = data["random_z"][random_mask]
                r_rand = ccl.background.comoving_radial_distance(
                    cosmo, 1 / (1 + z_rand)
                )
                if self.config["var_method"] == "jackknife":
                    rancat = treecorr.Catalog(
                        ra=data["random_ra"][random_mask],
                        dec=data["random_dec"][random_mask],
                        r=r_rand,
                        ra_units="degree",
                        dec_units="degree",
                        patch_centers=patch_centers,
                    )
                else:
                    rancat = treecorr.Catalog(
                        ra=data["random_ra"][random_mask],
                        dec=data["random_dec"][random_mask],
                        r=r_rand,
                        ra_units="degree",
                        dec_units="degree",
                    )
            else:
                rancat = None
        else:
            if self.config["var_method"] == "jackknife":
                patch_centers = self.get_input("patch_centers")
                cat = treecorr.Catalog(
                    ra=ra,
                    dec=dec,
                    ra_units="degree",
                    dec_units="degree",
                    patch_centers=patch_centers,
                )
            else:
                cat = treecorr.Catalog(
                    ra=ra, dec=dec, ra_units="degree", dec_units="degree"
                )

            if "random_bin" in data:
                random_mask = data["random_bin"] == i
                if self.config["var_method"] == "jackknife":
                    rancat = treecorr.Catalog(
                        ra=data["random_ra"][random_mask],
                        dec=data["random_dec"][random_mask],
                        ra_units="degree",
                        dec_units="degree",
                        patch_centers=patch_centers,
                    )
                else:
                    rancat = treecorr.Catalog(
                        ra=data["random_ra"][random_mask],
                        dec=data["random_dec"][random_mask],
                        ra_units="degree",
                        dec_units="degree",
                    )
            else:
                rancat = None

        return cat, rancat
>>>>>>> 793f75bc

    def get_random_catalog(self, i):
        import treecorr
        import pyccl as ccl
<<<<<<< HEAD
        if not self.config["use_randoms"]:
            return None

        rancat = treecorr.Catalog(
            self.get_input('binned_random_catalog_source'),
            ext = f"/randoms/bin_{i}",
            ra_col = "ra",
            dec_col = "dec",
            r_col = "r",
            ra_units='degree',
            dec_units='degree',
            patch_centers=self.get_input('patch_centers'),
            save_patch_dir=self.get_patch_dir('binned_random_catalog_source', i),
        ) 
        return rancat

    def calculate_shear_pos_select(self, i, j):
=======

        g1, g2, mask = self.get_calibrated_catalog_bin(data, meta, i)

        if self.config["3Dcoords"]:
            mu = data["mu"][mask]
            cosmo = ccl.Cosmology.read_yaml(self.get_input("fiducial_cosmology"))
            r = ccl.background.comoving_radial_distance(cosmo, 1 / (1 + mu))

            if self.config["var_method"] == "jackknife":
                patch_centers = self.get_input("patch_centers")
                cat = treecorr.Catalog(
                    g1=g1,
                    g2=g2,
                    r=r,
                    ra=data["ra"][mask],
                    dec=data["dec"][mask],
                    ra_units="degree",
                    dec_units="degree",
                    patch_centers=patch_centers,
                )

            else:
                cat = treecorr.Catalog(
                    g1=g1,
                    g2=g2,
                    r=r,
                    ra=data["ra"][mask],
                    dec=data["dec"][mask],
                    ra_units="degree",
                    dec_units="degree",
                )
        else:
            if self.config["var_method"] == "jackknife":
                patch_centers = self.get_input("patch_centers")
                cat = treecorr.Catalog(
                    g1=g1,
                    g2=g2,
                    ra=data["ra"][mask],
                    dec=data["dec"][mask],
                    ra_units="degree",
                    dec_units="degree",
                    patch_centers=patch_centers,
                )

            else:
                cat = treecorr.Catalog(
                    g1=g1,
                    g2=g2,
                    ra=data["ra"][mask],
                    dec=data["dec"][mask],
                    ra_units="degree",
                    dec_units="degree",
                )

        return cat

    def calculate_shear_pos_select(self, data, meta, i, j):
>>>>>>> 793f75bc
        # This is the added calculation that uses the selection function, as defined in our paper. it picks
        # out all the pairs where the object in the source catalog is in front of the lens object.
        # Again the pairs picked out, are the pairs that should not be there.
        # note we are looking at auto-correlations for the source bins!
<<<<<<< HEAD
        import treecorr 
        import pyccl as ccl
=======
        import treecorr
>>>>>>> 793f75bc

        cat_i = self.get_shear_catalog(i)
        n_i = cat_i.nobj

        cat_j = self.get_shear_catalog(j)
        rancat_j = self.get_random_catalog(j)
        n_j = cat_j.nobj
        n_rand_j = rancat_j.nobj if rancat_j is not None else 0

<<<<<<< HEAD
        # NEW: we will calculate the separation in Mpc that corresponds to min_sep and max_sep, as if these were given in arcminutes!
        cosmo = ccl.Cosmology.read_yaml(self.get_input('fiducial_cosmology')) # getting the cosmology
        r_mean_i = np.mean(cat_i.r) #getting the mean comoving distance in the bin
        a_i = ccl.scale_factor_of_chi(cosmo, r_mean_i) #getting the corresponding scale factor
        Da_i = ccl.angular_diameter_distance(cosmo, 1, a2= a_i) #calculating the angular diameter distance!
        config = self.config.copy() # copying the cofiguration options, so we don't overwrite the original configuration!
        config['min_sep'] = self.config['min_sep']*np.pi*Da_i /10_800
        config['max_sep'] = self.config['max_sep']*np.pi*Da_i /10_800


        if self.rank == 0:
            print(f"Calculating shear-position bin pair ({i},{j}): {n_i} x {n_j} objects, {n_rand_j} randoms")
            print(config)

        #Notice we are now calling config instead of self.config!
        ng = treecorr.NGCorrelation(config, max_rpar = 0.0)    # The max_rpar = 0.0, is in fact the same as our selection function. 
        t1 = perf_counter()
        ng.process(cat_j, cat_i, low_mem=self.config["low_mem"], comm=self.comm)

        if rancat_j:
            rg = treecorr.NGCorrelation(config, max_rpar = 0.0)
            rg.process(rancat_j, cat_i, low_mem=self.config["low_mem"], comm=self.comm)
=======
        print(
            f"Rank {self.rank} calculating shear-position-select bin pair ({i},{j}): {n_i} x {n_j} objects, {n_rand_j} randoms"
        )

        ng = treecorr.NGCorrelation(
            self.config, max_rpar=0.0
        )  # The max_rpar = 0.0, is in fact the same as our selection function.
        ng.process(cat_j, cat_i)

        if rancat_j:
            rg = treecorr.NGCorrelation(self.config, max_rpar=0.0)
            rg.process(rancat_j, cat_i)
>>>>>>> 793f75bc
        else:
            rg = None

        if self.rank == 0:
            ng.calculateXi(rg=rg)
            t2 = perf_counter()
            print(f"Processing took {t2 - t1:.1f} seconds")

        return ng

    def calculate_shear_pos(self, i, j):
        import treecorr
        import pyccl as ccl 

        cat_i = self.get_shear_catalog(i)
        n_i = cat_i.nobj

        cat_j = self.get_shear_catalog(j)
        rancat_j = self.get_random_catalog(j)
        n_j = cat_j.nobj
        n_rand_j = rancat_j.nobj if rancat_j is not None else 0

<<<<<<< HEAD
        

        # NEW: we will calculate the separation in Mpc that corresponds to min_sep and max_sep, as if these were given in arcminutes!
        cosmo = ccl.Cosmology.read_yaml(self.get_input('fiducial_cosmology')) # getting the cosmology
        r_mean_i = np.mean(cat_i.r) #getting the mean comoving distance in the bin
        a_i = ccl.scale_factor_of_chi(cosmo, r_mean_i) #getting the corresponding scale factor
        Da_i = ccl.angular_diameter_distance(cosmo, 1, a2= a_i) #calculating the angular diameter distance!
        config = self.config.copy() # copying the cofiguration options, so we don't overwrite the original configuration!
        config['min_sep'] = self.config['min_sep']*np.pi*Da_i /10_800
        config['max_sep'] = self.config['max_sep']*np.pi*Da_i /10_800
=======
        print(
            f"Rank {self.rank} calculating shear-position bin pair ({i},{j}): {n_i} x {n_j} objects, {n_rand_j} randoms"
        )
>>>>>>> 793f75bc

        if self.rank == 0:
            print(f"Calculating shear-position bin pair ({i},{j}): {n_i} x {n_j} objects, {n_rand_j} randoms")
            print(config)

        #Notice we are now calling config instead of self.config!
        ng = treecorr.NGCorrelation(config)
        t1 = perf_counter()
        ng.process(cat_j, cat_i, low_mem=self.config["low_mem"], comm=self.comm)

        if rancat_j:
            rg = treecorr.NGCorrelation(config)
            rg.process(rancat_j, cat_i, low_mem=self.config["low_mem"], comm = self.comm)
        else:
            rg = None

        if self.rank == 0:
            ng.calculateXi(rg=rg)
            t2 = perf_counter()
            print(f"Processing took {t2 - t1:.1f} seconds")

        return ng

<<<<<<< HEAD
    def calculate_pos_pos(self, i, j):
        import pyccl as ccl
        import treecorr

        cat_i = self.get_shear_catalog(i)
        rancat_i = self.get_random_catalog(i)
        n_i = cat_i.nobj
        n_rand_i = rancat_i.nobj if rancat_i is not None else 0

        if i==j:
            cat_j = None
            rancat_j = rancat_i

        # NEW: we will calculate the separation in Mpc that corresponds to min_sep and max_sep, as if these were given in arcminutes!
        cosmo = ccl.Cosmology.read_yaml(self.get_input('fiducial_cosmology')) # getting the cosmology
        r_mean_i = np.mean(cat_i.r) #getting the mean comoving distance in the bin
        a_i = ccl.scale_factor_of_chi(cosmo, r_mean_i) #getting the corresponding scale factor
        Da_i = ccl.angular_diameter_distance(cosmo, 1, a2= a_i) #calculating the angular diameter distance!
        config = self.config.copy() # copying the cofiguration options, so we don't overwrite the original configuration!
        config['min_sep'] = self.config['min_sep']*np.pi*Da_i /10_800
        config['max_sep'] = self.config['max_sep']*np.pi*Da_i /10_800

        if self.rank == 0:
            print(f"Calculating position-position bin pair ({i}, {j}): {n_i} x {n_i} objects,  {n_rand_i} randoms")

        t1 = perf_counter()
        
        nn = treecorr.NNCorrelation(config)
        nn.process(cat_i, cat_j, low_mem=self.config["low_mem"], comm=self.comm)
        
        nr = treecorr.NNCorrelation(config)
        nr.process(cat_i, rancat_j, low_mem=self.config["low_mem"], comm=self.comm)

        # The next calculation is faster if we explicitly tell TreeCorr
        # that its two catalogs here are the same one.
        if i == j:
            rancat_j = None
        
        rr = treecorr.NNCorrelation(config)
        rr.process(rancat_i, rancat_j, comm=self.comm)
        
        if i==j:
            rn = None
        else:
            rn = treecorr.NNCorrelation(config)
            rn.process(rancat_i, cat_j, comm=self.comm)


        if self.rank == 0:
            t2 = perf_counter()
            nn.calculateXi(rr, dr=nr, rd=rn)
            print(f"Processing took {t2 - t1:.1f} seconds")   

        return nn


    def call_treecorr(self, i, j, k):
        import sacc 

        if k==SHEAR_SHEAR:
            xx = self.calculate_shear_shear(i, j)
            xtype = "combined"
        elif k==SHEAR_POS:
            xx = self.calculate_shear_pos(i, j)
            xtype = sacc.standard_types.galaxy_shearDensity_xi_t
        elif k==SHEAR_POS_SELECT: #added the call to the selection function calculation.
            xx = self.calculate_shear_pos_select( i, j)
            xtype = sacc.build_data_type_name('galaxy',['shear','Density'],'xi',subtype ='ts')
        elif k==POS_POS:
            xx = self.calculate_pos_pos( i, j)
=======
    def call_treecorr(self, data, meta, i, j, k):
        import sacc

        if k == SHEAR_SHEAR:
            xx = self.calculate_shear_shear(data, meta, i, j)
            xtype = "combined"
        elif k == SHEAR_POS:
            xx = self.calculate_shear_pos(data, meta, i, j)
            xtype = sacc.standard_types.galaxy_shearDensity_xi_t
        elif (
            k == SHEAR_POS_SELECT
        ):  # added the call to the selection function calculation.
            xx = self.calculate_shear_pos_select(data, meta, i, j)
            xtype = sacc.build_data_type_name(
                "galaxy", ["shear", "Density"], "xi", subtype="ts"
            )
        elif k == POS_POS:
            xx = self.calculate_pos_pos(data, meta, i, j)
>>>>>>> 793f75bc
            xtype = sacc.standard_types.galaxy_density_xi
        else:
            raise ValueError(f"Unknown correlation function {k}")

        gc.collect()

        result = Measurement(xtype, xx, i, j)

        sys.stdout.flush()
        return result

    def write_output(self, source_list, lens_list, meta, results):
        import sacc
        import treecorr

        XI = "combined"
        XIP = sacc.standard_types.galaxy_shear_xi_plus
        XIM = sacc.standard_types.galaxy_shear_xi_minus
        GAMMAT = sacc.standard_types.galaxy_shearDensity_xi_t
        # We define a new sacc data type for our selection function results.
        GAMMATS = sacc.build_data_type_name(
            "galaxy", ["shear", "Density"], "xi", subtype="ts"
        )
        WTHETA = sacc.standard_types.galaxy_density_xi
        GAMMAX = sacc.standard_types.galaxy_shearDensity_xi_x
        # We must add these new data types for both the ts result and the xs.
        GAMMAXS = sacc.build_data_type_name(
            "galaxy", ["shear", "Density"], "xi", subtype="xs"
        )

        S = sacc.Sacc()
        if self.config["do_shear_pos"] == True:
            S2 = sacc.Sacc()

        # We include the n(z) data in the output.
        # So here we load it in and add it to the data
        f = self.open_input("shear_photoz_stack")

        # Load the tracer data N(z) from an input file and
        # copy it to the output, for convenience
<<<<<<< HEAD
        for i in source_list:
            z = f['n_of_z/source/z'][:]
            Nz = f[f'n_of_z/source/bin_{i}'][:]
            S.add_tracer('NZ', f'source_{i}', z, Nz)
            if self.config['do_shear_pos'] == True:
                S2.add_tracer('NZ', f'source_{i}', z, Nz)

=======
        for i in data["source_list"]:
            z = f["n_of_z/source/z"][:]
            Nz = f[f"n_of_z/source/bin_{i}"][:]
            S.add_tracer("NZ", f"source_{i}", z, Nz)
            if self.config["do_shear_pos"] == True:
                S2.add_tracer("NZ", f"source_{i}", z, Nz)
>>>>>>> 793f75bc

        f.close()

        # Now build up the collection of data points, adding them all to
        # the sacc data one by one.
        comb = []
        for d in results:
            # First the tracers and generic tags
            tracer1 = f"source_{d.i}"  # if d.corr_type in [XI, GAMMAT,GAMMATS, ] else f'lens_{d.i}'
            tracer2 = f"source_{d.j}"  # if d.corr_type in [XI, GAMMAT, GAMMATS] else f'lens_{d.j}'

            # We build up the comb list to get the covariance of it later
            # in the same order as our data points
            comb.append(d.object)

            theta = np.exp(d.object.meanlogr)
            npair = d.object.npairs
            weight = d.object.weight

            # account for double-counting
            if d.i == d.j:
                npair = npair / 2
                weight = weight / 2
            # xip / xim is a special case because it has two observables.
            # the other two are together below
            if d.corr_type == XI:
                xip = d.object.xip
                xim = d.object.xim
                xiperr = np.sqrt(d.object.varxip)
                ximerr = np.sqrt(d.object.varxim)
                n = len(xip)
                # add all the data points to the sacc
                for i in range(n):
                    S.add_data_point(
                        XIP,
                        (tracer1, tracer2),
                        xip[i],
                        theta=theta[i],
                        error=xiperr[i],
                        npair=npair[i],
                        weight=weight[i],
                    )
                    S.add_data_point(
                        XIM,
                        (tracer1, tracer2),
                        xim[i],
                        theta=theta[i],
                        error=ximerr[i],
                        npair=npair[i],
                        weight=weight[i],
                    )
            else:
                xi = d.object.xi
                err = np.sqrt(d.object.varxi)
                n = len(xi)
                for i in range(n):
                    S.add_data_point(
                        d.corr_type,
                        (tracer1, tracer2),
                        xi[i],
                        theta=theta[i],
                        error=err[i],
                        npair=npair[i],
                        weight=weight[i],
                    )

        # Add the covariance.  There are several different jackknife approaches
        # available - see the treecorr docs
        cov = treecorr.estimate_multi_cov(comb, self.config["var_method"])
        S.add_covariance(cov)

        # Our data points may currently be in any order depending on which processes
        # ran which calculations.  Re-order them.
        S.to_canonical_order()
        self.write_metadata(S, meta)
        # Finally, save the output to Sacc file
        S.save_fits(self.get_output("twopoint_data_SCIA"), overwrite=True)

        # In the case we do shear_position we can also look at the gamma_x product,
        # We expect this to be a null test, but it should still be saved. To not mess with
        # how the covariance is structured we save these in a seperate file here.
        if self.config["do_shear_pos"] == True:
            comb = []
            for d in results:
                tracer1 = f"source_{d.i}"
                tracer2 = f"source_{d.j}"

                if d.corr_type == GAMMAT:
                    theta = np.exp(d.object.meanlogr)
                    npair = d.object.npairs
                    weight = d.object.weight
                    xi_x = d.object.xi_im
                    covX = d.object.estimate_cov("shot")
                    comb.append(covX)
                    err = np.sqrt(np.diag(covX))
                    n = len(xi_x)
                    for i in range(n):
                        S2.add_data_point(
                            GAMMAX,
                            (tracer1, tracer2),
                            xi_x[i],
                            theta=theta[i],
                            error=err[i],
                            weight=weight[i],
                        )
                if d.corr_type == GAMMATS:
                    theta = np.exp(d.object.meanlogr)
                    npair = d.object.npairs
                    weight = d.object.weight
                    xi_x = d.object.xi_im
                    covX = d.object.estimate_cov("shot")
                    comb.append(covX)
                    err = np.sqrt(np.diag(covX))
                    n = len(xi_x)
                    for i in range(n):
                        S2.add_data_point(
                            GAMMAXS,
                            (tracer1, tracer2),
                            xi_x[i],
                            theta=theta[i],
                            error=err[i],
                            weight=weight[i],
                        )
            S2.add_covariance(comb)
            S2.to_canonical_order
<<<<<<< HEAD
            self.write_metadata(S2,meta)
            S2.save_fits(self.get_output('gammaX_scia'), overwrite=True)

    def prepare_patches(self, calcs):
        """
        For each catalog to be generated, have one process load the catalog
        and write its patch files out to disc.  These are then re-used later
        by all the different processes.

        Parameters
        ----------

        calcs: list
            A list of (bin1, bin2, bin_type) where bin1 and bin2 are indices
            or bin labels and bin_type is one of the constants SHEAR_SHEAR,
            SHEAR_POS, or POS_POS.
        """
        # Make the full list of catalogs to run
        cats = set()

        # Use shear-shear and pos-pos only here as they represent
        # catalogs not pairs.
        for i, j, k in calcs:
            if k == SHEAR_SHEAR:
                cats.add((i, SHEAR_SHEAR))
                cats.add((j, SHEAR_SHEAR))
            elif k == SHEAR_POS:
                cats.add((i, SHEAR_SHEAR))
                cats.add((j, POS_POS))
            elif k == POS_POS:
                cats.add((i, POS_POS))
                cats.add((j, POS_POS))
        cats = list(cats)
        cats.sort(key=str)

        # This does a round-robin assignment to processes
        for (h, k) in self.split_tasks_by_rank(cats):

            print(f"Rank {self.rank} making patches for {k}-type bin {h}")

            # For shear we just have the one catalog. For position we may
            # have randoms also. We explicitly delete catalogs after loading
            # them to ensure we don't have two in memory at once.
            if k == SHEAR_SHEAR:
                cat = self.get_shear_catalog(h)
                cat.get_patches(low_mem=False)
                del cat
            else:
                cat = self.get_shear_catalog(h)
                cat.get_patches(low_mem=False)
                del cat
                ran_cat = self.get_random_catalog(h)

                # support use_randoms = False
                if ran_cat is None:
                    continue

                ran_cat.get_patches(low_mem=False)
                del ran_cat

        # stop other processes progressing to the rest of the code and
        # trying to load things we have not written yet
        if self.comm is not None:
            self.comm.Barrier()
=======
            self.write_metadata(S2, meta)
            S2.save_fits(self.get_output("gammaX_scia"), overwrite=True)
>>>>>>> 793f75bc
<|MERGE_RESOLUTION|>--- conflicted
+++ resolved
@@ -46,7 +46,6 @@
 
     name = "TXSelfCalibrationIA"
     inputs = [
-<<<<<<< HEAD
         ('binned_shear_catalog', ShearCatalog),
         ('binned_lens_catalog', HDFFile),
         ('binned_random_catalog_source', HDFFile),
@@ -55,17 +54,6 @@
         ('patch_centers', TextFile),
         ("fiducial_cosmology", FiducialCosmology),
         ('tracer_metadata', HDFFile),
-=======
-        ("shear_catalog", ShearCatalog),
-        ("shear_tomography_catalog", TomographyCatalog),
-        ("shear_photoz_stack", HDFFile),
-        ("random_cats_source", RandomsCatalog),
-        ("lens_tomography_catalog", TomographyCatalog),
-        ("patch_centers", TextFile),
-        ("photoz_pdfs", PhotozPDFFile),
-        ("fiducial_cosmology", FiducialCosmology),
-        ("tracer_metadata", HDFFile),
->>>>>>> 793f75bc
     ]
     outputs = [
         ("twopoint_data_SCIA", SACCFile),
@@ -73,7 +61,6 @@
     ]
     # Add values to the config file that are not previously defined
     config_options = {
-<<<<<<< HEAD
         'calcs':[0,1,2],
         'min_sep':2.5,
         'max_sep':250.,
@@ -95,64 +82,24 @@
         'use_randoms': False,
         'patch_dir': './cache/patches',
         }
-=======
-        "calcs": [0, 1, 2],
-        "min_sep": 2.5,
-        "max_sep": 250.0,
-        "nbins": 20,
-        "bin_slop": 0.1,
-        "flip_g2": True,
-        "cores_per_task": 20,
-        "verbose": 1,
-        "source_bins": [-1],
-        "lens_bins": [-1],
-        "reduce_randoms_size": 1.0,
-        "do_shear_pos": True,
-        "do_pos_pos": False,
-        "do_shear_shear": False,
-        "var_method": "jackknife",
-        "3Dcoords": True,
-        "metric": "Rperp",
-        "use_true_shear": False,
-        "subtract_mean_shear": False,
-        "redshift_shearcatalog": False,
-        "chunk_rows": 100_000,
-    }
->>>>>>> 793f75bc
 
     def run(self):
 
         super().run()
 
-<<<<<<< HEAD
     def select_calculations(self, source_list, lens_list):
-=======
-    def select_calculations(self, data):
-        source_list = data["source_list"]
->>>>>>> 793f75bc
         calcs = []
 
         if self.config["do_shear_pos"]:
             k = SHEAR_POS
             l = SHEAR_POS_SELECT  # adding extra calls to do the selection function version for the shear_position.
             for i in source_list:
-<<<<<<< HEAD
                 calcs.append((i,i,k))
                 calcs.append((i,i,l))
         
         if self.config['do_pos_pos']:
             if not self.config['use_randoms']:
                 raise ValueError("You need to have a random catalog to calculate position-position correlations")
-=======
-                calcs.append((i, i, k))
-                calcs.append((i, i, l))
-
-        if self.config["do_pos_pos"]:
-            if not "random_bin" in data:
-                raise ValueError(
-                    "You need to have a random catalog to calculate position-position correlations"
-                )
->>>>>>> 793f75bc
             k = POS_POS
             for i in source_list:
                 calcs.append((i, i, k))
@@ -169,77 +116,10 @@
 
         return calcs
 
-<<<<<<< HEAD
     def get_lens_catalog(self, i):
         raise ValueError(f"Something broke and TXPipe tried to load a lens catalog.")
 
     def get_shear_catalog(self, i):
-=======
-    def load_shear_catalog(self, data):
-
-        # Columns we need from the shear catalog
-        read_shear_catalog_type(self)
-
-        if self.config["shear_catalog_type"] == "metacal":
-            if self.config["use_true_shear"]:
-                cat_cols = ["ra", "dec", "true_g1", "true_g2", "mcal_flags"]
-            else:
-                cat_cols = ["ra", "dec", "mcal_g1", "mcal_g2", "mcal_flags"]
-
-        else:
-            cat_cols = ["ra", "dec", "g1", "g2", "weight", "flags", "sigma_e", "m"]
-        print(f"Loading shear catalog columns: {cat_cols}")
-
-        f = self.open_input("shear_catalog")
-        g = f["shear"]
-        for col in cat_cols:
-            print(f"Loading {col}")
-            data[col] = g[col][:]
-
-        if self.config["3Dcoords"]:
-            # Temporary fix for not running PDF's on DES
-            if self.config["redshift_shearcatalog"]:
-                data["mu"] = g["mean_z"]
-            else:
-                h = self.open_input("photoz_pdfs")
-                g = h["point_estimates"]
-                data["mu"] = g["z_mean"][:]
-
-    def load_random_catalog(self, data):
-        # For now we are just bypassing this, since it is not needed
-
-        filename = self.get_input("random_cats_source")
-        if filename == "None":
-            filename = None
-
-        if filename is None:
-            print("Not using randoms")
-            return
-
-        # Columns we need from the tomography catalog
-        randoms_cols = ["dec", "ra", "bin", "z"]
-        print(f"Loading random catalog columns: {randoms_cols}")
-
-        f = self.open_input("random_cats_source")
-        group = f["randoms"]
-
-        cut = self.config["reduce_randoms_size"]
-        if 0.0 < cut < 1.0:
-            N = group["dec"].size
-            sel = np.random.uniform(size=N) < cut
-        else:
-            sel = slice(None)
-
-        data["random_ra"] = group["ra"][sel]
-        data["random_dec"] = group["dec"][sel]
-
-        data["random_bin"] = group["bin"][sel]
-        data["random_z"] = group["z"][sel]
-
-        f.close()
-
-    def get_lens_catalog(self, data, meta, i):
->>>>>>> 793f75bc
         import treecorr
         # Load and calibrate the appropriate bin data
         cat = treecorr.Catalog(
@@ -259,106 +139,11 @@
             flip_g2 = self.config["flip_g2"],
         )
 
-<<<<<<< HEAD
         return cat
-=======
-        # Note that we are here actually loading the source bin as the lens bin!
-        g1, g2, mask = self.get_calibrated_catalog_bin(data, meta, i)
-
-        if "lens_ra" in data:
-            ra = data["lens_ra"][mask]
-            dec = data["lens_dec"][mask]
-        else:
-            ra = data["ra"][mask]
-            dec = data["dec"][mask]
-
-        if self.config["3Dcoords"]:
-            mu = data["mu"][mask]
-            cosmo = ccl.Cosmology.read_yaml(self.get_input("fiducial_cosmology"))
-            r = ccl.background.comoving_radial_distance(cosmo, 1 / (1 + mu))
-
-            if self.config["var_method"] == "jackknife":
-                patch_centers = self.get_input("patch_centers")
-                cat = treecorr.Catalog(
-                    ra=ra,
-                    dec=dec,
-                    r=r,
-                    ra_units="degree",
-                    dec_units="degree",
-                    patch_centers=patch_centers,
-                )
-            else:
-                cat = treecorr.Catalog(
-                    ra=ra, dec=dec, r=r, ra_units="degree", dec_units="degree"
-                )
-
-            if "random_bin" in data:
-                random_mask = data["random_bin"] == i
-                z_rand = data["random_z"][random_mask]
-                r_rand = ccl.background.comoving_radial_distance(
-                    cosmo, 1 / (1 + z_rand)
-                )
-                if self.config["var_method"] == "jackknife":
-                    rancat = treecorr.Catalog(
-                        ra=data["random_ra"][random_mask],
-                        dec=data["random_dec"][random_mask],
-                        r=r_rand,
-                        ra_units="degree",
-                        dec_units="degree",
-                        patch_centers=patch_centers,
-                    )
-                else:
-                    rancat = treecorr.Catalog(
-                        ra=data["random_ra"][random_mask],
-                        dec=data["random_dec"][random_mask],
-                        r=r_rand,
-                        ra_units="degree",
-                        dec_units="degree",
-                    )
-            else:
-                rancat = None
-        else:
-            if self.config["var_method"] == "jackknife":
-                patch_centers = self.get_input("patch_centers")
-                cat = treecorr.Catalog(
-                    ra=ra,
-                    dec=dec,
-                    ra_units="degree",
-                    dec_units="degree",
-                    patch_centers=patch_centers,
-                )
-            else:
-                cat = treecorr.Catalog(
-                    ra=ra, dec=dec, ra_units="degree", dec_units="degree"
-                )
-
-            if "random_bin" in data:
-                random_mask = data["random_bin"] == i
-                if self.config["var_method"] == "jackknife":
-                    rancat = treecorr.Catalog(
-                        ra=data["random_ra"][random_mask],
-                        dec=data["random_dec"][random_mask],
-                        ra_units="degree",
-                        dec_units="degree",
-                        patch_centers=patch_centers,
-                    )
-                else:
-                    rancat = treecorr.Catalog(
-                        ra=data["random_ra"][random_mask],
-                        dec=data["random_dec"][random_mask],
-                        ra_units="degree",
-                        dec_units="degree",
-                    )
-            else:
-                rancat = None
-
-        return cat, rancat
->>>>>>> 793f75bc
 
     def get_random_catalog(self, i):
         import treecorr
         import pyccl as ccl
-<<<<<<< HEAD
         if not self.config["use_randoms"]:
             return None
 
@@ -376,75 +161,12 @@
         return rancat
 
     def calculate_shear_pos_select(self, i, j):
-=======
-
-        g1, g2, mask = self.get_calibrated_catalog_bin(data, meta, i)
-
-        if self.config["3Dcoords"]:
-            mu = data["mu"][mask]
-            cosmo = ccl.Cosmology.read_yaml(self.get_input("fiducial_cosmology"))
-            r = ccl.background.comoving_radial_distance(cosmo, 1 / (1 + mu))
-
-            if self.config["var_method"] == "jackknife":
-                patch_centers = self.get_input("patch_centers")
-                cat = treecorr.Catalog(
-                    g1=g1,
-                    g2=g2,
-                    r=r,
-                    ra=data["ra"][mask],
-                    dec=data["dec"][mask],
-                    ra_units="degree",
-                    dec_units="degree",
-                    patch_centers=patch_centers,
-                )
-
-            else:
-                cat = treecorr.Catalog(
-                    g1=g1,
-                    g2=g2,
-                    r=r,
-                    ra=data["ra"][mask],
-                    dec=data["dec"][mask],
-                    ra_units="degree",
-                    dec_units="degree",
-                )
-        else:
-            if self.config["var_method"] == "jackknife":
-                patch_centers = self.get_input("patch_centers")
-                cat = treecorr.Catalog(
-                    g1=g1,
-                    g2=g2,
-                    ra=data["ra"][mask],
-                    dec=data["dec"][mask],
-                    ra_units="degree",
-                    dec_units="degree",
-                    patch_centers=patch_centers,
-                )
-
-            else:
-                cat = treecorr.Catalog(
-                    g1=g1,
-                    g2=g2,
-                    ra=data["ra"][mask],
-                    dec=data["dec"][mask],
-                    ra_units="degree",
-                    dec_units="degree",
-                )
-
-        return cat
-
-    def calculate_shear_pos_select(self, data, meta, i, j):
->>>>>>> 793f75bc
         # This is the added calculation that uses the selection function, as defined in our paper. it picks
         # out all the pairs where the object in the source catalog is in front of the lens object.
         # Again the pairs picked out, are the pairs that should not be there.
         # note we are looking at auto-correlations for the source bins!
-<<<<<<< HEAD
         import treecorr 
         import pyccl as ccl
-=======
-        import treecorr
->>>>>>> 793f75bc
 
         cat_i = self.get_shear_catalog(i)
         n_i = cat_i.nobj
@@ -454,7 +176,6 @@
         n_j = cat_j.nobj
         n_rand_j = rancat_j.nobj if rancat_j is not None else 0
 
-<<<<<<< HEAD
         # NEW: we will calculate the separation in Mpc that corresponds to min_sep and max_sep, as if these were given in arcminutes!
         cosmo = ccl.Cosmology.read_yaml(self.get_input('fiducial_cosmology')) # getting the cosmology
         r_mean_i = np.mean(cat_i.r) #getting the mean comoving distance in the bin
@@ -477,20 +198,6 @@
         if rancat_j:
             rg = treecorr.NGCorrelation(config, max_rpar = 0.0)
             rg.process(rancat_j, cat_i, low_mem=self.config["low_mem"], comm=self.comm)
-=======
-        print(
-            f"Rank {self.rank} calculating shear-position-select bin pair ({i},{j}): {n_i} x {n_j} objects, {n_rand_j} randoms"
-        )
-
-        ng = treecorr.NGCorrelation(
-            self.config, max_rpar=0.0
-        )  # The max_rpar = 0.0, is in fact the same as our selection function.
-        ng.process(cat_j, cat_i)
-
-        if rancat_j:
-            rg = treecorr.NGCorrelation(self.config, max_rpar=0.0)
-            rg.process(rancat_j, cat_i)
->>>>>>> 793f75bc
         else:
             rg = None
 
@@ -513,7 +220,6 @@
         n_j = cat_j.nobj
         n_rand_j = rancat_j.nobj if rancat_j is not None else 0
 
-<<<<<<< HEAD
         
 
         # NEW: we will calculate the separation in Mpc that corresponds to min_sep and max_sep, as if these were given in arcminutes!
@@ -524,11 +230,6 @@
         config = self.config.copy() # copying the cofiguration options, so we don't overwrite the original configuration!
         config['min_sep'] = self.config['min_sep']*np.pi*Da_i /10_800
         config['max_sep'] = self.config['max_sep']*np.pi*Da_i /10_800
-=======
-        print(
-            f"Rank {self.rank} calculating shear-position bin pair ({i},{j}): {n_i} x {n_j} objects, {n_rand_j} randoms"
-        )
->>>>>>> 793f75bc
 
         if self.rank == 0:
             print(f"Calculating shear-position bin pair ({i},{j}): {n_i} x {n_j} objects, {n_rand_j} randoms")
@@ -552,7 +253,6 @@
 
         return ng
 
-<<<<<<< HEAD
     def calculate_pos_pos(self, i, j):
         import pyccl as ccl
         import treecorr
@@ -623,26 +323,6 @@
             xtype = sacc.build_data_type_name('galaxy',['shear','Density'],'xi',subtype ='ts')
         elif k==POS_POS:
             xx = self.calculate_pos_pos( i, j)
-=======
-    def call_treecorr(self, data, meta, i, j, k):
-        import sacc
-
-        if k == SHEAR_SHEAR:
-            xx = self.calculate_shear_shear(data, meta, i, j)
-            xtype = "combined"
-        elif k == SHEAR_POS:
-            xx = self.calculate_shear_pos(data, meta, i, j)
-            xtype = sacc.standard_types.galaxy_shearDensity_xi_t
-        elif (
-            k == SHEAR_POS_SELECT
-        ):  # added the call to the selection function calculation.
-            xx = self.calculate_shear_pos_select(data, meta, i, j)
-            xtype = sacc.build_data_type_name(
-                "galaxy", ["shear", "Density"], "xi", subtype="ts"
-            )
-        elif k == POS_POS:
-            xx = self.calculate_pos_pos(data, meta, i, j)
->>>>>>> 793f75bc
             xtype = sacc.standard_types.galaxy_density_xi
         else:
             raise ValueError(f"Unknown correlation function {k}")
@@ -683,7 +363,6 @@
 
         # Load the tracer data N(z) from an input file and
         # copy it to the output, for convenience
-<<<<<<< HEAD
         for i in source_list:
             z = f['n_of_z/source/z'][:]
             Nz = f[f'n_of_z/source/bin_{i}'][:]
@@ -691,14 +370,6 @@
             if self.config['do_shear_pos'] == True:
                 S2.add_tracer('NZ', f'source_{i}', z, Nz)
 
-=======
-        for i in data["source_list"]:
-            z = f["n_of_z/source/z"][:]
-            Nz = f[f"n_of_z/source/bin_{i}"][:]
-            S.add_tracer("NZ", f"source_{i}", z, Nz)
-            if self.config["do_shear_pos"] == True:
-                S2.add_tracer("NZ", f"source_{i}", z, Nz)
->>>>>>> 793f75bc
 
         f.close()
 
@@ -824,7 +495,6 @@
                         )
             S2.add_covariance(comb)
             S2.to_canonical_order
-<<<<<<< HEAD
             self.write_metadata(S2,meta)
             S2.save_fits(self.get_output('gammaX_scia'), overwrite=True)
 
@@ -888,8 +558,4 @@
         # stop other processes progressing to the rest of the code and
         # trying to load things we have not written yet
         if self.comm is not None:
-            self.comm.Barrier()
-=======
-            self.write_metadata(S2, meta)
-            S2.save_fits(self.get_output("gammaX_scia"), overwrite=True)
->>>>>>> 793f75bc
+            self.comm.Barrier()