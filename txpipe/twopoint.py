--- conflicted
+++ resolved
@@ -28,11 +28,7 @@
         ('patch_centers', TextFile),
     ]
     outputs = [
-<<<<<<< HEAD
         ('twopoint_data_real_raw', SACCFile),
-=======
-        ('twopoint_data_real', SACCFile),
->>>>>>> 0f1d00d9
     ]
     # Add values to the config file that are not previously defined
     config_options = {
@@ -294,11 +290,7 @@
         S.to_canonical_order()
 
         # Finally, save the output to Sacc file
-<<<<<<< HEAD
         S.save_fits(self.get_output('twopoint_data_real_raw'), overwrite=True)
-=======
-        S.save_fits(self.get_output('twopoint_data_real'), overwrite=True)
->>>>>>> 0f1d00d9
 
     def write_metadata(self, S, meta):
         # We also save the associated metadata to the file
