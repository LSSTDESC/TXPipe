--- conflicted
+++ resolved
@@ -1728,11 +1728,7 @@
     ]
     config_options = {
         'npatch' : 10,
-<<<<<<< HEAD
-        'every_nth' : 1,
-=======
         'every_nth': 1,
->>>>>>> 70b48212
     }
 
     def plot(self, ra, dec, patch):
@@ -1769,20 +1765,10 @@
         f = self.open_input('random_cats')
         group = f['randoms']
         npatch=self.config['npatch']
-<<<<<<< HEAD
-        
-        print(f"generating {npatch} centers")
-        every_nth = self.config['every_nth']
-        ra = group['ra'][::every_nth]
-        dec = group['dec'][::every_nth]
-
-
-=======
         every_nth = self.config['every_nth']
         print(f"generating {npatch} centers")
         ra = group['ra'][::every_nth]
         dec = group['dec'][::every_nth]
->>>>>>> 70b48212
         cat = treecorr.Catalog(ra = ra,
                                 dec = dec,
                                 ra_units='degree', dec_units = 'degree',
@@ -1791,7 +1777,6 @@
         cat.write_patch_centers(self.get_output('patch_centers'))
 
         self.plot(np.degrees(cat.ra), np.degrees(cat.dec), cat.patch)
-<<<<<<< HEAD
 
 
 class TXSelfCalibrationIA(TXTwoPoint):
@@ -2171,8 +2156,6 @@
 
         # Finally, save the output to Sacc file
         S.save_fits(self.get_output('twopoint_data_SCIA'), overwrite=True)
-=======
->>>>>>> 70b48212
 
 
 if __name__ == '__main__':
