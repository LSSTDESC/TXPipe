from .base_stage import PipelineStage
from .data_types import HDFFile, ShearCatalog, TomographyCatalog, RandomsCatalog, FiducialCosmology, SACCFile, PhotozPDFFile, PNGFile, TextFile
from .utils.calibration_tools import apply_metacal_response, apply_lensfit_calibration 
from .utils.calibration_tools import read_shear_catalog_type
import numpy as np
import random
import collections
import sys
from time import perf_counter

# This creates a little mini-type, like a struct,
# for holding individual measurements
Measurement = collections.namedtuple(
    'Measurement',
    ['corr_type', 'object', 'i', 'j'])

SHEAR_SHEAR = 0
SHEAR_POS = 1
POS_POS = 2



class TXTwoPoint(PipelineStage):
    name='TXTwoPoint'
    inputs = [
        ('calibrated_shear_catalog', ShearCatalog),
        ('binned_lens_catalog', HDFFile),
        ('binned_random_cats', HDFFile),
        ('shear_photoz_stack', HDFFile),
        ('lens_photoz_stack', HDFFile),
        ('patch_centers', TextFile),
        ('tracer_metadata', HDFFile),
    ]
    outputs = [
        ('twopoint_data_real_raw', SACCFile),
        ('twopoint_gamma_x', SACCFile)
    ]
    # Add values to the config file that are not previously defined
    config_options = {
        # TODO: Allow more fine-grained selection of 2pt subsets to compute
        'calcs':[0,1,2],
        'min_sep':0.5,
        'max_sep':300.,
        'nbins':9,
        'bin_slop':0.0,
        'sep_units':'arcmin',
        'flip_g1':False,
        'flip_g2':True,
        'cores_per_task':20,
        'verbose':1,
        'source_bins':[-1],
        'lens_bins':[-1],
        'reduce_randoms_size':1.0,
        'do_shear_shear': True,
        'do_shear_pos': True,
        'do_pos_pos': True,
        'var_method': 'jackknife',
        'use_randoms': True,
        'low_mem': False,
        }

    def run(self):
        """
        Run the analysis for this stage.
        """
        import sacc
        import healpy
        import treecorr
        # Binning information
        source_list, lens_list = self.read_nbin()

        # Calculate metadata like the area and related
        # quantities
        meta = self.read_metadata()

        # Choose which pairs of bins to calculate
        calcs = self.select_calculations(source_list, lens_list)
        sys.stdout.flush()

        # This splits the calculations among the parallel bins
        # It's not necessarily the most optimal way of doing it
        # as it's not dynamic, just a round-robin assignment,
        # but for this case I would expect it to be mostly fine
        results = []
        for i,j,k in calcs:
            result = self.call_treecorr(i, j, k)
            results.append(result)


        # Save the results
        if self.rank==0:
            self.write_output(source_list, lens_list, meta, results)


    def select_calculations(self, source_list, lens_list):
        calcs = []

        # For shear-shear we omit pairs with j>i
        if self.config['do_shear_shear']:
            k = SHEAR_SHEAR
            for i in source_list:
                for j in range(i+1):
                    if j in source_list:
                        calcs.append((i,j,k))
        
        # For shear-position we use all pairs
        if self.config['do_shear_pos']:
            k = SHEAR_POS
            for i in source_list:
                for j in lens_list:
                    calcs.append((i,j,k))

        # For position-position we omit pairs with j>i
        if self.config['do_pos_pos']:
            if not self.config['use_randoms']:
                raise ValueError("You need to have a random catalog to calculate position-position correlations")
            k = POS_POS
            for i in lens_list:
                for j in range(i+1):
                    if j in lens_list:
                        calcs.append((i,j,k))

        if self.rank==0:
            print(f"Running {len(calcs)} calculations: {calcs}")

        return calcs


    def read_nbin(self):
        """
        Determine the bins to use in this analysis, either from the input file
        or from the configuration.
        """
        if self.config['source_bins'] == [-1] and self.config['lens_bins'] == [-1]:
            source_list, lens_list = self._read_nbin_from_tomography()
        else:
            source_list, lens_list = self._read_nbin_from_config()

        ns = len(source_list)
        nl = len(lens_list)
        if self.rank == 0:
            print(f'Running with {ns} source bins and {nl} lens bins')

        return source_list, lens_list


    # These two functions can be combined into a single one.
    def _read_nbin_from_tomography(self):
        with self.open_input('calibrated_shear_catalog') as f:
            nbin_source = f['shear'].attrs['nbin_source']

        with self.open_input('binned_lens_catalog') as f:
            nbin_lens = f['lens'].attrs['nbin_lens']

        source_list = range(nbin_source)
        lens_list = range(nbin_lens)

        return source_list, lens_list

    def _read_nbin_from_config(self):
        # TODO handle the case where the user only specefies
        # bins for only sources or only lenses
        source_list = self.config['source_bins']
        lens_list = self.config['lens_bins']

        # catch bad input
        tomo_source_list, tomo_lens_list = self._read_nbin_from_tomography()
        tomo_nbin_source = len(tomo_source_list)
        tomo_nbin_lens = len(tomo_lens_list)

        nbin_source = len(source_list)
        nbin_lens = len(lens_list) 

        if source_list == [-1]:
            source_list = tomo_source_list
        if lens_list == [-1]:
            lens_list = tomo_lens_list

        # if more bins are input than exist, raise an error
        if not nbin_source <= tomo_nbin_source:
            raise ValueError(f'Requested too many source bins in the config ({nbin_source}): max is {tomo_nbin_source}')
        if not nbin_lens <= tomo_nbin_lens:
            raise ValueError(f'Requested too many lens bins in the config ({nbin_lens}): max is {tomo_nbin_lens}')

        # make sure the bin numbers actually exist
        for i in source_list:
            if i not in tomo_source_list:
                raise ValueError(f"Requested source bin {i} that is not in the input file")

        for i in lens_list:
            if i not in tomo_lens_list:
                raise ValueError(f"Requested lens bin {i} that is not in the input file")

        return source_list, lens_list



    def write_output(self, source_list, lens_list, meta, results):
        import sacc
        import treecorr
        XI = "combined"
        XIP = sacc.standard_types.galaxy_shear_xi_plus
        XIM = sacc.standard_types.galaxy_shear_xi_minus
        GAMMAT = sacc.standard_types.galaxy_shearDensity_xi_t
        GAMMAX = sacc.standard_types.galaxy_shearDensity_xi_x
        WTHETA = sacc.standard_types.galaxy_density_xi

        S = sacc.Sacc()
        if self.config['do_shear_pos'] == True:
            S2 = sacc.Sacc()

        # We include the n(z) data in the output.
        # So here we load it in and add it to the data
        f = self.open_input('shear_photoz_stack')

        # Load the tracer data N(z) from an input file and
        # copy it to the output, for convenience
        for i in source_list:
            z = f['n_of_z/source/z'][:]
            Nz = f[f'n_of_z/source/bin_{i}'][:]
            S.add_tracer('NZ', f'source_{i}', z, Nz)
            if self.config['do_shear_pos'] == True:
                S2.add_tracer('NZ', f'source_{i}',z, Nz)

        f = self.open_input('lens_photoz_stack')
        # For both source and lens
        for i in lens_list:
            z = f['n_of_z/lens/z'][:]
            Nz = f[f'n_of_z/lens/bin_{i}'][:]
            S.add_tracer('NZ', f'lens_{i}', z, Nz)
            if self.config['do_shear_pos'] == True:
                S2.add_tracer('NZ', f'lens_{i}',z, Nz)
        # Closing n(z) file
        f.close()

        # Now build up the collection of data points, adding them all to
        # the sacc data one by one.
        comb = []
        for d in results:
            # First the tracers and generic tags
            tracer1 = f'source_{d.i}' if d.corr_type in [XI, GAMMAT] else f'lens_{d.i}'
            tracer2 = f'source_{d.j}' if d.corr_type in [XI] else f'lens_{d.j}'

            # We build up the comb list to get the covariance of it later
            # in the same order as our data points
            comb.append(d.object)

            theta = np.exp(d.object.meanlogr)
            npair = d.object.npairs
            weight = d.object.weight
            # xip / xim is a special case because it has two observables.
            # the other two are together below
            if d.corr_type == XI:
                xip = d.object.xip
                xim = d.object.xim
                xiperr = np.sqrt(d.object.varxip)
                ximerr = np.sqrt(d.object.varxim)
                n = len(xip)
                # add all the data points to the sacc
                for i in range(n):
                    S.add_data_point(XIP, (tracer1,tracer2), xip[i],
                        theta=theta[i], error=xiperr[i], npair=npair[i], weight= weight[i])
                for i in range(n):                    
                    S.add_data_point(XIM, (tracer1,tracer2), xim[i],
                        theta=theta[i], error=ximerr[i], npair=npair[i], weight= weight[i])
            else:
                xi = d.object.xi
                err = np.sqrt(d.object.varxi)
                n = len(xi)
                for i in range(n):
                    S.add_data_point(d.corr_type, (tracer1,tracer2), xi[i],
                        theta=theta[i], error=err[i], weight=weight[i])

                

        # Add the covariance.  There are several different jackknife approaches
        # available - see the treecorr docs
        cov = treecorr.estimate_multi_cov(comb, self.config['var_method'])
        S.add_covariance(cov)

        # Our data points may currently be in any order depending on which processes
        # ran which calculations.  Re-order them.
        S.to_canonical_order()

        self.write_metadata(S,meta)

        # Finally, save the output to Sacc file
        S.save_fits(self.get_output('twopoint_data_real_raw'), overwrite=True)
        
        # Adding the gammaX calculation:
        
        if self.config['do_shear_pos'] == True:
            comb = []
            for d in results:
                tracer1 = f'source_{d.i}' if d.corr_type in [XI, GAMMAT] else f'lens_{d.i}'
                tracer2 = f'source_{d.j}' if d.corr_type in [XI] else f'lens_{d.j}'   
                
                if d.corr_type == GAMMAT:
                    theta = np.exp(d.object.meanlogr)
                    npair = d.object.npairs
                    weight = d.object.weight
                    xi_x = d.object.xi_im
                    covX = d.object.estimate_cov('shot')
                    comb.append(covX)
                    err = np.sqrt(np.diag(covX))
                    n = len(xi_x)
                    for i in range(n):
                        S2.add_data_point(GAMMAX, (tracer1,tracer2), xi_x[i],
                            theta=theta[i], error=err[i], weight=weight[i])
            S2.add_covariance(comb)
            S2.to_canonical_order
            self.write_metadata(S2,meta)
            S2.save_fits(self.get_output('twopoint_gamma_x'), overwrite=True)



    def write_metadata(self, S, meta):
        # We also save the associated metadata to the file
        for k,v in meta.items():
            if np.isscalar(v):
                S.metadata[k] = v
            else:
                for i, vi in enumerate(v):
                    S.metadata[f'{k}_{i}'] = vi

        # Add provenance metadata.  In managed formats this is done
        # automatically, but because the Sacc library is external
        # we do it manually here.
        provenance = self.gather_provenance()
        provenance.update(SACCFile.generate_provenance())
        for key, value in provenance.items():
            if isinstance(value, str) and '\n' in value:
                values = value.split("\n")
                for i,v in enumerate(values):
                    S.metadata[f'provenance/{key}_{i}'] = v
            else:
                S.metadata[f'provenance/{key}'] = value


    def call_treecorr(self, i, j, k):
        """
        This is a wrapper for interaction with treecorr.
        """
        import sacc


        if k==SHEAR_SHEAR:
            xx = self.calculate_shear_shear(i, j)
            xtype = "combined"
        elif k==SHEAR_POS:
            xx = self.calculate_shear_pos(i, j)
            xtype = sacc.standard_types.galaxy_shearDensity_xi_t
        elif k==POS_POS:
            xx = self.calculate_pos_pos(i, j)
            xtype = sacc.standard_types.galaxy_density_xi
        else:
            raise ValueError(f"Unknown correlation function {k}")

        result = Measurement(xtype, xx, i, j)

        sys.stdout.flush()
        return result


    def get_shear_catalog(self, i):
        import treecorr

        # Load and calibrate the appropriate bin data
        cat = treecorr.Catalog(
            self.get_input("calibrated_shear_catalog"),
            ext = f"/shear/bin_{i}",
            g1_col = "g1",
            g2_col = "g2",
            ra_col = "ra",
            dec_col = "dec",
            w_col = "weight",
            ra_units='degree',
            dec_units='degree',
            patch_centers=self.get_input('patch_centers'),
            flip_g1 = self.config["flip_g1"],
            flip_g2 = self.config["flip_g2"],
        )
        return cat


    def get_lens_catalog(self, i):
        import treecorr

        # Load and calibrate the appropriate bin data
        cat = treecorr.Catalog(
            self.get_input("binned_lens_catalog"),
            ext = f"/lens/bin_{i}",
            ra_col = "ra",
            dec_col = "dec",
            w_col = "weight",
            ra_units='degree',
            dec_units='degree',
            patch_centers=self.get_input('patch_centers'),
        )
        return cat

    def get_random_catalog(self, i):
        import treecorr
        if not self.config["use_randoms"]:
            return None

        rancat = treecorr.Catalog(
            self.get_input("binned_random_cats"),
            ext = f"/randoms/bin_{i}",
            ra_col = "ra",
            dec_col = "dec",
            ra_units='degree',
            dec_units='degree',
            patch_centers=self.get_input('patch_centers'),
        ) 
        return rancat


    def calculate_shear_shear(self, i, j):
        import treecorr

        cat_i = self.get_shear_catalog(i)
        n_i = cat_i.nobj

        if i==j:
            cat_j = None
            n_j = n_i
        else:
            cat_j = self.get_shear_catalog(j)
            n_j = cat_j.nobj

        if self.rank == 0:
            print(f"Calculating shear-shear bin pair ({i},{j}): {n_i} x {n_j} objects using MPI")

        gg = treecorr.GGCorrelation(self.config)
        t1 = perf_counter()
        gg.process(cat_i, cat_j, low_mem=self.config["low_mem"], comm=self.comm)
        t2 = perf_counter()
        if self.rank == 0:
            print(f"Processing took {t2 - t1:.1f} seconds")

        return gg

    def calculate_shear_pos(self, i, j):
        import treecorr

        cat_i = self.get_shear_catalog(i)
        n_i = cat_i.nobj

        cat_j = self.get_lens_catalog(j)
        rancat_j = self.get_random_catalog(j)
        n_j = cat_j.nobj
        n_rand_j = rancat_j.nobj if rancat_j is not None else 0

        if self.rank == 0:
            print(f"Calculating shear-position bin pair ({i},{j}): {n_i} x {n_j} objects, {n_rand_j} randoms")


        ng = treecorr.NGCorrelation(self.config)
        t1 = perf_counter()
        ng.process(cat_j, cat_i, comm=self.comm)

        if rancat_j:
            rg = treecorr.NGCorrelation(self.config)
            rg.process(rancat_j, cat_i, comm=self.comm)
        else:
            rg = None


        if self.rank == 0:
            ng.calculateXi(rg=rg)
            t2 = perf_counter()
            print(f"Processing took {t2 - t1:.1f} seconds")

        
        return ng


    def calculate_pos_pos(self, i, j):
        import treecorr

        cat_i = self.get_lens_catalog(i)
        rancat_i = self.get_random_catalog(i)
        n_i = cat_i.nobj
        n_rand_i = rancat_i.nobj if rancat_i is not None else 0

        if self.rank == 0:
            print(f"Calculating position-position bin pair ({i}, {j}): {n_i} x {n_i} objects,  {n_rand_i} randoms")

        
        if i==j:
            cat_j = None
            rancat_j = rancat_i
        
        else:
            cat_j = self.get_lens_catalog(j)
            rancat_j = self.get_random_catalog(j)

        t1 = perf_counter()
        
        nn = treecorr.NNCorrelation(self.config)
        nn.process(cat_i, cat_j, comm=self.comm)
        
        nr = treecorr.NNCorrelation(self.config)
        nr.process(cat_i, rancat_j, comm=self.comm)

        # The next calculation is faster if we explicitly tell TreeCorr
        # that its two catalogs here are the same one.
        if i == j:
            rancat_j = None
        
        rr = treecorr.NNCorrelation(self.config)
        rr.process(rancat_i, rancat_j, comm=self.comm)
        
        if i==j:
            rn = None
        else:
            rn = treecorr.NNCorrelation(self.config)
            rn.process(rancat_i, cat_j, comm=self.comm)

        if self.rank == 0:
            t2 = perf_counter()
            nn.calculateXi(rr, dr=nr, rd=rn)
            print(f"Processing took {t2 - t1:.1f} seconds")            

        return nn


    def read_metadata(self):
        meta_data = self.open_input('tracer_metadata')
        area = meta_data['tracers'].attrs['area']
        sigma_e = meta_data['tracers/sigma_e'][:]
        N_eff = meta_data['tracers/N_eff'][:]
        mean_e1 = meta_data['tracers/mean_e1'][:]
        mean_e2 = meta_data['tracers/mean_e2'][:]

        meta = {}
        meta["neff"] =  N_eff
        meta["area"] =  area
        meta["sigma_e"] =  sigma_e
        meta["mean_e1"] = mean_e1
        meta["mean_e2"] = mean_e2

        return meta

<<<<<<< HEAD
# Aperture Mass class that inherits from TXTwoPoint
class TXApertureMass(TXTwoPoint):

    name='TXApertureMass'
    inputs = [
        ('calibrated_shear_catalog', ShearCatalog),
        ('shear_photoz_stack', HDFFile),
        ('patch_centers', TextFile),
        ('tracer_metadata', HDFFile),
    ]
    outputs = [
        ('aperture_mass_data', SACCFile),
    ]
    # Add values to the config file that are not previously defined
    config_options = {
        'calcs': [0,1,2],
        'min_sep': 0.5,
        'max_sep': 300.,
        'nbins': 15,
        'bin_slop': 0.02,
        'sep_units': 'arcmin',
        'flip_g1': False,
        'flip_g2': True,
        'cores_per_task': 20,
        'verbose': 1,
        'source_bins': [-1],
        'lens_bins': [-1],
        'reduce_randoms_size': 1.0,
        'var_method': 'jackknife',
        'use_true_shear': False,
        'subtract_mean_shear': False,
        'use_randoms': False,
        'low_mem': False,
        }

    # These two functions can be combined into a single one.
    def _read_nbin_from_tomography(self):
        with self.open_input('calibrated_shear_catalog') as f:
            nbin_source = f['shear'].attrs['nbin_source']

        source_list = range(nbin_source)
        lens_list = [] # Not necessary in this subclass

        return source_list, lens_list

    def select_calculations(self, source_list, lens_list):

        # For shear-shear we omit pairs with j>i
        # Lens list is an empty list here, and is unused
        calcs = []
        k = SHEAR_SHEAR
        for i in source_list:
            for j in range(i+1):
                if j in source_list:
                    calcs.append((i,j,k))

        if self.rank==0:
            print(f"Running these calculations: {calcs}")

        return calcs

    def calculate_shear_shear(self, i, j):

        gg = super().calculate_shear_shear(i, j)
        gg.mapsq = gg.calculateMapSq()

        return gg

    def write_output(self, source_list, lens_list, meta, results):

        # lens_list is unused in this function, but should always be passed as an empty list
        import sacc

        # Names for aperture-mass correlation functions
        MAPSQ = "galaxy_shear_apmass2"
        MAPSQ_IM = "galaxy_shear_apmass2_im"
        MXSQ = "galaxy_shear_apmass2_cross"
        MXSQ_IM = "galaxy_shear_apmass2_im_cross"

        # Initialise SACC object
        S = sacc.Sacc()

        # We include the n(z) data in the output.
        # So here we load it in and add it to the data
        # Load the tracer data N(z) from an input file and
        # copy it to the output, for convenience
        f = self.open_input('shear_photoz_stack')
        for i in source_list:
            z = f['n_of_z/source/z'][:]
            Nz = f[f'n_of_z/source/bin_{i}'][:]
            S.add_tracer('NZ', f'source_{i}', z, Nz)
        f.close()

        # Now build up the collection of data points, adding them all to the sacc
        for d in results:

            # First the tracers and generic tags
            tracer1 = f'source_{d.i}'
            tracer2 = f'source_{d.j}'

            theta = np.exp(d.object.meanlogr)
            weight = d.object.weight
            err = np.sqrt(d.object.mapsq[4])
            n = len(theta)
            for j, CORR in enumerate([MAPSQ, MAPSQ_IM, MXSQ, MXSQ_IM]):
                map = d.object.mapsq[j]
                for i in range(n):
                    S.add_data_point(CORR, (tracer1, tracer2), map[i],
                        theta=theta[i], error=err[i], weight=weight[i])

        # Our data points may currently be in any order depending on which processes
        # ran which calculations.  Re-order them.
        S.to_canonical_order()

        self.write_metadata(S, meta)

        # Finally, save the output to Sacc file
        S.save_fits(self.get_output('aperture_mass_data'), overwrite=True)

    
class TXTwoPointPlots(PipelineStage):
    """
    Make n(z) plots
    """
    name='TXTwoPointPlots'
    inputs = [
        ('twopoint_data_real', SACCFile),
        ('fiducial_cosmology', FiducialCosmology),  # For example lines
        ('twopoint_gamma_x', SACCFile),
        ('twopoint_theory_real', SACCFile),
    ]
    outputs = [
        ('shear_xi_plus', PNGFile),
        ('shear_xi_minus', PNGFile),
        ('shearDensity_xi', PNGFile),
        ('density_xi', PNGFile),
        ('shear_xi_plus_ratio', PNGFile),
        ('shear_xi_minus_ratio', PNGFile),
        ('shearDensity_xi_ratio', PNGFile),
        ('density_xi_ratio', PNGFile),
        ('shearDensity_xi_x', PNGFile),
    ]

    config_options = {
        'wspace': 0.05,
        'hspace': 0.05,
    }


    def run(self):
        import sacc
        import matplotlib
        import pyccl
        from .plotting import full_3x2pt_plots
        matplotlib.use('agg')
        matplotlib.rcParams["xtick.direction"]='in'
        matplotlib.rcParams["ytick.direction"]='in'

        filename = self.get_input('twopoint_data_real')
        s = sacc.Sacc.load_fits(filename)
        nbin_source, nbin_lens = self.read_nbin(s)

        filename_theory = self.get_input('twopoint_theory_real')

        outputs = {
            "galaxy_density_xi": self.open_output('density_xi',
                figsize=(3.5*nbin_lens, 3*nbin_lens), wrapper=True),

            "galaxy_shearDensity_xi_t": self.open_output('shearDensity_xi',
                figsize=(3.5*nbin_lens, 3*nbin_source), wrapper=True),

            "galaxy_shear_xi_plus": self.open_output('shear_xi_plus',
                figsize=(3.5*nbin_source, 3*nbin_source), wrapper=True),

            "galaxy_shear_xi_minus": self.open_output('shear_xi_minus',
                figsize=(3.5*nbin_source, 3*nbin_source), wrapper=True),
            
        }

        figures = {key: val.file for key, val in outputs.items()}

        full_3x2pt_plots([filename], ['twopoint_data_real'], figures=figures, 
                         theory_sacc_files=[filename_theory], theory_labels=['Fiducial'])

        for fig in outputs.values():
            fig.close()

        outputs = {
            "galaxy_density_xi": self.open_output('density_xi_ratio',
                figsize=(3.5*nbin_lens, 3*nbin_lens), wrapper=True),

            "galaxy_shearDensity_xi_t": self.open_output('shearDensity_xi_ratio',
                figsize=(3.5*nbin_lens, 3*nbin_source), wrapper=True),

            "galaxy_shear_xi_plus": self.open_output('shear_xi_plus_ratio',
                figsize=(3.5*nbin_source, 3*nbin_source), wrapper=True),

            "galaxy_shear_xi_minus": self.open_output('shear_xi_minus_ratio',
                figsize=(3.5*nbin_source, 3*nbin_source), wrapper=True),
            
        }

        figures = {key: val.file for key, val in outputs.items()}

        full_3x2pt_plots([filename], ['twopoint_data_real'], figures=figures,
                         theory_sacc_files=[filename_theory], theory_labels=['Fiducial'], ratios=True)

        for fig in outputs.values():
            fig.close()

            
        filename = self.get_input('twopoint_gamma_x')

        outputs = {
            "galaxy_shearDensity_xi_x": self.open_output('shearDensity_xi_x',
                figsize=(3.5*nbin_lens, 3*nbin_source), wrapper=True),
        }
        
        figures = {key: val.file for key, val in outputs.items()}

        full_3x2pt_plots([filename], ['twopoint_gamma_x'], 
            figures=figures)

        for fig in outputs.values():
            fig.close()

    def read_nbin(self, s):
        import sacc

        xip = sacc.standard_types.galaxy_shear_xi_plus
        wtheta = sacc.standard_types.galaxy_density_xi

        source_tracers = set()
        for b1, b2 in s.get_tracer_combinations(xip):
            source_tracers.add(b1)
            source_tracers.add(b2)

        lens_tracers = set()
        for b1, b2 in s.get_tracer_combinations(wtheta):
            lens_tracers.add(b1)
            lens_tracers.add(b2)


        return len(source_tracers), len(lens_tracers)

    def read_bins(self, s):
        import sacc

        xip = sacc.standard_types.galaxy_shear_xi_plus
        wtheta = sacc.standard_types.galaxy_density_xi

        source_tracers = set()
        for b1, b2 in s.get_tracer_combinations(xip):
            source_tracers.add(b1)
            source_tracers.add(b2)

        lens_tracers = set()
        for b1, b2 in s.get_tracer_combinations(wtheta):
            lens_tracers.add(b1)
            lens_tracers.add(b2)

        sources = list(sorted(source_tracers))
        lenses = list(sorted(lens_tracers))

        return sources, lenses

    
    def get_theta_xi_err(self, D):
        """
        For a given datapoint D, returns theta, xi, err,
        after masking for positive errorbars
        (sometimes there are NaNs).
        """
        theta = np.array([d.get_tag('theta') for d in D])
        xi    = np.array([d.value for d in D])
        err   = np.array([d.get_tag('error') for d  in D])
        w = err>0
        theta = theta[w]
        xi = xi[w]
        err = err[w]

        return theta, xi, err


    def get_theta_xi_err_jk(self, s, dt, src1, src2):
        """
        In this case we want to get the JK errorbars,
        which are stored in the covariance, so we want to
        load a particular covariance block, given a dataype dt.
        Returns theta, xi, err,
        after masking for positive errorbars
        (sometimes there are NaNs).
        """
        theta_jk, xi_jk, cov_jk = s.get_theta_xi(dt, src1, src2, return_cov = True)
        err_jk = np.sqrt(np.diag(cov_jk))
        w_jk = err_jk>0
        theta_jk = theta_jk[w_jk]
        xi_jk = xi_jk[w_jk]
        err_jk = err_jk[w_jk]
        
        return theta_jk, xi_jk, err_jk


    
    def plot_shear_shear(self, s, sources):
        import sacc
        import matplotlib.pyplot as plt

        xip = sacc.standard_types.galaxy_shear_xi_plus
        xim = sacc.standard_types.galaxy_shear_xi_minus
        nsource = len(sources)


        theta = s.get_tag('theta', xip)
        tmin = np.min(theta)
        tmax = np.max(theta)

        coord = lambda dt,i,j: (nsource+1-j, i) if dt==xim else (j, nsource-1-i)

        for dt in [xip, xim]:
            for i,src1 in enumerate(sources[:]):
                for j,src2 in enumerate(sources[:]):
                    D = s.get_data_points(dt, (src1,src2))


                    if len(D)==0:
                        continue

                    ax = plt.subplot2grid((nsource+2, nsource), coord(dt,i,j))

                    scale = 1e-4

                    theta = np.array([d.get_tag('theta') for d in D])
                    xi    = np.array([d.value for d in D])
                    err   = np.array([d.get_tag('error') for d  in D])
                    w = err>0
                    theta = theta[w]
                    xi = xi[w]
                    err = err[w]

                    plt.errorbar(theta, xi*theta / scale, err*theta / scale, fmt='.')
                    plt.xscale('log')
                    plt.ylim(-1,1)
                    plt.xlim(tmin, tmax)

                    if dt==xim:
                        if j>0:
                            ax.set_xticklabels([])
        plots = ['xi', 'xi_err']

        for plot in plots:
            plot_output = self.open_output(f'shear_{plot}', wrapper=True, figsize=(2.5*nsource,2*nsource))

            for dt in [xip, xim]:
                for i,src1 in enumerate(sources[:]):
                    for j,src2 in enumerate(sources[:]):
                        D = s.get_data_points(dt, (src1,src2))

                        if len(D)==0:
                            continue

                        ax = plt.subplot2grid((nsource+2, nsource), coord(dt,i,j))

                        theta, xi, err = self.get_theta_xi_err(D)
                        if plot == 'xi':
                            scale = 1e-4
                            plt.errorbar(theta, xi*theta / scale, err*theta / scale, fmt='.',
                                         capsize=1.5,color = self.colors[0])
                            plt.ylim(-30,30)
                            ylabel_xim = r'$\theta \cdot \xi_{-} \cdot 10^4$'
                            ylabel_xip = r'$\theta \cdot \xi_{+} \cdot 10^4$'

                        if plot == 'xi_err':
                            theta_jk, xi_jk, err_jk = self.get_theta_xi_err_jk(s, dt, src1, src2)
                            plt.plot(theta, err, label = 'Shape noise', lw = 2., color = self.colors[0])
                            plt.plot(theta_jk, err_jk, label = 'Jackknife', lw = 2., color = self.colors[1])
                            ylabel_xim = r'$\sigma\, (\xi_{-})$'
                            ylabel_xip = r'$\sigma\, (\xi_{-})$'
                            
                        plt.xscale('log')
                        plt.xlim(tmin, tmax)

                        if dt==xim:
                            if j>0:
                                ax.set_xticklabels([])
                            else:
                                plt.xlabel(r'$\theta$ (arcmin)')

                            if i==nsource-1:
                                ax.yaxis.tick_right()
                                ax.yaxis.set_label_position("right")
                                ax.set_ylabel(ylabel_xim)
                            else:
                                ax.set_yticklabels([])
                        else:
                            ax.set_xticklabels([])
                            if i==nsource-1:
                                ax.set_ylabel(ylabel_xip)
                            else:
                                ax.set_yticklabels([])

                        #props = dict(boxstyle='square', lw=1.,facecolor='white', alpha=1.)
                        plt.text(0.03, 0.93, f'[{i},{j}]', transform=plt.gca().transAxes,
                            fontsize=10, verticalalignment='top')#, bbox=props)

            if plot == 'xi_err':
                plt.legend()
            plt.tight_layout()
            plt.subplots_adjust(hspace=self.config['hspace'],wspace=self.config['wspace'])
            plot_output.close()

            
    def plot_shear_density(self, s, sources, lenses):
        import sacc
        import matplotlib.pyplot as plt

        gammat = sacc.standard_types.galaxy_shearDensity_xi_t
        nsource = len(sources)
        nlens = len(lenses)

        theta = s.get_tag('theta', gammat)
        tmin = np.min(theta)
        tmax = np.max(theta)

        plots = ['xi', 'xi_err']
        for plot in plots:
            plot_output = self.open_output(f'shearDensity_{plot}', wrapper=True, figsize=(3*nlens,2*nsource))

            for i,src1 in enumerate(sources):
                for j,src2 in enumerate(lenses):
                    
                    D = s.get_data_points(gammat, (src1,src2))

                    if len(D)==0:
                        continue
                    
                    ax = plt.subplot2grid((nsource, nlens), (i,j))

                    if plot == 'xi':
                        scale = 1e-2
                        theta, xi, err = self.get_theta_xi_err(D)
                        plt.errorbar(theta, xi*theta / scale, err*theta / scale, fmt='.',
                                     capsize=1.5, color = self.colors[0])
                        plt.ylim(-2,2)
                        ylabel = r"$\theta \cdot \gamma_t \cdot 10^2$"
                            
                    if plot == 'xi_err':
                        theta, xi, err = self.get_theta_xi_err(D)
                        theta_jk, xi_jk, err_jk = self.get_theta_xi_err_jk(s, gammat, src1, src2)
                        plt.plot(theta, err, label = 'Shape noise', lw =2., color = self.colors[0])
                        plt.plot(theta_jk, err_jk, label = 'Jackknife', lw =2., color = self.colors[1])
                        ylabel = r"$\sigma\,(\gamma_t)$"
                    
                    plt.xscale('log')
                    plt.xlim(tmin, tmax)

                    if i==nsource-1:
                        plt.xlabel(r'$\theta$ (arcmin)')
                    else:
                        ax.set_xticklabels([])

                    if j==0:
                        plt.ylabel(ylabel)
                    else:
                        ax.set_yticklabels([])

                    #props = dict(boxstyle='square', lw=1.,facecolor='white', alpha=1.)
                    plt.text(0.03, 0.93, f'[{i},{j}]', transform=plt.gca().transAxes,
                             fontsize=10, verticalalignment='top')#, bbox=props)

            if plot == 'xi_err':
                plt.legend()
            plt.tight_layout()
            plt.subplots_adjust(hspace=self.config['hspace'],wspace=self.config['wspace'])
            plot_output.close()



    def plot_density_density(self, s, lenses):
        import sacc
        import matplotlib.pyplot as plt

        wtheta = sacc.standard_types.galaxy_density_xi
        nlens = len(lenses)

        theta = s.get_tag('theta', wtheta)
        tmin = np.min(theta)
        tmax = np.max(theta)

        plots = ['xi', 'xi_err']
        for plot in plots:
            plot_output = self.open_output(f'density_{plot}', wrapper=True, figsize=(3*nlens,2*nlens))
         
            for i,src1 in enumerate(lenses[:]):
                for j,src2 in enumerate(lenses[:]):

                    D = s.get_data_points(wtheta, (src1,src2))

                    if len(D)==0:
                        continue

                    ax = plt.subplot2grid((nlens, nlens), (i,j))

                    if plot == 'xi':
                        scale = 1
                        theta, xi, err = self.get_theta_xi_err(D)
                        plt.errorbar(theta, xi*theta / scale, err*theta / scale, fmt='.',
                                     capsize=1.5, color = self.colors[0])
                        ylabel = r"$\theta \cdot w$"
                        plt.ylim(-1,1)
                            
                    if plot == 'xi_err':
                        theta, xi, err = self.get_theta_xi_err(D)
                        theta, xi, err = self.get_theta_xi_err(D)
                        theta_jk, xi_jk, err_jk = self.get_theta_xi_err_jk(s, wtheta, src1, src2)
                        plt.plot(theta, err, label = 'Shape noise', lw =2., color = self.colors[0])
                        plt.plot(theta_jk, err_jk, label = 'Jackknife', lw =2., color = self.colors[1])
                        ylabel = r"$\sigma\,(w)$"

                    plt.xscale('log')
                    plt.xlim(tmin, tmax)

                    if j>0:
                        ax.set_xticklabels([])
                    else:
                        plt.xlabel(r'$\theta$ (arcmin)')

                    if i==0:
                        plt.ylabel(ylabel)
                    else:
                        ax.set_yticklabels([])

                    #props = dict(boxstyle='square', lw=1.,facecolor='white', alpha=1.)
                    plt.text(0.03, 0.93, f'[{i},{j}]', transform=plt.gca().transAxes,
                        fontsize=10, verticalalignment='top')#, bbox=props)

            if plot == 'xi_err':
                plt.legend()
            plt.tight_layout()
            plt.subplots_adjust(hspace=self.config['hspace'],wspace=self.config['wspace'])
            plot_output.close()



=======
>>>>>>> b9d426b7
if __name__ == '__main__':
    PipelineStage.main()<|MERGE_RESOLUTION|>--- conflicted
+++ resolved
@@ -543,552 +543,6 @@
 
         return meta
 
-<<<<<<< HEAD
-# Aperture Mass class that inherits from TXTwoPoint
-class TXApertureMass(TXTwoPoint):
-
-    name='TXApertureMass'
-    inputs = [
-        ('calibrated_shear_catalog', ShearCatalog),
-        ('shear_photoz_stack', HDFFile),
-        ('patch_centers', TextFile),
-        ('tracer_metadata', HDFFile),
-    ]
-    outputs = [
-        ('aperture_mass_data', SACCFile),
-    ]
-    # Add values to the config file that are not previously defined
-    config_options = {
-        'calcs': [0,1,2],
-        'min_sep': 0.5,
-        'max_sep': 300.,
-        'nbins': 15,
-        'bin_slop': 0.02,
-        'sep_units': 'arcmin',
-        'flip_g1': False,
-        'flip_g2': True,
-        'cores_per_task': 20,
-        'verbose': 1,
-        'source_bins': [-1],
-        'lens_bins': [-1],
-        'reduce_randoms_size': 1.0,
-        'var_method': 'jackknife',
-        'use_true_shear': False,
-        'subtract_mean_shear': False,
-        'use_randoms': False,
-        'low_mem': False,
-        }
-
-    # These two functions can be combined into a single one.
-    def _read_nbin_from_tomography(self):
-        with self.open_input('calibrated_shear_catalog') as f:
-            nbin_source = f['shear'].attrs['nbin_source']
-
-        source_list = range(nbin_source)
-        lens_list = [] # Not necessary in this subclass
-
-        return source_list, lens_list
-
-    def select_calculations(self, source_list, lens_list):
-
-        # For shear-shear we omit pairs with j>i
-        # Lens list is an empty list here, and is unused
-        calcs = []
-        k = SHEAR_SHEAR
-        for i in source_list:
-            for j in range(i+1):
-                if j in source_list:
-                    calcs.append((i,j,k))
-
-        if self.rank==0:
-            print(f"Running these calculations: {calcs}")
-
-        return calcs
-
-    def calculate_shear_shear(self, i, j):
-
-        gg = super().calculate_shear_shear(i, j)
-        gg.mapsq = gg.calculateMapSq()
-
-        return gg
-
-    def write_output(self, source_list, lens_list, meta, results):
-
-        # lens_list is unused in this function, but should always be passed as an empty list
-        import sacc
-
-        # Names for aperture-mass correlation functions
-        MAPSQ = "galaxy_shear_apmass2"
-        MAPSQ_IM = "galaxy_shear_apmass2_im"
-        MXSQ = "galaxy_shear_apmass2_cross"
-        MXSQ_IM = "galaxy_shear_apmass2_im_cross"
-
-        # Initialise SACC object
-        S = sacc.Sacc()
-
-        # We include the n(z) data in the output.
-        # So here we load it in and add it to the data
-        # Load the tracer data N(z) from an input file and
-        # copy it to the output, for convenience
-        f = self.open_input('shear_photoz_stack')
-        for i in source_list:
-            z = f['n_of_z/source/z'][:]
-            Nz = f[f'n_of_z/source/bin_{i}'][:]
-            S.add_tracer('NZ', f'source_{i}', z, Nz)
-        f.close()
-
-        # Now build up the collection of data points, adding them all to the sacc
-        for d in results:
-
-            # First the tracers and generic tags
-            tracer1 = f'source_{d.i}'
-            tracer2 = f'source_{d.j}'
-
-            theta = np.exp(d.object.meanlogr)
-            weight = d.object.weight
-            err = np.sqrt(d.object.mapsq[4])
-            n = len(theta)
-            for j, CORR in enumerate([MAPSQ, MAPSQ_IM, MXSQ, MXSQ_IM]):
-                map = d.object.mapsq[j]
-                for i in range(n):
-                    S.add_data_point(CORR, (tracer1, tracer2), map[i],
-                        theta=theta[i], error=err[i], weight=weight[i])
-
-        # Our data points may currently be in any order depending on which processes
-        # ran which calculations.  Re-order them.
-        S.to_canonical_order()
-
-        self.write_metadata(S, meta)
-
-        # Finally, save the output to Sacc file
-        S.save_fits(self.get_output('aperture_mass_data'), overwrite=True)
-
-    
-class TXTwoPointPlots(PipelineStage):
-    """
-    Make n(z) plots
-    """
-    name='TXTwoPointPlots'
-    inputs = [
-        ('twopoint_data_real', SACCFile),
-        ('fiducial_cosmology', FiducialCosmology),  # For example lines
-        ('twopoint_gamma_x', SACCFile),
-        ('twopoint_theory_real', SACCFile),
-    ]
-    outputs = [
-        ('shear_xi_plus', PNGFile),
-        ('shear_xi_minus', PNGFile),
-        ('shearDensity_xi', PNGFile),
-        ('density_xi', PNGFile),
-        ('shear_xi_plus_ratio', PNGFile),
-        ('shear_xi_minus_ratio', PNGFile),
-        ('shearDensity_xi_ratio', PNGFile),
-        ('density_xi_ratio', PNGFile),
-        ('shearDensity_xi_x', PNGFile),
-    ]
-
-    config_options = {
-        'wspace': 0.05,
-        'hspace': 0.05,
-    }
-
-
-    def run(self):
-        import sacc
-        import matplotlib
-        import pyccl
-        from .plotting import full_3x2pt_plots
-        matplotlib.use('agg')
-        matplotlib.rcParams["xtick.direction"]='in'
-        matplotlib.rcParams["ytick.direction"]='in'
-
-        filename = self.get_input('twopoint_data_real')
-        s = sacc.Sacc.load_fits(filename)
-        nbin_source, nbin_lens = self.read_nbin(s)
-
-        filename_theory = self.get_input('twopoint_theory_real')
-
-        outputs = {
-            "galaxy_density_xi": self.open_output('density_xi',
-                figsize=(3.5*nbin_lens, 3*nbin_lens), wrapper=True),
-
-            "galaxy_shearDensity_xi_t": self.open_output('shearDensity_xi',
-                figsize=(3.5*nbin_lens, 3*nbin_source), wrapper=True),
-
-            "galaxy_shear_xi_plus": self.open_output('shear_xi_plus',
-                figsize=(3.5*nbin_source, 3*nbin_source), wrapper=True),
-
-            "galaxy_shear_xi_minus": self.open_output('shear_xi_minus',
-                figsize=(3.5*nbin_source, 3*nbin_source), wrapper=True),
-            
-        }
-
-        figures = {key: val.file for key, val in outputs.items()}
-
-        full_3x2pt_plots([filename], ['twopoint_data_real'], figures=figures, 
-                         theory_sacc_files=[filename_theory], theory_labels=['Fiducial'])
-
-        for fig in outputs.values():
-            fig.close()
-
-        outputs = {
-            "galaxy_density_xi": self.open_output('density_xi_ratio',
-                figsize=(3.5*nbin_lens, 3*nbin_lens), wrapper=True),
-
-            "galaxy_shearDensity_xi_t": self.open_output('shearDensity_xi_ratio',
-                figsize=(3.5*nbin_lens, 3*nbin_source), wrapper=True),
-
-            "galaxy_shear_xi_plus": self.open_output('shear_xi_plus_ratio',
-                figsize=(3.5*nbin_source, 3*nbin_source), wrapper=True),
-
-            "galaxy_shear_xi_minus": self.open_output('shear_xi_minus_ratio',
-                figsize=(3.5*nbin_source, 3*nbin_source), wrapper=True),
-            
-        }
-
-        figures = {key: val.file for key, val in outputs.items()}
-
-        full_3x2pt_plots([filename], ['twopoint_data_real'], figures=figures,
-                         theory_sacc_files=[filename_theory], theory_labels=['Fiducial'], ratios=True)
-
-        for fig in outputs.values():
-            fig.close()
-
-            
-        filename = self.get_input('twopoint_gamma_x')
-
-        outputs = {
-            "galaxy_shearDensity_xi_x": self.open_output('shearDensity_xi_x',
-                figsize=(3.5*nbin_lens, 3*nbin_source), wrapper=True),
-        }
-        
-        figures = {key: val.file for key, val in outputs.items()}
-
-        full_3x2pt_plots([filename], ['twopoint_gamma_x'], 
-            figures=figures)
-
-        for fig in outputs.values():
-            fig.close()
-
-    def read_nbin(self, s):
-        import sacc
-
-        xip = sacc.standard_types.galaxy_shear_xi_plus
-        wtheta = sacc.standard_types.galaxy_density_xi
-
-        source_tracers = set()
-        for b1, b2 in s.get_tracer_combinations(xip):
-            source_tracers.add(b1)
-            source_tracers.add(b2)
-
-        lens_tracers = set()
-        for b1, b2 in s.get_tracer_combinations(wtheta):
-            lens_tracers.add(b1)
-            lens_tracers.add(b2)
-
-
-        return len(source_tracers), len(lens_tracers)
-
-    def read_bins(self, s):
-        import sacc
-
-        xip = sacc.standard_types.galaxy_shear_xi_plus
-        wtheta = sacc.standard_types.galaxy_density_xi
-
-        source_tracers = set()
-        for b1, b2 in s.get_tracer_combinations(xip):
-            source_tracers.add(b1)
-            source_tracers.add(b2)
-
-        lens_tracers = set()
-        for b1, b2 in s.get_tracer_combinations(wtheta):
-            lens_tracers.add(b1)
-            lens_tracers.add(b2)
-
-        sources = list(sorted(source_tracers))
-        lenses = list(sorted(lens_tracers))
-
-        return sources, lenses
-
-    
-    def get_theta_xi_err(self, D):
-        """
-        For a given datapoint D, returns theta, xi, err,
-        after masking for positive errorbars
-        (sometimes there are NaNs).
-        """
-        theta = np.array([d.get_tag('theta') for d in D])
-        xi    = np.array([d.value for d in D])
-        err   = np.array([d.get_tag('error') for d  in D])
-        w = err>0
-        theta = theta[w]
-        xi = xi[w]
-        err = err[w]
-
-        return theta, xi, err
-
-
-    def get_theta_xi_err_jk(self, s, dt, src1, src2):
-        """
-        In this case we want to get the JK errorbars,
-        which are stored in the covariance, so we want to
-        load a particular covariance block, given a dataype dt.
-        Returns theta, xi, err,
-        after masking for positive errorbars
-        (sometimes there are NaNs).
-        """
-        theta_jk, xi_jk, cov_jk = s.get_theta_xi(dt, src1, src2, return_cov = True)
-        err_jk = np.sqrt(np.diag(cov_jk))
-        w_jk = err_jk>0
-        theta_jk = theta_jk[w_jk]
-        xi_jk = xi_jk[w_jk]
-        err_jk = err_jk[w_jk]
-        
-        return theta_jk, xi_jk, err_jk
-
-
-    
-    def plot_shear_shear(self, s, sources):
-        import sacc
-        import matplotlib.pyplot as plt
-
-        xip = sacc.standard_types.galaxy_shear_xi_plus
-        xim = sacc.standard_types.galaxy_shear_xi_minus
-        nsource = len(sources)
-
-
-        theta = s.get_tag('theta', xip)
-        tmin = np.min(theta)
-        tmax = np.max(theta)
-
-        coord = lambda dt,i,j: (nsource+1-j, i) if dt==xim else (j, nsource-1-i)
-
-        for dt in [xip, xim]:
-            for i,src1 in enumerate(sources[:]):
-                for j,src2 in enumerate(sources[:]):
-                    D = s.get_data_points(dt, (src1,src2))
-
-
-                    if len(D)==0:
-                        continue
-
-                    ax = plt.subplot2grid((nsource+2, nsource), coord(dt,i,j))
-
-                    scale = 1e-4
-
-                    theta = np.array([d.get_tag('theta') for d in D])
-                    xi    = np.array([d.value for d in D])
-                    err   = np.array([d.get_tag('error') for d  in D])
-                    w = err>0
-                    theta = theta[w]
-                    xi = xi[w]
-                    err = err[w]
-
-                    plt.errorbar(theta, xi*theta / scale, err*theta / scale, fmt='.')
-                    plt.xscale('log')
-                    plt.ylim(-1,1)
-                    plt.xlim(tmin, tmax)
-
-                    if dt==xim:
-                        if j>0:
-                            ax.set_xticklabels([])
-        plots = ['xi', 'xi_err']
-
-        for plot in plots:
-            plot_output = self.open_output(f'shear_{plot}', wrapper=True, figsize=(2.5*nsource,2*nsource))
-
-            for dt in [xip, xim]:
-                for i,src1 in enumerate(sources[:]):
-                    for j,src2 in enumerate(sources[:]):
-                        D = s.get_data_points(dt, (src1,src2))
-
-                        if len(D)==0:
-                            continue
-
-                        ax = plt.subplot2grid((nsource+2, nsource), coord(dt,i,j))
-
-                        theta, xi, err = self.get_theta_xi_err(D)
-                        if plot == 'xi':
-                            scale = 1e-4
-                            plt.errorbar(theta, xi*theta / scale, err*theta / scale, fmt='.',
-                                         capsize=1.5,color = self.colors[0])
-                            plt.ylim(-30,30)
-                            ylabel_xim = r'$\theta \cdot \xi_{-} \cdot 10^4$'
-                            ylabel_xip = r'$\theta \cdot \xi_{+} \cdot 10^4$'
-
-                        if plot == 'xi_err':
-                            theta_jk, xi_jk, err_jk = self.get_theta_xi_err_jk(s, dt, src1, src2)
-                            plt.plot(theta, err, label = 'Shape noise', lw = 2., color = self.colors[0])
-                            plt.plot(theta_jk, err_jk, label = 'Jackknife', lw = 2., color = self.colors[1])
-                            ylabel_xim = r'$\sigma\, (\xi_{-})$'
-                            ylabel_xip = r'$\sigma\, (\xi_{-})$'
-                            
-                        plt.xscale('log')
-                        plt.xlim(tmin, tmax)
-
-                        if dt==xim:
-                            if j>0:
-                                ax.set_xticklabels([])
-                            else:
-                                plt.xlabel(r'$\theta$ (arcmin)')
-
-                            if i==nsource-1:
-                                ax.yaxis.tick_right()
-                                ax.yaxis.set_label_position("right")
-                                ax.set_ylabel(ylabel_xim)
-                            else:
-                                ax.set_yticklabels([])
-                        else:
-                            ax.set_xticklabels([])
-                            if i==nsource-1:
-                                ax.set_ylabel(ylabel_xip)
-                            else:
-                                ax.set_yticklabels([])
-
-                        #props = dict(boxstyle='square', lw=1.,facecolor='white', alpha=1.)
-                        plt.text(0.03, 0.93, f'[{i},{j}]', transform=plt.gca().transAxes,
-                            fontsize=10, verticalalignment='top')#, bbox=props)
-
-            if plot == 'xi_err':
-                plt.legend()
-            plt.tight_layout()
-            plt.subplots_adjust(hspace=self.config['hspace'],wspace=self.config['wspace'])
-            plot_output.close()
-
-            
-    def plot_shear_density(self, s, sources, lenses):
-        import sacc
-        import matplotlib.pyplot as plt
-
-        gammat = sacc.standard_types.galaxy_shearDensity_xi_t
-        nsource = len(sources)
-        nlens = len(lenses)
-
-        theta = s.get_tag('theta', gammat)
-        tmin = np.min(theta)
-        tmax = np.max(theta)
-
-        plots = ['xi', 'xi_err']
-        for plot in plots:
-            plot_output = self.open_output(f'shearDensity_{plot}', wrapper=True, figsize=(3*nlens,2*nsource))
-
-            for i,src1 in enumerate(sources):
-                for j,src2 in enumerate(lenses):
-                    
-                    D = s.get_data_points(gammat, (src1,src2))
-
-                    if len(D)==0:
-                        continue
-                    
-                    ax = plt.subplot2grid((nsource, nlens), (i,j))
-
-                    if plot == 'xi':
-                        scale = 1e-2
-                        theta, xi, err = self.get_theta_xi_err(D)
-                        plt.errorbar(theta, xi*theta / scale, err*theta / scale, fmt='.',
-                                     capsize=1.5, color = self.colors[0])
-                        plt.ylim(-2,2)
-                        ylabel = r"$\theta \cdot \gamma_t \cdot 10^2$"
-                            
-                    if plot == 'xi_err':
-                        theta, xi, err = self.get_theta_xi_err(D)
-                        theta_jk, xi_jk, err_jk = self.get_theta_xi_err_jk(s, gammat, src1, src2)
-                        plt.plot(theta, err, label = 'Shape noise', lw =2., color = self.colors[0])
-                        plt.plot(theta_jk, err_jk, label = 'Jackknife', lw =2., color = self.colors[1])
-                        ylabel = r"$\sigma\,(\gamma_t)$"
-                    
-                    plt.xscale('log')
-                    plt.xlim(tmin, tmax)
-
-                    if i==nsource-1:
-                        plt.xlabel(r'$\theta$ (arcmin)')
-                    else:
-                        ax.set_xticklabels([])
-
-                    if j==0:
-                        plt.ylabel(ylabel)
-                    else:
-                        ax.set_yticklabels([])
-
-                    #props = dict(boxstyle='square', lw=1.,facecolor='white', alpha=1.)
-                    plt.text(0.03, 0.93, f'[{i},{j}]', transform=plt.gca().transAxes,
-                             fontsize=10, verticalalignment='top')#, bbox=props)
-
-            if plot == 'xi_err':
-                plt.legend()
-            plt.tight_layout()
-            plt.subplots_adjust(hspace=self.config['hspace'],wspace=self.config['wspace'])
-            plot_output.close()
-
-
-
-    def plot_density_density(self, s, lenses):
-        import sacc
-        import matplotlib.pyplot as plt
-
-        wtheta = sacc.standard_types.galaxy_density_xi
-        nlens = len(lenses)
-
-        theta = s.get_tag('theta', wtheta)
-        tmin = np.min(theta)
-        tmax = np.max(theta)
-
-        plots = ['xi', 'xi_err']
-        for plot in plots:
-            plot_output = self.open_output(f'density_{plot}', wrapper=True, figsize=(3*nlens,2*nlens))
-         
-            for i,src1 in enumerate(lenses[:]):
-                for j,src2 in enumerate(lenses[:]):
-
-                    D = s.get_data_points(wtheta, (src1,src2))
-
-                    if len(D)==0:
-                        continue
-
-                    ax = plt.subplot2grid((nlens, nlens), (i,j))
-
-                    if plot == 'xi':
-                        scale = 1
-                        theta, xi, err = self.get_theta_xi_err(D)
-                        plt.errorbar(theta, xi*theta / scale, err*theta / scale, fmt='.',
-                                     capsize=1.5, color = self.colors[0])
-                        ylabel = r"$\theta \cdot w$"
-                        plt.ylim(-1,1)
-                            
-                    if plot == 'xi_err':
-                        theta, xi, err = self.get_theta_xi_err(D)
-                        theta, xi, err = self.get_theta_xi_err(D)
-                        theta_jk, xi_jk, err_jk = self.get_theta_xi_err_jk(s, wtheta, src1, src2)
-                        plt.plot(theta, err, label = 'Shape noise', lw =2., color = self.colors[0])
-                        plt.plot(theta_jk, err_jk, label = 'Jackknife', lw =2., color = self.colors[1])
-                        ylabel = r"$\sigma\,(w)$"
-
-                    plt.xscale('log')
-                    plt.xlim(tmin, tmax)
-
-                    if j>0:
-                        ax.set_xticklabels([])
-                    else:
-                        plt.xlabel(r'$\theta$ (arcmin)')
-
-                    if i==0:
-                        plt.ylabel(ylabel)
-                    else:
-                        ax.set_yticklabels([])
-
-                    #props = dict(boxstyle='square', lw=1.,facecolor='white', alpha=1.)
-                    plt.text(0.03, 0.93, f'[{i},{j}]', transform=plt.gca().transAxes,
-                        fontsize=10, verticalalignment='top')#, bbox=props)
-
-            if plot == 'xi_err':
-                plt.legend()
-            plt.tight_layout()
-            plt.subplots_adjust(hspace=self.config['hspace'],wspace=self.config['wspace'])
-            plot_output.close()
-
-
-
-=======
->>>>>>> b9d426b7
+
 if __name__ == '__main__':
     PipelineStage.main()