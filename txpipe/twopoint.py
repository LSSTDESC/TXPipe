--- conflicted
+++ resolved
@@ -433,12 +433,9 @@
             ra_units='degree',
             dec_units='degree',
             patch_centers=self.get_input('patch_centers'),
-<<<<<<< HEAD
             save_patch_dir=patch_dir,
-=======
             flip_g1 = self.config["flip_g1"],
             flip_g2 = self.config["flip_g2"],
->>>>>>> 868f9e48
         )
         
         return cat
