from .base_stage import PipelineStage
from .data_types import HDFFile, ShearCatalog, TomographyCatalog, RandomsCatalog, FiducialCosmology, SACCFile, PhotozPDFFile, PNGFile, TextFile
from .utils.calibration_tools import apply_metacal_response, apply_lensfit_calibration 
from .utils.calibration_tools import read_shear_catalog_type
import numpy as np
import random
import collections
import sys

# This creates a little mini-type, like a struct,
# for holding individual measurements
Measurement = collections.namedtuple(
    'Measurement',
    ['corr_type', 'object', 'i', 'j'])

SHEAR_SHEAR = 0
SHEAR_POS = 1
POS_POS = 2
SHEAR_POS_SELECT = 3


class TXTwoPoint(PipelineStage):
    name='TXTwoPoint'
    inputs = [
        ('shear_catalog', ShearCatalog),
        ('shear_tomography_catalog', TomographyCatalog),
        ('shear_photoz_stack', HDFFile),
        ('lens_tomography_catalog', TomographyCatalog),
        ('lens_photoz_stack', HDFFile),
        ('random_cats', RandomsCatalog),
        ('patch_centers', TextFile),
        ('tracer_metadata', HDFFile),
    ]
    outputs = [
        ('twopoint_data_real_raw', SACCFile),
        ('twopoint_gamma_x', SACCFile)
    ]
    # Add values to the config file that are not previously defined
    config_options = {
        # TODO: Allow more fine-grained selection of 2pt subsets to compute
        'calcs':[0,1,2],
        'min_sep':0.5,
        'max_sep':300.,
        'nbins':9,
        'bin_slop':0.1,
        'sep_units':'arcmin',
        'flip_g2':True,
        'cores_per_task':20,
        'verbose':1,
        'source_bins':[-1],
        'lens_bins':[-1],
        'reduce_randoms_size':1.0,
        'do_shear_shear': True,
        'do_shear_pos': True,
        'do_pos_pos': True,
        'var_method': 'jackknife',
        'use_true_shear': False,
        'subtract_mean_shear':False
        }

    def run(self):
        """
        Run the analysis for this stage.
        """
        import sacc
        import healpy
        import treecorr
        # Load the different pieces of data we need into
        # one large dictionary which we accumulate
        data = {}
        self.load_shear_catalog(data)
        self.load_tomography(data)
        self.load_random_catalog(data)
        # This one is optional - this class does nothing with it
        self.load_lens_catalog(data)
        # Binning information
        self.read_nbin(data)

        # Calculate metadata like the area and related
        # quantities
        meta = self.read_metadata()

        # Choose which pairs of bins to calculate
        calcs = self.select_calculations(data)

        sys.stdout.flush()

        # This splits the calculations among the parallel bins
        # It's not necessarily the most optimal way of doing it
        # as it's not dynamic, just a round-robin assignment,
        # but for this case I would expect it to be mostly fine
        results = []
        for i,j,k in self.split_tasks_by_rank(calcs):
            result = self.call_treecorr(data, meta, i, j, k)
            results.append(result)

        # If we are running in parallel this collects the results together
        results = self.collect_results(results)

        # Save the results
        if self.rank==0:
            self.write_output(data, meta, results)


    def select_calculations(self, data):
        source_list = data['source_list']
        lens_list = data['lens_list']
        calcs = []

        # For shear-shear we omit pairs with j>i
        if self.config['do_shear_shear']:
            k = SHEAR_SHEAR
            for i in source_list:
                for j in range(i+1):
                    if j in source_list:
                        calcs.append((i,j,k))

        # For shear-position we use all pairs
        if self.config['do_shear_pos']:
            k = SHEAR_POS
            for i in source_list:
                for j in lens_list:
                    calcs.append((i,j,k))

        # For position-position we omit pairs with j>i
        if self.config['do_pos_pos']:
            if not 'random_bin' in data:
                raise ValueError("You need to have a random catalog to calculate position-position correlations")
            k = POS_POS
            for i in lens_list:
                for j in range(i+1):
                    if j in lens_list:
                        calcs.append((i,j,k))

        if self.rank==0:
            print(f"Running these calculations: {calcs}")

        return calcs

    def collect_results(self, results):
        if self.comm is None:
            return results

        results = self.comm.gather(results, root=0)

        # Concatenate results on master
        if self.rank==0:
            results = sum(results, [])

        return results

    def read_nbin(self, data):
        """
        Determine the bins to use in this analysis, either from the input file
        or from the configuration.
        """
        if self.config['source_bins'] == [-1] and self.config['lens_bins'] == [-1]:
            source_list, lens_list = self._read_nbin_from_tomography()
        else:
            source_list, lens_list = self._read_nbin_from_config()

        ns = len(source_list)
        nl = len(lens_list)
        print(f'Running with {ns} source bins and {nl} lens bins')

        data['source_list']  =  source_list
        data['lens_list']  =  lens_list


    # These two functions can be combined into a single one.
    def _read_nbin_from_tomography(self):
        tomo = self.open_input('shear_tomography_catalog')
        d = dict(tomo['tomography'].attrs)
        tomo.close()
        nbin_source = d['nbin_source']
        tomo = self.open_input('lens_tomography_catalog')
        d = dict(tomo['tomography'].attrs)
        tomo.close()
        nbin_lens = d['nbin_lens']
        source_list = range(nbin_source)
        lens_list = range(nbin_lens)
        return source_list, lens_list

    def _read_nbin_from_config(self):
        # TODO handle the case where the user only specefies
        # bins for only sources or only lenses
        source_list = self.config['source_bins']
        lens_list = self.config['lens_bins']

        # catch bad input
        tomo_source_list, tomo_lens_list = self._read_nbin_from_tomography()
        tomo_nbin_source = len(tomo_source_list)
        tomo_nbin_lens = len(tomo_lens_list)

        nbin_source = len(source_list)
        nbin_lens = len(lens_list) 

        if source_list == [-1]:
            source_list = tomo_source_list
        if lens_list == [-1]:
            lens_list = tomo_lens_list

        # if more bins are input than exist, raise an error
        if not nbin_source <= tomo_nbin_source:
            raise ValueError(f'Requested too many source bins in the config ({nbin_source}): max is {tomo_nbin_source}')
        if not nbin_lens <= tomo_nbin_lens:
            raise ValueError(f'Requested too many lens bins in the config ({nbin_lens}): max is {tomo_nbin_lens}')

        # make sure the bin numbers actually exist
        for i in source_list:
            if i not in tomo_source_list:
                raise ValueError(f"Requested source bin {i} that is not in the input file")

        for i in lens_list:
            if i not in tomo_lens_list:
                raise ValueError(f"Requested lens bin {i} that is not in the input file")

        return source_list, lens_list



    def write_output(self, data, meta, results):
        import sacc
        import treecorr
        XI = "combined"
        XIP = sacc.standard_types.galaxy_shear_xi_plus
        XIM = sacc.standard_types.galaxy_shear_xi_minus
        GAMMAT = sacc.standard_types.galaxy_shearDensity_xi_t
        GAMMAX = sacc.standard_types.galaxy_shearDensity_xi_x
        WTHETA = sacc.standard_types.galaxy_density_xi

        S = sacc.Sacc()
        if self.config['do_shear_pos'] == True:
            S2 = sacc.Sacc()

        # We include the n(z) data in the output.
        # So here we load it in and add it to the data
        f = self.open_input('shear_photoz_stack')

        # Load the tracer data N(z) from an input file and
        # copy it to the output, for convenience
        for i in data['source_list']:
            z = f['n_of_z/source/z'][:]
            Nz = f[f'n_of_z/source/bin_{i}'][:]
            S.add_tracer('NZ', f'source_{i}', z, Nz)
            if self.config['do_shear_pos'] == True:
                S2.add_tracer('NZ', f'source_{i}',z, Nz)

        f = self.open_input('lens_photoz_stack')
        # For both source and lens
        for i in data['lens_list']:
            z = f['n_of_z/lens/z'][:]
            Nz = f[f'n_of_z/lens/bin_{i}'][:]
            S.add_tracer('NZ', f'lens_{i}', z, Nz)
            if self.config['do_shear_pos'] == True:
                S2.add_tracer('NZ', f'lens_{i}',z, Nz)
        # Closing n(z) file
        f.close()

        # Now build up the collection of data points, adding them all to
        # the sacc data one by one.
        comb = []
        for d in results:
            # First the tracers and generic tags
            tracer1 = f'source_{d.i}' if d.corr_type in [XI, GAMMAT] else f'lens_{d.i}'
            tracer2 = f'source_{d.j}' if d.corr_type in [XI] else f'lens_{d.j}'

            # We build up the comb list to get the covariance of it later
            # in the same order as our data points
            comb.append(d.object)

            theta = np.exp(d.object.meanlogr)
            npair = d.object.npairs
            weight = d.object.weight

            # account for double-counting
            if d.i == d.j:
                npair = npair/2
                weight = weight/2
            # xip / xim is a special case because it has two observables.
            # the other two are together below
            if d.corr_type == XI:
                xip = d.object.xip
                xim = d.object.xim
                xiperr = np.sqrt(d.object.varxip)
                ximerr = np.sqrt(d.object.varxim)
                n = len(xip)
                # add all the data points to the sacc
                for i in range(n):
                    S.add_data_point(XIP, (tracer1,tracer2), xip[i],
                        theta=theta[i], error=xiperr[i], npair=npair[i], weight= weight[i])
                for i in range(n):                    
                    S.add_data_point(XIM, (tracer1,tracer2), xim[i],
                        theta=theta[i], error=ximerr[i], npair=npair[i], weight= weight[i])
            else:
                xi = d.object.xi
                err = np.sqrt(d.object.varxi)
                n = len(xi)
                for i in range(n):
                    S.add_data_point(d.corr_type, (tracer1,tracer2), xi[i],
                        theta=theta[i], error=err[i], weight=weight[i])

                

        # Add the covariance.  There are several different jackknife approaches
        # available - see the treecorr docs
        cov = treecorr.estimate_multi_cov(comb, self.config['var_method'])
        S.add_covariance(cov)

        # Our data points may currently be in any order depending on which processes
        # ran which calculations.  Re-order them.
        S.to_canonical_order()

        self.write_metadata(S,meta)

        # Finally, save the output to Sacc file
        S.save_fits(self.get_output('twopoint_data_real_raw'), overwrite=True)
        
        # Adding the gammaX calculation:
        
        if self.config['do_shear_pos'] == True:
            comb = []
            for d in results:
                tracer1 = f'source_{d.i}' if d.corr_type in [XI, GAMMAT] else f'lens_{d.i}'
                tracer2 = f'source_{d.j}' if d.corr_type in [XI] else f'lens_{d.j}'   
                
                if d.corr_type == GAMMAT:
                    theta = np.exp(d.object.meanlogr)
                    npair = d.object.npairs
                    weight = d.object.weight
                    xi_x = d.object.xi_im
                    covX = d.object.estimate_cov('shot')
                    comb.append(covX)
                    err = np.sqrt(np.diag(covX))
                    n = len(xi_x)
                    for i in range(n):
                        S2.add_data_point(GAMMAX, (tracer1,tracer2), xi_x[i],
                            theta=theta[i], error=err[i], weight=weight[i])
            S2.add_covariance(comb)
            S2.to_canonical_order
            self.write_metadata(S2,meta)
            S2.save_fits(self.get_output('twopoint_gamma_x'), overwrite=True)



    def write_metadata(self, S, meta):
        # We also save the associated metadata to the file
        for k,v in meta.items():
            if np.isscalar(v):
                S.metadata[k] = v
            else:
                for i, vi in enumerate(v):
                    S.metadata[f'{k}_{i}'] = vi

        # Add provenance metadata.  In managed formats this is done
        # automatically, but because the Sacc library is external
        # we do it manually here.
        provenance = self.gather_provenance()
        provenance.update(SACCFile.generate_provenance())
        for key, value in provenance.items():
            if isinstance(value, str) and '\n' in value:
                values = value.split("\n")
                for i,v in enumerate(values):
                    S.metadata[f'provenance/{key}_{i}'] = v
            else:
                S.metadata[f'provenance/{key}'] = value


    def call_treecorr(self, data, meta, i, j, k):
        """
        This is a wrapper for interaction with treecorr.
        """
        import sacc


        if k==SHEAR_SHEAR:
            xx = self.calculate_shear_shear(data, meta, i, j)
            xtype = "combined"
        elif k==SHEAR_POS:
            xx = self.calculate_shear_pos(data, meta, i, j)
            xtype = sacc.standard_types.galaxy_shearDensity_xi_t
        elif k==POS_POS:
            xx = self.calculate_pos_pos(data, i, j)
            xtype = sacc.standard_types.galaxy_density_xi
        else:
            raise ValueError(f"Unknown correlation function {k}")

        result = Measurement(xtype, xx, i, j)

        sys.stdout.flush()
        return result


    def get_calibrated_catalog_bin(self, data, meta, i):
        """
        Calculate the metacal correction factor for this tomographic bin.
        """

        mask = (data['source_bin'] == i)

        if self.config['use_true_shear']:
            g1 = data[f'true_g1'][mask]
            g2 = data[f'true_g2'][mask]

        elif self.config['shear_catalog_type']=='metacal':
            # We use S=0 here because we have already included it in R_total
            g1, g2 = apply_metacal_response(data['R'][i], 0.0, data['mcal_g1'][mask], data['mcal_g2'][mask])

        elif self.config['shear_catalog_type']=='lensfit':
            #By now, by default lensfit_m=None for KiDS, so one_plus_K will be 1
            g1, g2, weight, one_plus_K = apply_lensfit_calibration(g1 = data['g1'][mask],g2 = data['g2'][mask],weight = data['weight'][mask],sigma_e = data['sigma_e'][mask], m = data['m'][mask])

        else:
            raise ValueError(f"Please specify metacal or lensfit for shear_catalog in config.")
            
        # Subtract mean shears, if needed.  These are calculated in source_selector,
        # and have already been calibrated, so subtract them after calibrated our sample.
        # Right now we are loading the full catalog here, so we could just take the mean
        # at this point, but in future we would like to move to just loading part of the
        # catalog.
        if self.config['subtract_mean_shear']:
            # Cross-check: print out the new mean.
            # In the weighted case these won't actually be equal
            mu1 = g1.mean()
            mu2 = g2.mean()

            # If we flip g2 we also have to flip the sign
            # of what we subtract
            g1 -= meta['mean_e1'][i]
            g2 -= meta['mean_e2'][i]

            # Compare to final means.
            nu1 = g1.mean()
            nu2 = g2.mean()
            print(f"Subtracting mean shears for bin {i}")
            print(f"Means before: {mu1}  and  {mu2}")
            print(f"Means after:  {nu1}  and  {nu2}")
            print("(In the weighted case the latter may not be exactly zero)")
        if self.config['flip_g2']:
            g2 *= -1

        if self.config['flip_g2']:
            g2 *= -1

        return g1, g2, mask

    def get_shear_catalog(self, data, meta, i):
        import treecorr

        # Load and calibrate the appropriate bin data
        g1, g2, mask = self.get_calibrated_catalog_bin(data, meta, i)

        if self.config['var_method']=='jackknife' and self.config['shear_catalog_type']=='metacal':
            patch_centers = self.get_input('patch_centers')
            cat = treecorr.Catalog(
                g1 = g1,
                g2 = g2,
                ra = data['ra'][mask],
                dec = data['dec'][mask],
                ra_units='degree', dec_units='degree',patch_centers=patch_centers)
        elif self.config['var_method']=='jackknife' and self.config['shear_catalog_type']=='lensfit':
            patch_centers = self.get_input('patch_centers')
            cat = treecorr.Catalog(
                g1 = g1,
                g2 = g2,
                w = data['weight'][mask],
                ra = data['ra'][mask],
                dec = data['dec'][mask],
                ra_units='degree', dec_units='degree',patch_centers=patch_centers)
        elif self.config['var_method']!='jackknife' and self.config['shear_catalog_type']=='metacal':
            cat = treecorr.Catalog(
                g1 = g1,
                g2 = g2,
                ra = data['ra'][mask],
                dec = data['dec'][mask],
                ra_units='degree', dec_units='degree')
        elif self.config['var_method']!='jackknife' and self.config['shear_catalog_type']=='lensfit':
            cat = treecorr.Catalog(
                g1 = g1,
                g2 = g2,
                w = data['weight'][mask],
                ra = data['ra'][mask],
                dec = data['dec'][mask],
                ra_units='degree', dec_units='degree')
        else:
            raise ValueError(f"Please specify metacal or lensfit for shear_catalog in config.")
        return cat


    def get_lens_catalog(self, data, i):
        import treecorr


        mask = data['lens_bin'] == i

        if 'lens_ra' in data:
            ra = data['lens_ra'][mask]
            dec = data['lens_dec'][mask]
        else:
            ra = data['ra'][mask]
            dec = data['dec'][mask]

        if self.config['var_method']=='jackknife':
            patch_centers = self.get_input('patch_centers')
            cat = treecorr.Catalog(
                ra=ra, dec=dec,
                ra_units='degree', dec_units='degree',
                patch_centers=patch_centers)
        else:
            cat = treecorr.Catalog(
                ra=ra, dec=dec,
                ra_units='degree', dec_units='degree')

        if 'random_bin' in data:
            random_mask = data['random_bin']==i
            if self.config['var_method']=='jackknife':
                rancat  = treecorr.Catalog(
                    ra=data['random_ra'][random_mask], dec=data['random_dec'][random_mask],
                    ra_units='degree', dec_units='degree',
                    patch_centers=patch_centers)
            else:
                rancat  = treecorr.Catalog(
                    ra=data['random_ra'][random_mask], dec=data['random_dec'][random_mask],
                    ra_units='degree', dec_units='degree')
        else:
            rancat = None

        return cat, rancat


    def calculate_shear_shear(self, data, meta, i, j):
        import treecorr

        cat_i = self.get_shear_catalog(data, meta, i)
        n_i = cat_i.nobj


        if i==j:
            cat_j = cat_i
            n_j = n_i
        else:
            cat_j = self.get_shear_catalog(data, meta, j)
            n_j = cat_j.nobj


        print(f"Rank {self.rank} calculating shear-shear bin pair ({i},{j}): {n_i} x {n_j} objects")

        gg = treecorr.GGCorrelation(self.config)
        gg.process(cat_i, cat_j)

        return gg

    def calculate_shear_pos(self, data, meta, i, j):
        import treecorr

        cat_i = self.get_shear_catalog(data, meta, i)
        n_i = cat_i.nobj

        cat_j, rancat_j = self.get_lens_catalog(data, j)
        n_j = cat_j.nobj
        n_rand_j = rancat_j.nobj if rancat_j is not None else 0

        print(f"Rank {self.rank} calculating shear-position bin pair ({i},{j}): {n_i} x {n_j} objects, {n_rand_j} randoms")

        ng = treecorr.NGCorrelation(self.config)
        ng.process(cat_j, cat_i)

        if rancat_j:
            rg = treecorr.NGCorrelation(self.config)
            rg.process(rancat_j, cat_i)
        else:
            rg = None

        ng.calculateXi(rg=rg)

        return ng


    def calculate_pos_pos(self, data, i, j):
        import treecorr

        cat_i, rancat_i = self.get_lens_catalog(data, i)
        n_i = cat_i.nobj
        n_rand_i = rancat_i.nobj if rancat_i is not None else 0

        if i==j:
            cat_j = cat_i
            rancat_j = rancat_i
            n_j = n_i
            n_rand_j = n_rand_i
        else:
            cat_j, rancat_j = self.get_lens_catalog(data, j)
            n_j = cat_j.nobj
            n_rand_j = rancat_j.nobj if rancat_j is not None else 0

        print(f"Rank {self.rank} calculating position-position bin pair ({i},{j}): {n_i} x {n_j} objects, "
            f"{n_rand_i} x {n_rand_j} randoms")


        nn = treecorr.NNCorrelation(self.config)
        rn = treecorr.NNCorrelation(self.config)
        nr = treecorr.NNCorrelation(self.config)
        rr = treecorr.NNCorrelation(self.config)

        nn.process(cat_i,    cat_j)
        nr.process(cat_i,    rancat_j)
        rn.process(rancat_i, cat_j)
        rr.process(rancat_i, rancat_j)

        nn.calculateXi(rr, dr=nr, rd=rn)
        return nn

    def load_tomography(self, data):

        # Columns we need from the tomography catalog
        f = self.open_input('shear_tomography_catalog')
        source_bin = f['tomography/source_bin'][:]
        if self.config['shear_catalog_type']=='metacal':
            r_total = f['metacal_response/R_total'][:]
        else:
            r_total = f['response/R'][:]
        f.close()

        f = self.open_input('lens_tomography_catalog')
        lens_bin = f['tomography/lens_bin'][:]
        f.close()

        data['source_bin']  =  source_bin
        data['lens_bin']  =  lens_bin
        data['R']  =  r_total

    def load_lens_catalog(self, data):
        # Subclasses can load an external lens catalog
        pass



    def load_shear_catalog(self, data):

        # Columns we need from the shear catalog
        read_shear_catalog_type(self)

        if self.config['shear_catalog_type']=='metacal':
            if self.config['use_true_shear']:
                cat_cols = ['ra', 'dec', 'true_g1', 'true_g2', 'mcal_flags']
            else:
                cat_cols = ['ra', 'dec', 'mcal_g1', 'mcal_g2', 'mcal_flags']
                
        else:
            cat_cols = ['ra', 'dec', 'g1', 'g2', 'weight','flags','sigma_e','m']
        print(f"Loading shear catalog columns: {cat_cols}")

        f = self.open_input('shear_catalog')
        g = f['shear']
        for col in cat_cols:
            print(f"Loading {col}")
            data[col] = g[col][:]


    def load_random_catalog(self, data):
        filename = self.get_input('random_cats')
        if filename is None:
            print("Not using randoms")
            return

        # Columns we need from the tomography catalog
        randoms_cols = ['dec','ra','bin']
        print(f"Loading random catalog columns: {randoms_cols}")

        f = self.open_input('random_cats')
        group = f['randoms']

        cut = self.config['reduce_randoms_size']
        if 0.0<cut<1.0:
            N = group['dec'].size
            sel = np.random.uniform(size=N) < cut
        else:
            sel = slice(None)

        data['random_ra'] =  group['ra'][sel]
        data['random_dec'] = group['dec'][sel]
        data['random_bin'] = group['bin'][sel]

        f.close()

    def calculate_area(self, data):
        import healpy as hp
        pix=hp.ang2pix(4096, np.pi/2.-np.radians(data['dec']),np.radians(data['ra']), nest=True)
        area=hp.nside2pixarea(4096)*(180./np.pi)**2
        mask=np.bincount(pix)>0
        area=np.sum(mask)*area
        area=float(area) * 60. * 60.
        return area

    def read_metadata(self):
        meta_data = self.open_input('tracer_metadata')
        area = meta_data['tracers'].attrs['area']
        sigma_e = meta_data['tracers/sigma_e'][:]
        N_eff = meta_data['tracers/N_eff'][:]
        mean_e1 = meta_data['tracers/mean_e1'][:]
        mean_e2 = meta_data['tracers/mean_e2'][:]

        meta = {}
        meta["neff"] =  N_eff
        meta["area"] =  area
        meta["sigma_e"] =  sigma_e
        meta["mean_e1"] = mean_e1
        meta["mean_e2"] = mean_e2

        return meta

class TXTwoPointLensCat(TXTwoPoint):
    """
    This subclass of the standard TXTwoPoint takes its
    lens sample from an external source instead of using
    the photometric sample.
    """
    name='TXTwoPointLensCat'
    inputs = [
        ('shear_catalog', ShearCatalog),
        ('shear_tomography_catalog', TomographyCatalog),
        ('shear_photoz_stack', HDFFile),
        ('lens_tomography_catalog', TomographyCatalog),
        ('lens_photoz_stack', HDFFile),
        ('random_cats', RandomsCatalog),
        ('lens_catalog', HDFFile),
        ('patch_centers', TextFile),
        ('tracer_metadata', HDFFile),
    ]
    def load_lens_catalog(self, data):
        filename = self.get_input('lens_catalog')
        print(f"Loading lens sample from {filename}")

        f = self.open_input('lens_catalog')
        data['lens_ra']  = f['lens/ra'][:]
        data['lens_dec'] = f['lens/dec'][:]
        f.close()

        f = self.open_input('lens_tomography_catalog')
        data['lens_bin'] = f['tomography/lens_bin'][:] 
        f.close()


class TXTwoPointPlots(PipelineStage):
    """
    Make n(z) plots
    """
    name='TXTwoPointPlots'
    inputs = [
        ('twopoint_data_real', SACCFile),
        ('fiducial_cosmology', FiducialCosmology),  # For example lines
        ('twopoint_gamma_x', SACCFile),
    ]
    outputs = [
        ('shear_xi_plus', PNGFile),
        ('shear_xi_minus', PNGFile),
        ('shearDensity_xi', PNGFile),
        ('density_xi', PNGFile),
        ('shearDensity_xi_x', PNGFile),
    ]

    config_options = {
        'wspace': 0.05,
        'hspace': 0.05,
    }


    def run(self):
        import sacc
        import matplotlib
        import pyccl
        from .plotting import full_3x2pt_plots
        matplotlib.use('agg')
        matplotlib.rcParams["xtick.direction"]='in'
        matplotlib.rcParams["ytick.direction"]='in'

        filename = self.get_input('twopoint_data_real')
        s = sacc.Sacc.load_fits(filename)
        nbin_source, nbin_lens = self.read_nbin(s)

        # TODO: when there is a better Cosmology serialization method
        # switch to that
        print("Manually specifying matter_power_spectrum and Neff")
        cosmo = self.open_input('fiducial_cosmology', wrapper=True).to_ccl(
            matter_power_spectrum='emu', Neff=3.04)

        outputs = {
            "galaxy_density_xi": self.open_output('density_xi',
                figsize=(3.5*nbin_lens, 3*nbin_lens), wrapper=True),

            "galaxy_shearDensity_xi_t": self.open_output('shearDensity_xi',
                figsize=(3.5*nbin_lens, 3*nbin_source), wrapper=True),

            "galaxy_shear_xi_plus": self.open_output('shear_xi_plus',
                figsize=(3.5*nbin_source, 3*nbin_source), wrapper=True),

            "galaxy_shear_xi_minus": self.open_output('shear_xi_minus',
                figsize=(3.5*nbin_source, 3*nbin_source), wrapper=True),
            
        }

        figures = {key: val.file for key, val in outputs.items()}

        full_3x2pt_plots([filename], ['twopoint_data_real'], 
            figures=figures, cosmo=cosmo, theory_labels=['Fiducial'])

        for fig in outputs.values():
            fig.close()

        filename = self.get_input('twopoint_gamma_x')

        outputs = {
            "galaxy_shearDensity_xi_x": self.open_output('shearDensity_xi_x',
                figsize=(3.5*nbin_lens, 3*nbin_source), wrapper=True),
        }
        
        figures = {key: val.file for key, val in outputs.items()}

        full_3x2pt_plots([filename], ['twopoint_gamma_x'], 
            figures=figures)

        for fig in outputs.values():
            fig.close()

    def read_nbin(self, s):
        import sacc

        xip = sacc.standard_types.galaxy_shear_xi_plus
        wtheta = sacc.standard_types.galaxy_density_xi

        source_tracers = set()
        for b1, b2 in s.get_tracer_combinations(xip):
            source_tracers.add(b1)
            source_tracers.add(b2)

        lens_tracers = set()
        for b1, b2 in s.get_tracer_combinations(wtheta):
            lens_tracers.add(b1)
            lens_tracers.add(b2)


        return len(source_tracers), len(lens_tracers)

    def read_bins(self, s):
        import sacc

        xip = sacc.standard_types.galaxy_shear_xi_plus
        wtheta = sacc.standard_types.galaxy_density_xi

        source_tracers = set()
        for b1, b2 in s.get_tracer_combinations(xip):
            source_tracers.add(b1)
            source_tracers.add(b2)

        lens_tracers = set()
        for b1, b2 in s.get_tracer_combinations(wtheta):
            lens_tracers.add(b1)
            lens_tracers.add(b2)

        sources = list(sorted(source_tracers))
        lenses = list(sorted(lens_tracers))

        return sources, lenses

    
    def get_theta_xi_err(self, D):
        """
        For a given datapoint D, returns theta, xi, err,
        after masking for positive errorbars
        (sometimes there are NaNs).
        """
        theta = np.array([d.get_tag('theta') for d in D])
        xi    = np.array([d.value for d in D])
        err   = np.array([d.get_tag('error') for d  in D])
        w = err>0
        theta = theta[w]
        xi = xi[w]
        err = err[w]

        return theta, xi, err


    def get_theta_xi_err_jk(self, s, dt, src1, src2):
        """
        In this case we want to get the JK errorbars,
        which are stored in the covariance, so we want to
        load a particular covariance block, given a dataype dt.
        Returns theta, xi, err,
        after masking for positive errorbars
        (sometimes there are NaNs).
        """
        theta_jk, xi_jk, cov_jk = s.get_theta_xi(dt, src1, src2, return_cov = True)
        err_jk = np.sqrt(np.diag(cov_jk))
        w_jk = err_jk>0
        theta_jk = theta_jk[w_jk]
        xi_jk = xi_jk[w_jk]
        err_jk = err_jk[w_jk]
        
        return theta_jk, xi_jk, err_jk


    
    def plot_shear_shear(self, s, sources):
        import sacc
        import matplotlib.pyplot as plt

        xip = sacc.standard_types.galaxy_shear_xi_plus
        xim = sacc.standard_types.galaxy_shear_xi_minus
        nsource = len(sources)


        theta = s.get_tag('theta', xip)
        tmin = np.min(theta)
        tmax = np.max(theta)

        coord = lambda dt,i,j: (nsource+1-j, i) if dt==xim else (j, nsource-1-i)

        for dt in [xip, xim]:
            for i,src1 in enumerate(sources[:]):
                for j,src2 in enumerate(sources[:]):
                    D = s.get_data_points(dt, (src1,src2))


                    if len(D)==0:
                        continue

                    ax = plt.subplot2grid((nsource+2, nsource), coord(dt,i,j))

                    scale = 1e-4

                    theta = np.array([d.get_tag('theta') for d in D])
                    xi    = np.array([d.value for d in D])
                    err   = np.array([d.get_tag('error') for d  in D])
                    w = err>0
                    theta = theta[w]
                    xi = xi[w]
                    err = err[w]

                    plt.errorbar(theta, xi*theta / scale, err*theta / scale, fmt='.')
                    plt.xscale('log')
                    plt.ylim(-1,1)
                    plt.xlim(tmin, tmax)

                    if dt==xim:
                        if j>0:
                            ax.set_xticklabels([])
        plots = ['xi', 'xi_err']

        for plot in plots:
            plot_output = self.open_output(f'shear_{plot}', wrapper=True, figsize=(2.5*nsource,2*nsource))

            for dt in [xip, xim]:
                for i,src1 in enumerate(sources[:]):
                    for j,src2 in enumerate(sources[:]):
                        D = s.get_data_points(dt, (src1,src2))

                        if len(D)==0:
                            continue

                        ax = plt.subplot2grid((nsource+2, nsource), coord(dt,i,j))

                        theta, xi, err = self.get_theta_xi_err(D)
                        if plot == 'xi':
                            scale = 1e-4
                            plt.errorbar(theta, xi*theta / scale, err*theta / scale, fmt='.',
                                         capsize=1.5,color = self.colors[0])
                            plt.ylim(-30,30)
                            ylabel_xim = r'$\theta \cdot \xi_{-} \cdot 10^4$'
                            ylabel_xip = r'$\theta \cdot \xi_{+} \cdot 10^4$'

                        if plot == 'xi_err':
                            theta_jk, xi_jk, err_jk = self.get_theta_xi_err_jk(s, dt, src1, src2)
                            plt.plot(theta, err, label = 'Shape noise', lw = 2., color = self.colors[0])
                            plt.plot(theta_jk, err_jk, label = 'Jackknife', lw = 2., color = self.colors[1])
                            ylabel_xim = r'$\sigma\, (\xi_{-})$'
                            ylabel_xip = r'$\sigma\, (\xi_{-})$'
                            
                        plt.xscale('log')
                        plt.xlim(tmin, tmax)

                        if dt==xim:
                            if j>0:
                                ax.set_xticklabels([])
                            else:
                                plt.xlabel(r'$\theta$ (arcmin)')

                            if i==nsource-1:
                                ax.yaxis.tick_right()
                                ax.yaxis.set_label_position("right")
                                ax.set_ylabel(ylabel_xim)
                            else:
                                ax.set_yticklabels([])
                        else:
                            ax.set_xticklabels([])
                            if i==nsource-1:
                                ax.set_ylabel(ylabel_xip)
                            else:
                                ax.set_yticklabels([])

                        #props = dict(boxstyle='square', lw=1.,facecolor='white', alpha=1.)
                        plt.text(0.03, 0.93, f'[{i},{j}]', transform=plt.gca().transAxes,
                            fontsize=10, verticalalignment='top')#, bbox=props)

            if plot == 'xi_err':
                plt.legend()
            plt.tight_layout()
            plt.subplots_adjust(hspace=self.config['hspace'],wspace=self.config['wspace'])
            plot_output.close()

            
    def plot_shear_density(self, s, sources, lenses):
        import sacc
        import matplotlib.pyplot as plt

        gammat = sacc.standard_types.galaxy_shearDensity_xi_t
        nsource = len(sources)
        nlens = len(lenses)

        theta = s.get_tag('theta', gammat)
        tmin = np.min(theta)
        tmax = np.max(theta)

        plots = ['xi', 'xi_err']
        for plot in plots:
            plot_output = self.open_output(f'shearDensity_{plot}', wrapper=True, figsize=(3*nlens,2*nsource))

            for i,src1 in enumerate(sources):
                for j,src2 in enumerate(lenses):
                    
                    D = s.get_data_points(gammat, (src1,src2))

                    if len(D)==0:
                        continue
                    
                    ax = plt.subplot2grid((nsource, nlens), (i,j))

                    if plot == 'xi':
                        scale = 1e-2
                        theta, xi, err = self.get_theta_xi_err(D)
                        plt.errorbar(theta, xi*theta / scale, err*theta / scale, fmt='.',
                                     capsize=1.5, color = self.colors[0])
                        plt.ylim(-2,2)
                        ylabel = r"$\theta \cdot \gamma_t \cdot 10^2$"
                            
                    if plot == 'xi_err':
                        theta, xi, err = self.get_theta_xi_err(D)
                        theta_jk, xi_jk, err_jk = self.get_theta_xi_err_jk(s, gammat, src1, src2)
                        plt.plot(theta, err, label = 'Shape noise', lw =2., color = self.colors[0])
                        plt.plot(theta_jk, err_jk, label = 'Jackknife', lw =2., color = self.colors[1])
                        ylabel = r"$\sigma\,(\gamma_t)$"
                    
                    plt.xscale('log')
                    plt.xlim(tmin, tmax)

                    if i==nsource-1:
                        plt.xlabel(r'$\theta$ (arcmin)')
                    else:
                        ax.set_xticklabels([])

                    if j==0:
                        plt.ylabel(ylabel)
                    else:
                        ax.set_yticklabels([])

                    #props = dict(boxstyle='square', lw=1.,facecolor='white', alpha=1.)
                    plt.text(0.03, 0.93, f'[{i},{j}]', transform=plt.gca().transAxes,
                             fontsize=10, verticalalignment='top')#, bbox=props)

            if plot == 'xi_err':
                plt.legend()
            plt.tight_layout()
            plt.subplots_adjust(hspace=self.config['hspace'],wspace=self.config['wspace'])
            plot_output.close()



    def plot_density_density(self, s, lenses):
        import sacc
        import matplotlib.pyplot as plt

        wtheta = sacc.standard_types.galaxy_density_xi
        nlens = len(lenses)

        theta = s.get_tag('theta', wtheta)
        tmin = np.min(theta)
        tmax = np.max(theta)

        plots = ['xi', 'xi_err']
        for plot in plots:
            plot_output = self.open_output(f'density_{plot}', wrapper=True, figsize=(3*nlens,2*nlens))
         
            for i,src1 in enumerate(lenses[:]):
                for j,src2 in enumerate(lenses[:]):

                    D = s.get_data_points(wtheta, (src1,src2))

                    if len(D)==0:
                        continue

                    ax = plt.subplot2grid((nlens, nlens), (i,j))

                    if plot == 'xi':
                        scale = 1
                        theta, xi, err = self.get_theta_xi_err(D)
                        plt.errorbar(theta, xi*theta / scale, err*theta / scale, fmt='.',
                                     capsize=1.5, color = self.colors[0])
                        ylabel = r"$\theta \cdot w$"
                        plt.ylim(-1,1)
                            
                    if plot == 'xi_err':
                        theta, xi, err = self.get_theta_xi_err(D)
                        theta, xi, err = self.get_theta_xi_err(D)
                        theta_jk, xi_jk, err_jk = self.get_theta_xi_err_jk(s, wtheta, src1, src2)
                        plt.plot(theta, err, label = 'Shape noise', lw =2., color = self.colors[0])
                        plt.plot(theta_jk, err_jk, label = 'Jackknife', lw =2., color = self.colors[1])
                        ylabel = r"$\sigma\,(w)$"

                    plt.xscale('log')
                    plt.xlim(tmin, tmax)

                    if j>0:
                        ax.set_xticklabels([])
                    else:
                        plt.xlabel(r'$\theta$ (arcmin)')

                    if i==0:
                        plt.ylabel(ylabel)
                    else:
                        ax.set_yticklabels([])

                    #props = dict(boxstyle='square', lw=1.,facecolor='white', alpha=1.)
                    plt.text(0.03, 0.93, f'[{i},{j}]', transform=plt.gca().transAxes,
                        fontsize=10, verticalalignment='top')#, bbox=props)

            if plot == 'xi_err':
                plt.legend()
            plt.tight_layout()
            plt.subplots_adjust(hspace=self.config['hspace'],wspace=self.config['wspace'])
            plot_output.close()


class TXGammaTFieldCenters(TXTwoPoint):
    """
    This subclass of the standard TXTwoPoint uses the centers
    of exposure fields as "lenses", as a systematics test.
    """
    name = "TXGammaTFieldCenters"
    inputs = [
        ('shear_catalog', ShearCatalog),
        ('shear_tomography_catalog', TomographyCatalog),
        ('shear_photoz_stack', HDFFile),
        ('lens_tomography_catalog', TomographyCatalog),
        ('lens_photoz_stack', HDFFile),
        ('random_cats', RandomsCatalog),
        ('exposures', HDFFile),
        ('patch_centers', TextFile),
        ('tracer_metadata', HDFFile),
    ]
    outputs = [
        ('gammat_field_center', SACCFile),
        ('gammat_field_center_plot', PNGFile),
    ]
    # Add values to the config file that are not previously defined
    config_options = {
        'calcs':[0,1,2],
        'min_sep':2.5,
        'max_sep':250,
        'nbins':20,
        'bin_slop':0.1,
        'sep_units':'arcmin',
        'flip_g2':True,
        'cores_per_task':20,
        'verbose':1,
        'reduce_randoms_size':1.0,
<<<<<<< HEAD
        'var_method': 'jackknife',
=======
        'var_method': 'shot',
>>>>>>> 5f6200a3
        'npatch': 5,
        'use_true_shear': False,
        'subtract_mean_shear':False
        }

    def run(self):
        # Before running the parent class we add source_bins and lens_bins
        # options that it is expecting, both set to -1 to indicate that we
        # will choose them automatically (below).
        import matplotlib
        matplotlib.use('agg')
        self.config['source_bins'] = [-1]
        self.config['lens_bins'] = [-1]
        super().run()

    def read_nbin(self, data):
        # We use only a single source and lens bin in this case -
        # the source is the complete 2D field and the lens is the
        # field centers
        data['source_list'] = [0]
        data['lens_list'] = [0]

    def load_lens_catalog(self, data):
        # We load our lenses from the exposures input.
        filename = self.get_input('exposures')
        print(f"Loading lens sample from {filename}")

        f = self.open_input('exposures')
        data['lens_ra']  = f['exposures/ratel'][:]
        data['lens_dec'] = f['exposures/dectel'][:]
        f.close()

        npoint = data['lens_ra'].size
        data['lens_bin'] = np.zeros(npoint)

    def load_tomography(self, data):
        # We run the parent class tomography selection but then
        # overrided it to squash all of the bins  0 .. nbin -1
        # down to the zero bin.  This means that any selected
        # objects (from any tomographic bin) are now in the same
        # bin, and unselected objects still have bin -1
        super().load_tomography(data)
        data['source_bin'][:] = data['source_bin'].clip(-1,0)

    def select_calculations(self, data):
        # We only want a single calculation, the gamma_T around
        # the field centers
        return [(0,0,SHEAR_POS)]

    def write_output(self, data, meta, results):
        # we write output both to file for later and to
        # a plot
        self.write_output_sacc(data, meta, results)
        self.write_output_plot(results)

    def write_output_plot(self, results):
        import matplotlib.pyplot as plt
        d = results[0]
        dvalue = d.object.xi
        derror = np.sqrt(d.object.varxi)
        dtheta = np.exp(d.object.meanlogr)

        fig = self.open_output('gammat_field_center_plot', wrapper=True)

        plt.errorbar(dtheta,  dtheta*dvalue, derror, fmt='ro', capsize=3)
        plt.xscale('log')

        plt.xlabel(r"$\theta$ / arcmin")
        plt.ylabel(r"$\theta \cdot \gamma_t(\theta)$")
        plt.title("Field Center Tangential Shear")

        fig.close()

    def write_output_sacc(self, data, meta, results):
        # We write out the results slightly differently here
        # beause they go to a different file and have different
        # tracers and tags.
        import sacc
        dt = "galaxyFieldCenter_shearDensity_xi_t"

        S = sacc.Sacc()

        f = self.open_input('shear_photoz_stack')
        z = f['n_of_z/source2d/z'][:]
        Nz = f[f'n_of_z/source2d/bin_0'][:]
        f.close()

        # Add the data points that we have one by one, recording which
        # tracer they each require
        S.add_tracer('misc', 'fieldcenter')
        S.add_tracer('NZ', 'source2d', z, Nz)

        d = results[0]
        assert len(results)==1
        dvalue = d.object.xi
        derror = np.sqrt(d.object.varxi)
        dtheta = np.exp(d.object.meanlogr)
        dnpair = d.object.npairs
        dweight = d.object.weight

        # Each of our Measurement objects contains various theta values,
        # and we loop through and add them all
        n = len(dvalue)
        for i in range(n):
            S.add_data_point(dt, ('source2d', 'fieldcenter'), dvalue[i],
                theta=dtheta[i], error=derror[i], npair=dnpair[i], weight=dweight[i])

        #self.write_metadata(S, meta)

        # Our data points may currently be in any order depending on which processes
        # ran which calculations.  Re-order them.
        S.to_canonical_order()

        # Finally, save the output to Sacc file
        S.save_fits(self.get_output('gammat_field_center'), overwrite=True)

        # Also make a plot of the data

class TXGammaTBrightStars(TXTwoPoint):
    """
    This subclass of the standard TXTwoPoint uses the centers
    of stars as "lenses", as a systematics test.
    """
    name = "TXGammaTBrightStars"
    inputs = [
        ('shear_catalog', ShearCatalog),
        ('shear_tomography_catalog', TomographyCatalog),
        ('shear_photoz_stack', HDFFile),
        ('lens_tomography_catalog', TomographyCatalog),
        ('lens_photoz_stack', HDFFile),
        ('random_cats', RandomsCatalog),
        ('star_catalog', HDFFile),
        ('patch_centers', TextFile),
        ('tracer_metadata', HDFFile),
    ]
    outputs = [
        ('gammat_bright_stars', SACCFile),
        ('gammat_bright_stars_plot', PNGFile),
    ]
    # Add values to the config file that are not previously defined
    config_options = {
        'calcs':[0,1,2],
        'min_sep':2.5,
        'max_sep':100,
        'nbins':20,
        'bin_slop':0.1,
        'sep_units':'arcmin',
        'flip_g2':True,
        'cores_per_task':20,
        'verbose':1,
        'reduce_randoms_size':1.0,
        'var_method': 'shot',
        'npatch': 5,
        'use_true_shear': False,
        'subtract_mean_shear': False,
        }

    def run(self):
        # Before running the parent class we add source_bins and lens_bins
        # options that it is expecting, both set to -1 to indicate that we
        # will choose them automatically (below).
        import matplotlib
        matplotlib.use('agg')
        self.config['source_bins'] = [-1]
        self.config['lens_bins'] = [-1]
        super().run()

    def read_nbin(self, data):
        # We use only a single source and lens bin in this case -
        # the source is the complete 2D field and the lens is the
        # field centers
        data['source_list'] = [0]
        data['lens_list'] = [0]

    def load_lens_catalog(self, data):
        # We load our lenses from the exposures input.
        # TODO break up bright and dim stars
        #14<mi <18.3forthebrightsampleand18.3<mi <22 in DES
        filename = self.get_input('star_catalog')
        print(f"Loading lens sample from {filename}")

        f = self.open_input('star_catalog')

        mags = f['stars/mag_r'][:]
        bright_cut = mags>14
        bright_cut &= mags<18.3

        data['lens_ra']  = f['stars/ra'][:][bright_cut]
        data['lens_dec'] = f['stars/dec'][:][bright_cut]
        f.close()

        npoint = data['lens_ra'].size
        data['lens_bin'] = np.zeros(npoint)

    def load_tomography(self, data):
        # We run the parent class tomography selection but then
        # overrided it to squash all of the bins  0 .. nbin -1
        # down to the zero bin.  This means that any selected
        # objects (from any tomographic bin) are now in the same
        # bin, and unselected objects still have bin -1
        super().load_tomography(data)
        data['source_bin'][:] = data['source_bin'].clip(-1,0)

    def select_calculations(self, data):
        # We only want a single calculation, the gamma_T around
        # the field centers
        return [(0,0,SHEAR_POS)]

    def write_output(self, data, meta, results):
        # we write output both to file for later and to
        # a plot
        self.write_output_sacc(data, meta, results)
        self.write_output_plot(results)

    def write_output_plot(self, results):
        import matplotlib.pyplot as plt
        d = results[0]
        dvalue = d.object.xi
        derror = np.sqrt(d.object.varxi)
        dtheta = np.exp(d.object.meanlogr)

        fig = self.open_output('gammat_bright_stars_plot', wrapper=True)

        # compute the mean and the chi^2/dof
        z = (dvalue) / derror
        chi2 = np.sum(z ** 2)
        chi2dof = chi2 / (len(dtheta) - 1)
        print('error,',derror)

        plt.errorbar(dtheta,  dtheta*dvalue, dtheta*derror, fmt='ro', capsize=3,label='$\chi^2/dof = $'+str(chi2dof))
        plt.legend(loc='best')
        plt.xscale('log')

        plt.xlabel(r"$\theta$ / arcmin")
        plt.ylabel(r"$\theta \cdot \gamma_t(\theta)$")
        plt.title("Bright Star Centers Tangential Shear")

        print('type',type(fig))
        fig.close()

    def write_output_sacc(self, data, meta, results):
        # We write out the results slightly differently here
        # beause they go to a different file and have different
        # tracers and tags.
        import sacc
        dt = "galaxyStarCenters_shearDensity_xi_t"

        S = sacc.Sacc()

        f = self.open_input('shear_photoz_stack')
        z = f['n_of_z/source2d/z'][:]
        Nz = f[f'n_of_z/source2d/bin_0'][:]
        f.close()

        # Add the data points that we have one by one, recording which
        # tracer they each require
        S.add_tracer('misc', 'starcenter')
        S.add_tracer('NZ', 'source2d', z, Nz)

        d = results[0]
        assert len(results)==1
        dvalue = d.object.xi
        derror = np.sqrt(d.object.varxi)
        dtheta = np.exp(d.object.meanlogr)
        dnpair = d.object.npairs
        dweight = d.object.weight

        # Each of our Measurement objects contains various theta values,
        # and we loop through and add them all
        n = len(dvalue)
        for i in range(n):
            S.add_data_point(dt, ('source2d', 'starcenter'), dvalue[i],
                theta=dtheta[i], error=derror[i], npair=dnpair[i], weight=dweight[i])

        self.write_metadata(S, meta)

        print(S)
        # Our data points may currently be in any order depending on which processes
        # ran which calculations.  Re-order them.
        S.to_canonical_order()

        # Finally, save the output to Sacc file
        S.save_fits(self.get_output('gammat_bright_stars'), overwrite=True)

        # Also make a plot of the data

class TXGammaTDimStars(TXTwoPoint):
    """
    This subclass of the standard TXTwoPoint uses the centers
    of stars as "lenses", as a systematics test.
    """
    name = "TXGammaTDimStars"
    inputs = [
        ('shear_catalog', ShearCatalog),
        ('shear_tomography_catalog', TomographyCatalog),
        ('shear_photoz_stack', HDFFile),
        ('lens_tomography_catalog', TomographyCatalog),
        ('lens_photoz_stack', HDFFile),
        ('random_cats', RandomsCatalog),
        ('star_catalog', HDFFile),
        ('patch_centers', TextFile),
        ('tracer_metadata', HDFFile),
    ]
    outputs = [
        ('gammat_dim_stars', SACCFile),
        ('gammat_dim_stars_plot', PNGFile),
    ]
    # Add values to the config file that are not previously defined
    config_options = {
        'calcs':[0,1,2],
        'min_sep':2.5,
        'max_sep':100,
        'nbins':20,
        'bin_slop':0.1,
        'sep_units':'arcmin',
        'flip_g2':True,
        'cores_per_task':20,
        'verbose':1,
        'reduce_randoms_size':1.0,
<<<<<<< HEAD
        'var_method': 'jackknife',
=======
        'var_method': 'shot',
>>>>>>> 5f6200a3
        'npatch': 5,
        'use_true_shear': False,
        'subtract_mean_shear': False,        
        }

    def run(self):
        # Before running the parent class we add source_bins and lens_bins
        # options that it is expecting, both set to -1 to indicate that we
        # will choose them automatically (below).
        import matplotlib
        matplotlib.use('agg')
        self.config['source_bins'] = [-1]
        self.config['lens_bins'] = [-1]
        super().run()

    def read_nbin(self, data):
        # We use only a single source and lens bin in this case -
        # the source is the complete 2D field and the lens is the
        # field centers
        data['source_list'] = [0]
        data['lens_list'] = [0]

    def load_lens_catalog(self, data):
        # We load our lenses from the exposures input.
        # TODO break up bright and dim stars
        #14<mi <18.3forthebrightsampleand18.3<mi <22 in DES
        filename = self.get_input('star_catalog')
        print(f"Loading lens sample from {filename}")

        f = self.open_input('star_catalog')
        mags = f['stars/mag_r'][:]
        dim_cut = mags>18.2
        dim_cut &= mags<22

        data['lens_ra']  = f['stars/ra'][:][dim_cut]
        data['lens_dec'] = f['stars/dec'][:][dim_cut]
        f.close()

        npoint = data['lens_ra'].size
        data['lens_bin'] = np.zeros(npoint)

    def load_tomography(self, data):
        # We run the parent class tomography selection but then
        # overrided it to squash all of the bins  0 .. nbin -1
        # down to the zero bin.  This means that any selected
        # objects (from any tomographic bin) are now in the same
        # bin, and unselected objects still have bin -1
        super().load_tomography(data)
        data['source_bin'][:] = data['source_bin'].clip(-1,0)

    def select_calculations(self, data):
        # We only want a single calculation, the gamma_T around
        # the field centers
        return [(0,0,SHEAR_POS)]

    def write_output(self, data, meta, results):
        # we write output both to file for later and to
        # a plot
        self.write_output_sacc(data, meta, results)
        self.write_output_plot(results)

    def write_output_plot(self, results):
        import matplotlib.pyplot as plt
        d = results[0]
        dvalue = d.object.xi
        derror = np.sqrt(d.object.varxi)
        dtheta = np.exp(d.object.meanlogr)

        fig = self.open_output('gammat_dim_stars_plot', wrapper=True)

        # compute the mean and the chi^2/dof
        flat1 = 0
        z = (dvalue - flat1) / derror
        chi2 = np.sum(z ** 2)
        chi2dof = chi2 / (len(dtheta) - 1)
        print('error,',derror)

        plt.errorbar(dtheta,  dtheta*dvalue, dtheta*derror, fmt='ro', capsize=3,label='$\chi^2/dof = $'+str(chi2dof))
        plt.legend(loc='best')
        plt.xscale('log')

        plt.xlabel(r"$\theta$ / arcmin")
        plt.ylabel(r"$\theta \cdot \gamma_t(\theta)$")
        plt.title("Dim Star Centers Tangential Shear")

        print('type',type(fig))
        fig.close()

    def write_output_sacc(self, data, meta, results):
        # We write out the results slightly differently here
        # beause they go to a different file and have different
        # tracers and tags.
        import sacc
        dt = "galaxyStarCenters_shearDensity_xi_t"

        S = sacc.Sacc()

        f = self.open_input('shear_photoz_stack')
        z = f['n_of_z/source2d/z'][:]
        Nz = f[f'n_of_z/source2d/bin_0'][:]
        f.close()

        # Add the data points that we have one by one, recording which
        # tracer they each require
        S.add_tracer('misc', 'starcenter')
        S.add_tracer('NZ', 'source2d', z, Nz)

        d = results[0]
        assert len(results)==1
        dvalue = d.object.xi
        derror = np.sqrt(d.object.varxi)
        dtheta = np.exp(d.object.meanlogr)
        dnpair = d.object.npairs
        dweight = d.object.weight


        # Each of our Measurement objects contains various theta values,
        # and we loop through and add them all
        n = len(dvalue)
        for i in range(n):
            S.add_data_point(dt, ('source2d', 'starcenter'), dvalue[i],
                theta=dtheta[i], error=derror[i], npair=dnpair[i], weight=dweight[i])

        self.write_metadata(S, meta)

        print(S)
        # Our data points may currently be in any order depending on which processes
        # ran which calculations.  Re-order them.
        S.to_canonical_order()

        # Finally, save the output to Sacc file
        S.save_fits(self.get_output('gammat_dim_stars'), overwrite=True)

        # Also make a plot of the data

class TXGammaTRandoms(TXTwoPoint):
    """
    This subclass of the standard TXTwoPoint uses the centers
    of stars as "lenses", as a systematics test.
    """
    name = "TXGammaTRandoms"
    inputs = [
        ('shear_catalog', ShearCatalog),
        ('shear_tomography_catalog', TomographyCatalog),
        ('shear_photoz_stack', HDFFile),
        ('lens_tomography_catalog', TomographyCatalog),
        ('lens_photoz_stack', HDFFile),
        ('random_cats', RandomsCatalog),
        ('star_catalog', HDFFile),
        ('patch_centers', TextFile),
        ('tracer_metadata', HDFFile),
    ]
    outputs = [
        ('gammat_randoms', SACCFile),
        ('gammat_randoms_plot', PNGFile),
    ]
    # Add values to the config file that are not previously defined
    config_options = {
        'calcs':[0,1,2],
        'min_sep':2.5,
        'max_sep':100,
        'nbins':20,
        'bin_slop':0.1,
        'sep_units':'arcmin',
        'flip_g2':True,
        'cores_per_task':20,
        'verbose':1,
        'reduce_randoms_size':1.0,
<<<<<<< HEAD
        'var_method': 'jackknife',
=======
        'var_method': 'shot',
>>>>>>> 5f6200a3
        'npatch': 5,
        'use_true_shear': False,
        'subtract_mean_shear': False,
        }

    def run(self):
        # Before running the parent class we add source_bins and lens_bins
        # options that it is expecting, both set to -1 to indicate that we
        # will choose them automatically (below).
        import matplotlib
        matplotlib.use('agg')
        self.config['source_bins'] = [-1]
        self.config['lens_bins'] = [-1]
        super().run()

    def read_nbin(self, data):
        # We use only a single source and lens bin in this case -
        # the source is the complete 2D field and the lens is the
        # field centers
        data['source_list'] = [0]
        data['lens_list'] = [0]

    def load_random_catalog(self, data):
        # override the parent method
        # so that we don't load the randoms here,
        # because if we subtract randoms from randoms
        # we get nothing.
        pass

    def load_lens_catalog(self, data):
        # We load the randoms to use as lenses
        f = self.open_input('random_cats')
        group = f['randoms']
        data['lens_ra'] = group['ra'][:]
        data['lens_dec'] = group['dec'][:]
        f.close()

        npoint = data['lens_ra'].size
        data['lens_bin'] = np.zeros(npoint)

    def load_tomography(self, data):
        # We run the parent class tomography selection but then
        # overrided it to squash all of the bins  0 .. nbin -1
        # down to the zero bin.  This means that any selected
        # objects (from any tomographic bin) are now in the same
        # bin, and unselected objects still have bin -1
        super().load_tomography(data)
        data['source_bin'][:] = data['source_bin'].clip(-1,0)

    def select_calculations(self, data):
        # We only want a single calculation, the gamma_T around
        # the field centers
        return [(0,0,SHEAR_POS)]

    def write_output(self, data, meta, results):
        # we write output both to file for later and to
        # a plot
        self.write_output_sacc(data, meta, results)
        self.write_output_plot(results)

    def write_output_plot(self, results):
        import matplotlib.pyplot as plt
        d = results[0]
        dvalue = d.object.xi
        derror = np.sqrt(d.object.varxi)
        dtheta = np.exp(d.object.meanlogr)

        fig = self.open_output('gammat_randoms_plot', wrapper=True)

        # compute the mean and the chi^2/dof
        flat1 = 0
        z = (dvalue - flat1) / derror
        chi2 = np.sum(z ** 2)
        chi2dof = chi2 / (len(dtheta) - 1)
        print('error,',derror)

        plt.errorbar(dtheta,  dtheta*dvalue, dtheta*derror, fmt='ro', capsize=3,label='$\chi^2/dof = $'+str(chi2dof))
        plt.legend(loc='best')
        plt.xscale('log')

        plt.xlabel(r"$\theta$ / arcmin")
        plt.ylabel(r"$\theta \cdot \gamma_t(\theta)$")
        plt.title("Randoms Tangential Shear")

        print('type',type(fig))
        fig.close()

    def write_output_sacc(self, data, meta, results):
        # We write out the results slightly differently here
        # beause they go to a different file and have different
        # tracers and tags.
        import sacc
        dt = "galaxyRandoms_shearDensity_xi_t"

        S = sacc.Sacc()

        f = self.open_input('shear_photoz_stack')
        z = f['n_of_z/source2d/z'][:]
        Nz = f[f'n_of_z/source2d/bin_0'][:]
        f.close()

        # Add the data points that we have one by one, recording which
        # tracer they each require
        S.add_tracer('misc', 'randoms')
        S.add_tracer('NZ', 'source2d', z, Nz)

        d = results[0]
        assert len(results)==1
        dvalue = d.object.xi
        derror = np.sqrt(d.object.varxi)
        dtheta = np.exp(d.object.meanlogr)
        dnpair = d.object.npairs
        dweight = d.object.weight


        # Each of our Measurement objects contains various theta values,
        # and we loop through and add them all
        n = len(dvalue)
        for i in range(n):
            S.add_data_point(dt, ('source2d', 'randoms'), dvalue[i],
                theta=dtheta[i], error=derror[i], npair=dnpair[i], weight=dweight[i])

        self.write_metadata(S, meta)

        print(S)
        # Our data points may currently be in any order depending on which processes
        # ran which calculations.  Re-order them.
        S.to_canonical_order()

        # Finally, save the output to Sacc file
        S.save_fits(self.get_output('gammat_randoms'), overwrite=True)

        # Also make a plot of the data

class TXJackknifeCenters(PipelineStage):
    """
    This is the pipeline stage that is run to generate the patch centers for
    the Jackknife method.
    """
    name = 'TXJackknifeCenters'

    inputs = [
        ('random_cats', RandomsCatalog),
    ]
    outputs = [
        ('patch_centers', TextFile),
        ('jk', PNGFile),
    ]
    config_options = {
        'npatch' : 10,
        'every_nth': 1,
    }

    def plot(self, ra, dec, patch):
        """
        Plot the jackknife regions.
        """
        import matplotlib
        matplotlib.rcParams["xtick.direction"]='in'
        matplotlib.rcParams["ytick.direction"]='in'
        import matplotlib.pyplot as plt


        jk_plot = self.open_output('jk', wrapper=True, figsize=(6.,4.5))
        # Choose colormap
        cm = plt.cm.get_cmap('magma')
        sc = plt.scatter(ra, dec, c = patch, cmap = cm,  s=20, vmin = 0)
        plt.xlabel('RA')
        plt.ylabel('DEC')
        plt.tight_layout()
        jk_plot.close()


    def run(self):
        import treecorr
        import matplotlib
        matplotlib.use('agg')

        filename = self.get_input('random_cats')

        # Columns we need from the tomography catalog
        randoms_cols = ['dec','ra']
        print(f"Loading random catalog columns: {randoms_cols}")

        f = self.open_input('random_cats')
        group = f['randoms']
        npatch=self.config['npatch']
        every_nth = self.config['every_nth']
        print(f"generating {npatch} centers")
        ra = group['ra'][::every_nth]
        dec = group['dec'][::every_nth]
        cat = treecorr.Catalog(ra = ra,
                                dec = dec,
                                ra_units='degree', dec_units = 'degree',
                                #every_nth = self.config['every_nth'],
                                npatch=self.config['npatch'])
        cat.write_patch_centers(self.get_output('patch_centers'))

        self.plot(np.degrees(cat.ra), np.degrees(cat.dec), cat.patch)


class TXSelfCalibrationIA(TXTwoPoint):
    """
    This is the subclass of the Twopoint class that will handle calculating the
    correlations needed for doing the Self-calibration Intrinsic alignment
    estimation. 
    """
    name = 'TXSCIA'
    inputs = [
        ('shear_catalog', ShearCatalog),
        ('shear_tomography_catalog', TomographyCatalog),
        ('shear_photoz_stack', HDFFile),
        ('lens_tomography_catalog', TomographyCatalog),
        ('lens_photoz_stack', HDFFile),
        ('random_cats_source', RandomsCatalog),
        ('patch_centers', TextFile),
        #('photoz_pdfs', PhotozPDFFile),
        ('fiducial_cosmology', FiducialCosmology),
        ('tracer_metadata', HDFFile),
    ]
    outputs = [
        ('twopoint_data_SCIA', SACCFile),
        ('gammaX_scia', SACCFile),
    ]
    # Add values to the config file that are not previously defined
    config_options = {
        'calcs':[0,1,2],
        'min_sep':2.5,
        'max_sep':250.,
        'nbins':20,
        'bin_slop':0.1,
        'flip_g2':True,
        'cores_per_task':20,
        'verbose':1,
        'source_bins':[-1],
        'lens_bins':[-1],
        'reduce_randoms_size':1.0,
        'do_shear_pos': True,
        'do_pos_pos': True,
        'do_shear_shear': False, 
        'var_method': 'jackknife',
        '3Dcoords': True,
        'metric': 'Rperp',
        'use_true_shear': False,
        'subtract_mean_shear':False,
        'use_random_catalog': True
        }

    def run(self):

        super().run()

    def select_calculations(self, data):
        source_list = data['source_list']
        calcs = []
        
        if self.config['do_shear_pos']:
            k = SHEAR_POS
            l = SHEAR_POS_SELECT
            for i in source_list:
                calcs.append((i,i,k))
                calcs.append((i,i,l))
        
        if self.config['do_pos_pos']:
            if not 'random_bin' in data:
                raise ValueError('You need to have a random catalog to calculate position-position correlations')
            k = POS_POS
            for i in source_list:
                calcs.append((i,i,k))
        
        if self.config['do_shear_shear']:
            k = SHEAR_SHEAR
            for i in source_list:
                for j in range(i+1):
                    if j in source_list:
                        calcs.append((i,j,k))


        if self.rank==0:
            print(f"Running these calculations: {calcs}")
        
        return calcs

    def load_shear_catalog(self, data):

        # Columns we need from the shear catalog
        read_shear_catalog_type(self)

        if self.config['shear_catalog_type']=='metacal':
            if self.config['use_true_shear']:
                cat_cols = ['ra', 'dec', 'true_g1', 'true_g2', 'mcal_flags']
            else:
                cat_cols = ['ra', 'dec', 'mcal_g1', 'mcal_g2', 'mcal_flags']
                
        else:
            cat_cols = ['ra', 'dec', 'g1', 'g2', 'weight','flags','sigma_e','m']
        print(f"Loading shear catalog columns: {cat_cols}")

        f = self.open_input('shear_catalog')
        g = f['shear']
        for col in cat_cols:
            print(f"Loading {col}")
            data[col] = g[col][:]

        if self.config['3Dcoords']:
            #h = self.open_input('photoz_pdfs')
            #g = h['pdf']
            #data['mu'] = g['mu'][:]
            #Temporary fix for not running PDF's on DES
            data['mu'] = g['mean_z']

    def load_random_catalog(self, data):
        if self.config['use_random_catalog']:
            filename = self.get_input('random_cats_source')
            # Columns we need from the tomography catalog
            randoms_cols = ['dec','ra','bin','z']
            print(f"Loading random catalog columns: {randoms_cols}")

            f = self.open_input('random_cats_source')
            group = f['randoms']

            cut = self.config['reduce_randoms_size']
            if 0.0<cut<1.0:
                N = group['dec'].size
                sel = np.random.uniform(size=N) < cut
            else:
                sel = slice(None)

            data['random_ra'] =  group['ra'][sel]
            data['random_dec'] = group['dec'][sel]

            data['random_bin'] = group['bin'][sel]
            data['random_z'] = group['z'][sel]

            f.close()
        else:
            print("Not using randoms")
            return

    def get_lens_catalog(self, data, meta, i):
        import treecorr
        import pyccl as ccl

        #Note that we are here actually loading the source bin as the lens bin!
        #mask = data['source_bin'] == i
        g1, g2, mask = self.get_calibrated_catalog_bin(data, meta, i)

        
        if 'lens_ra' in data:
            ra = data['lens_ra'][mask]
            dec = data['lens_dec'][mask]
        else:
            ra = data['ra'][mask]
            dec = data['dec'][mask]
        
        if self.config['3Dcoords']:
            mu = data['mu'][mask]
            cosmo = ccl.Cosmology.read_yaml(self.get_input('fiducial_cosmology'))
            r = ccl.background.comoving_radial_distance(cosmo, 1/(1+mu))


            if self.config['var_method']=='jackknife':
                patch_centers = self.get_input('patch_centers')
                cat = treecorr.Catalog(
                    ra=ra, dec=dec, r= r,
                    ra_units='degree', dec_units='degree',
                    patch_centers=patch_centers)
            else:
                cat = treecorr.Catalog(
                    ra=ra, dec=dec, r=r,
                    ra_units='degree', dec_units='degree')

            if 'random_bin' in data:
                random_mask = data['random_bin']==i
                z_rand = data['random_z'][random_mask]
                r_rand = ccl.background.comoving_radial_distance(cosmo, 1/(1+z_rand))
                if self.config['var_method']=='jackknife':
                    rancat  = treecorr.Catalog(
                        ra=data['random_ra'][random_mask], dec=data['random_dec'][random_mask],
                        r = r_rand, ra_units='degree', dec_units='degree',
                        patch_centers=patch_centers)
                else:
                    rancat  = treecorr.Catalog(
                        ra=data['random_ra'][random_mask], dec=data['random_dec'][random_mask],
                        r = r_rand, ra_units='degree', dec_units='degree')
            else:
                rancat = None
        else:
            if self.config['var_method']=='jackknife':
                patch_centers = self.get_input('patch_centers')
                cat = treecorr.Catalog(
                    ra=ra, dec=dec,
                    ra_units='degree', dec_units='degree',
                    patch_centers=patch_centers)
            else:
                cat = treecorr.Catalog(
                    ra=ra, dec=dec,
                    ra_units='degree', dec_units='degree')

            if 'random_bin' in data:
                random_mask = data['random_bin']==i
                if self.config['var_method']=='jackknife':
                    rancat  = treecorr.Catalog(
                        ra=data['random_ra'][random_mask], dec=data['random_dec'][random_mask],
                        ra_units='degree', dec_units='degree',
                        patch_centers=patch_centers)
                else:
                    rancat  = treecorr.Catalog(
                        ra=data['random_ra'][random_mask], dec=data['random_dec'][random_mask],
                        ra_units='degree', dec_units='degree')
            else:
                rancat = None

        return cat, rancat

    def get_shear_catalog(self, data, meta, i):
        import treecorr
        import pyccl as ccl
        g1, g2, mask = self.get_calibrated_catalog_bin(data, meta, i)
        
        if self.config['3Dcoords']:
            mu = data['mu'][mask]
            cosmo = ccl.Cosmology.read_yaml(self.get_input('fiducial_cosmology'))
            r = ccl.background.comoving_radial_distance(cosmo, 1/(1+mu))

            if self.config['var_method']=='jackknife':
                patch_centers = self.get_input('patch_centers')
                cat = treecorr.Catalog(
                    g1 = g1,
                    g2 = g2,
                    r = r,
                    ra = data['ra'][mask],
                    dec = data['dec'][mask],
                    ra_units='degree', dec_units='degree',
                    patch_centers=patch_centers)
                    #npatch=self.config['npatch'])
            else:
                cat = treecorr.Catalog(
                    g1 = g1,
                    g2 = g2,
                    r = r,
                    ra = data['ra'][mask],
                    dec = data['dec'][mask],
                    ra_units='degree', dec_units='degree')
        else:
            if self.config['var_method']=='jackknife':
                patch_centers = self.get_input('patch_centers')
                cat = treecorr.Catalog(
                    g1 = g1,
                    g2 = g2,
                    ra = data['ra'][mask],
                    dec = data['dec'][mask],
                    ra_units='degree', dec_units='degree',
                    patch_centers=patch_centers)
                    #npatch=self.config['npatch'])
            else:
                cat = treecorr.Catalog(
                    g1 = g1,
                    g2 = g2,
                    ra = data['ra'][mask],
                    dec = data['dec'][mask],
                    ra_units='degree', dec_units='degree')

        return cat

    def calculate_shear_pos_select(self,data, meta, i, j):
        import treecorr 

        cat_i = self.get_shear_catalog(data, meta, i)
        n_i = cat_i.nobj

        cat_j, rancat_j = self.get_lens_catalog(data, meta, j)
        n_j = cat_j.nobj
        n_rand_j = rancat_j.nobj if rancat_j is not None else 0

        print(f"Rank {self.rank} calculating shear-position bin pair ({i},{j}): {n_i} x {n_j} objects, {n_rand_j} randoms")

        ng = treecorr.NGCorrelation(self.config, max_rpar = 0.0)
        ng.process(cat_j, cat_i)

        if rancat_j:
            rg = treecorr.NGCorrelation(self.config, max_rpar = 0.0)
            rg.process(rancat_j, cat_i)
        else:
            rg = None

        ng.calculateXi(rg=rg)

        return ng

    def calculate_shear_pos(self, data, meta, i, j):
        import treecorr

        cat_i = self.get_shear_catalog(data, meta, i)
        n_i = cat_i.nobj

        cat_j, rancat_j = self.get_lens_catalog(data, meta, j)
        n_j = cat_j.nobj
        n_rand_j = rancat_j.nobj if rancat_j is not None else 0

        print(f"Rank {self.rank} calculating shear-position bin pair ({i},{j}): {n_i} x {n_j} objects, {n_rand_j} randoms")

        ng = treecorr.NGCorrelation(self.config)
        ng.process(cat_j, cat_i)

        if rancat_j:
            rg = treecorr.NGCorrelation(self.config)
            rg.process(rancat_j, cat_i)
        else:
            rg = None

        ng.calculateXi(rg=rg)

        return ng

    def call_treecorr(self, data, meta, i, j, k):
        import sacc 

        if k==SHEAR_SHEAR:
            xx = self.calculate_shear_shear(data, meta, i, j)
            xtype = "combined"
        elif k==SHEAR_POS:
            xx = self.calculate_shear_pos(data, meta, i, j)
            xtype = sacc.standard_types.galaxy_shearDensity_xi_t
        elif k==SHEAR_POS_SELECT:
            xx = self.calculate_shear_pos_select(data, meta, i, j)
            xtype = sacc.build_data_type_name('galaxy',['shear','Density'],'xi',subtype ='ts')
        elif k==POS_POS:
            xx = self.calculate_pos_pos(data, meta, i, j)
            xtype = sacc.standard_types.galaxy_density_xi
        else:
            raise ValueError(f"Unknown correlation function {k}")

        result = Measurement(xtype, xx, i, j)

        sys.stdout.flush()
        return result

    def write_output(self, data, meta, results):
        import sacc
        import treecorr
        XI = "combined"
        XIP = sacc.standard_types.galaxy_shear_xi_plus
        XIM = sacc.standard_types.galaxy_shear_xi_minus
        GAMMAT = sacc.standard_types.galaxy_shearDensity_xi_t
        GAMMATS = sacc.build_data_type_name('galaxy',['shear','Density'],'xi',subtype ='ts')
        WTHETA = sacc.standard_types.galaxy_density_xi
        GAMMAX = sacc.standard_types.galaxy_shearDensity_xi_x
        GAMMAXS = sacc.build_data_type_name('galaxy',['shear','Density'],'xi',subtype ='xs')

        S = sacc.Sacc()
        if self.config['do_shear_pos'] == True:
            S2 = sacc.Sacc()

        # We include the n(z) data in the output.
        # So here we load it in and add it to the data
        f = self.open_input('shear_photoz_stack')

        # Load the tracer data N(z) from an input file and
        # copy it to the output, for convenience
        for i in data['source_list']:
            z = f['n_of_z/source/z'][:]
            Nz = f[f'n_of_z/source/bin_{i}'][:]
            S.add_tracer('NZ', f'source_{i}', z, Nz)
            if self.config['do_shear_pos'] == True:
                S2.add_tracer('NZ', f'source_{i}', z, Nz)

        # f = self.open_input('lens_photoz_stack')
        # For both source and lens
        # for i in data['lens_list']:
        #    z = f['n_of_z/lens/z'][:]
        #    Nz = f[f'n_of_z/lens/bin_{i}'][:]
        #    S.add_tracer('NZ', f'lens_{i}', z, Nz)
        # Closing n(z) file
        f.close()

        # Now build up the collection of data points, adding them all to
        # the sacc data one by one.
        comb = []
        for d in results:
            # First the tracers and generic tags
            tracer1 = f'source_{d.i}' #if d.corr_type in [XI, GAMMAT,GAMMATS, ] else f'lens_{d.i}'
            tracer2 = f'source_{d.j}' #if d.corr_type in [XI, GAMMAT, GAMMATS] else f'lens_{d.j}'

            # We build up the comb list to get the covariance of it later
            # in the same order as our data points
            comb.append(d.object)

            theta = np.exp(d.object.meanlogr)
            npair = d.object.npairs
            weight = d.object.weight

            # account for double-counting
            if d.i == d.j:
                npair = npair/2
                weight = weight/2
            # xip / xim is a special case because it has two observables.
            # the other two are together below
            if d.corr_type == XI:
                xip = d.object.xip
                xim = d.object.xim
                xiperr = np.sqrt(d.object.varxip)
                ximerr = np.sqrt(d.object.varxim)
                n = len(xip)
                # add all the data points to the sacc
                for i in range(n):
                    S.add_data_point(XIP, (tracer1,tracer2), xip[i],
                        theta=theta[i], error=xiperr[i], npair=npair[i], weight= weight[i])
                    S.add_data_point(XIM, (tracer1,tracer2), xim[i],
                        theta=theta[i], error=ximerr[i], npair=npair[i], weight= weight[i])
            else:
                xi = d.object.xi
                err = np.sqrt(d.object.varxi)
                n = len(xi)
                for i in range(n):
                    S.add_data_point(d.corr_type, (tracer1,tracer2), xi[i],
                        theta=theta[i], error=err[i], weight=weight[i])

        # Add the covariance.  There are several different jackknife approaches
        # available - see the treecorr docs
        cov = treecorr.estimate_multi_cov(comb, self.config['var_method'])
        S.add_covariance(cov)

        # Our data points may currently be in any order depending on which processes
        # ran which calculations.  Re-order them.
        S.to_canonical_order()

        # Finally, save the output to Sacc file
        S.save_fits(self.get_output('twopoint_data_SCIA'), overwrite=True)

        if self.config['do_shear_pos'] == True:
            comb = []
            for d in results:
                tracer1 = f'source_{d.i}' 
                tracer2 = f'source_{d.j}'    
                
                if d.corr_type == GAMMAT:
                    theta = np.exp(d.object.meanlogr)
                    npair = d.object.npairs
                    weight = d.object.weight
                    xi_x = d.object.xi_im
                    covX = d.object.estimate_cov('shot')
                    comb.append(covX)
                    err = np.sqrt(np.diag(covX))
                    n = len(xi_x)
                    for i in range(n):
                        S2.add_data_point(GAMMAX, (tracer1,tracer2), xi_x[i],
                            theta=theta[i], error=err[i], weight=weight[i])
                if d.corr_type == GAMMATS:
                    theta = np.exp(d.object.meanlogr)
                    npair = d.object.npairs
                    weight = d.object.weight
                    xi_x = d.object.xi_im
                    covX = d.object.estimate_cov('shot')
                    comb.append(covX)
                    err = np.sqrt(np.diag(covX))
                    n = len(xi_x)
                    for i in range(n):
                        S2.add_data_point(GAMMAXS, (tracer1,tracer2), xi_x[i],
                            theta=theta[i], error=err[i], weight=weight[i])
            S2.add_covariance(comb)
            S2.to_canonical_order
            self.write_metadata(S2,meta)
            S2.save_fits(self.get_output('gammaX_scia'), overwrite=True)


if __name__ == '__main__':
    PipelineStage.main()<|MERGE_RESOLUTION|>--- conflicted
+++ resolved
@@ -1172,11 +1172,7 @@
         'cores_per_task':20,
         'verbose':1,
         'reduce_randoms_size':1.0,
-<<<<<<< HEAD
-        'var_method': 'jackknife',
-=======
         'var_method': 'shot',
->>>>>>> 5f6200a3
         'npatch': 5,
         'use_true_shear': False,
         'subtract_mean_shear':False
@@ -1496,11 +1492,7 @@
         'cores_per_task':20,
         'verbose':1,
         'reduce_randoms_size':1.0,
-<<<<<<< HEAD
-        'var_method': 'jackknife',
-=======
         'var_method': 'shot',
->>>>>>> 5f6200a3
         'npatch': 5,
         'use_true_shear': False,
         'subtract_mean_shear': False,        
@@ -1669,11 +1661,7 @@
         'cores_per_task':20,
         'verbose':1,
         'reduce_randoms_size':1.0,
-<<<<<<< HEAD
-        'var_method': 'jackknife',
-=======
         'var_method': 'shot',
->>>>>>> 5f6200a3
         'npatch': 5,
         'use_true_shear': False,
         'subtract_mean_shear': False,
