from .base_stage import PipelineStage
from .data_types import HDFFile, MetacalCatalog, TomographyCatalog, RandomsCatalog, YamlFile, SACCFile, PhotozPDFFile, PNGFile
import numpy as np
import random
import collections
import sys

# This creates a little mini-type, like a struct,
# for holding individual measurements
Measurement = collections.namedtuple(
    'Measurement',
    ['corr_type', 'theta', 'value', 'error', 'npair', 'weight', 'i', 'j'])

SHEAR_SHEAR = 0
SHEAR_POS = 1
POS_POS = 2



class TXTwoPoint(PipelineStage):
    name='TXTwoPoint'
    inputs = [
        ('shear_catalog', MetacalCatalog),
        ('tomography_catalog', TomographyCatalog),
        ('photoz_stack', HDFFile),
        ('random_cats', RandomsCatalog),
    ]
    outputs = [
        ('twopoint_data', SACCFile),
    ]
    # Add values to the config file that are not previously defined
    config_options = {
        'calcs':[0,1,2],
        'min_sep':2.5,
        'max_sep':250,
        'nbins':20,
        'bin_slop':0.1,
        'sep_units':'arcmin',
        'flip_g2':True,
        'cores_per_task':20,
        'verbose':1,
        'source_bins':[-1],
        'lens_bins':[-1],
        'reduce_randoms_size':1.0,
        'do_shear_shear': True,
        'do_shear_pos': True,
        'do_pos_pos': True
        }

    def run(self):
        """
        Run the analysis for this stage.
        """
        import sacc
        import healpy
        import treecorr
        # Load the different pieces of data we need into
        # one large dictionary which we accumulate
        data = {}
        self.load_tomography(data)
        self.load_shear_catalog(data)
        self.load_random_catalog(data)
        # This one is optional - this class does nothing with it
        self.load_lens_catalog(data)
        # Binning information
        self.read_nbin(data)

        # Calculate metadata like the area and related
        # quantities
        meta = self.calculate_metadata(data)

        # Choose which pairs of bins to calculate
        calcs = self.select_calculations(data)

        # This splits the calculations among the parallel bins
        # It's not necessarily the most optimal way of doing it
        # as it's not dynamic, just a round-robin assignment,
        # but for this case I would expect it to be mostly fine
        results = []
        for i,j,k in self.split_tasks_by_rank(calcs):
            results += self.call_treecorr(data, i, j, k)

        # If we are running in parallel this collects the results together
        results = self.collect_results(results)

        # Save the results
        if self.rank==0:
            self.write_output(data, meta, results)


    def select_calculations(self, data):
        source_list = data['source_list']
        lens_list = data['lens_list']
        calcs = []

        # For shear-shear we omit pairs with j>i
        if self.config['do_shear_shear']:
            k = SHEAR_SHEAR
            for i in source_list:
                for j in range(i+1):
                    if j in source_list:
                        calcs.append((i,j,k))

        # For shear-position we use all pairs
        if self.config['do_shear_pos']:
            k = SHEAR_POS
            for i in source_list:
                for j in lens_list:
                    calcs.append((i,j,k))

        # For position-position we omit pairs with j>i
        if self.config['do_pos_pos']:
            if not 'random_bin' in data:
                raise ValueError("You need to have a random catalog to calculate position-position correlations")
            k = POS_POS
            for i in lens_list:
                for j in range(i+1):
                    if j in lens_list:
                        calcs.append((i,j,k))

        if self.rank==0:
            print(f"Running these calculations: {calcs}")

        return calcs

    def collect_results(self, results):
        if self.comm is None:
            return results

        results = self.comm.gather(results, root=0)

        # Concatenate results on master
        if self.rank==0:
            results = sum(results, [])

        return results

    def read_nbin(self, data):
        """
        Determine the bins to use in this analysis, either from the input file
        or from the configuration.
        """
        if self.config['source_bins'] == [-1] and self.config['lens_bins'] == [-1]:
            source_list, lens_list = self._read_nbin_from_tomography()
        else:
            source_list, lens_list = self._read_nbin_from_config()

        ns = len(source_list)
        nl = len(lens_list)
        print(f'Running with {ns} source bins and {nl} lens bins')

        data['source_list']  =  source_list
        data['lens_list']  =  lens_list


    # These two functions can be combined into a single one.
    def _read_nbin_from_tomography(self):
        tomo = self.open_input('tomography_catalog')
        d = dict(tomo['tomography'].attrs)
        tomo.close()
        nbin_source = d['nbin_source']
        nbin_lens = d['nbin_lens']
        source_list = range(nbin_source)
        lens_list = range(nbin_lens)
        return source_list, lens_list

    def _read_nbin_from_config(self):
        # TODO handle the case where the user only specefies 
        # bins for only sources or only lenses
        source_list = self.config['source_bins']
        lens_list = self.config['lens_bins']

        # catch bad input
        tomo_source_list, tomo_lens_list = self._read_nbin_from_tomography()
        tomo_nbin_source = len(tomo_source_list)
        tomo_nbin_lens = len(tomo_lens_list)

        nbin_source = len(source_list)
        nbin_lens = len(lens_list)

        if source_list == [-1]:
            source_list = tomo_source_list
        if lens_list == [-1]:
            lens_list = tomo_lens_list

        # if more bins are input than exist, raise an error
        if not nbin_source <= tomo_nbin_source:
            raise ValueError(f'Requested too many source bins in the config ({nbin_source}): max is {tomo_nbin_source}')
        if not nbin_lens <= tomo_nbin_lens:
            raise ValueError(f'Requested too many lens bins in the config ({nbin_lens}): max is {tomo_nbin_lens}')

        # make sure the bin numbers actually exist
        for i in source_list:
            if i not in tomo_source_list:
                raise ValueError(f"Requested source bin {i} that is not in the input file")

        for i in lens_list:
            if i not in tomo_lens_list:
                raise ValueError(f"Requested lens bin {i} that is not in the input file")
            
        return source_list, lens_list 



    def write_output(self, data, meta, results):
        import sacc
        XIP = sacc.standard_types.galaxy_shear_xi_plus
        XIM = sacc.standard_types.galaxy_shear_xi_minus
        GAMMAT = sacc.standard_types.galaxy_shearDensity_xi_t

        S = sacc.Sacc()

        # We include the n(z) data in the output.
        # So here we load it in and add it to the data
        f = self.open_input('photoz_stack')

        # Load the tracer data N(z) from an input file and
        # copy it to the output, for convenience
        for i in data['source_list']:
            z = f['n_of_z/source/z'][:]
            Nz = f[f'n_of_z/source/bin_{i}'][:]
            S.add_tracer('NZ', f'source_{i}', z, Nz)

        # For both source and lens
        for i in data['lens_list']:
            z = f['n_of_z/lens/z'][:]
            Nz = f[f'n_of_z/lens/bin_{i}'][:]
            S.add_tracer('NZ', f'lens_{i}', z, Nz)
        # Closing n(z) file
        f.close()

        # Add the data points that we have one by one, recording which
        # tracer they each require
        for d in results:
            tracer1 = f'source_{d.i}' if d.corr_type in [XIP, XIM, GAMMAT] else f'lens_{d.i}'
            tracer2 = f'source_{d.j}' if d.corr_type in [XIP, XIM] else f'lens_{d.j}'
            # Each of our Measurement objects contains various theta values,
            # and we loop through and add them all
            n = len(d.value)
            for i in range(n):
                S.add_data_point(d.corr_type, (tracer1,tracer2), d.value[i], 
                    theta=d.theta[i], error=d.error[i], npair=d.npair[i], weight=d.weight[i])

        self.write_metadata(S, meta)

        # Our data points may currently be in any order depending on which processes
        # ran which calculations.  Re-order them.
        S.to_canonical_order()

        # Finally, save the output to Sacc file
        S.save_fits(self.get_output('twopoint_data'), overwrite=True)

    def write_metadata(self, S, meta):
        # We also save the associated metadata to the file
        for k,v in meta.items():
            if np.isscalar(v):
                S.metadata[k] = v
            else:
                for i, vi in enumerate(v):
                    S.metadata[f'{k}_{i}'] = vi

        # Add provenance metadata.  In managed formats this is done
        # automatically, but because the Sacc library is external
        # we do it manually here.
        for key, value in self.gather_provenance().items():
            if isinstance(value, str) and '\n' in value:
                values = value.split("\n")
                for i,v in enumerate(values):
                    S.metadata[f'provenance/{key}_{i}'] = v
            else:
                S.metadata[f'provenance/{key}'] = value


    def call_treecorr(self, data, i, j, k):
        """
        This is a wrapper for interaction with treecorr.
        """
        import sacc
        XIP = sacc.standard_types.galaxy_shear_xi_plus
        XIM = sacc.standard_types.galaxy_shear_xi_minus
        GAMMAT = sacc.standard_types.galaxy_shearDensity_xi_t
        WTHETA = sacc.standard_types.galaxy_density_xi

        results = []

        if k==SHEAR_SHEAR:
            theta, xip, xim, xiperr, ximerr, npairs, weight = self.calculate_shear_shear(data, i, j)
            if i==j:
                npairs/=2
                weight/=2

            results.append(Measurement(XIP, theta, xip, xiperr, npairs, weight, i, j))
            results.append(Measurement(XIM, theta, xim, ximerr, npairs, weight, i, j))

        elif k==SHEAR_POS:
            theta, val, err, npairs, weight = self.calculate_shear_pos(data, i, j)
            if i==j:
                npairs/=2
                weight/=2

            results.append(Measurement(GAMMAT, theta, val, err, npairs, weight, i, j))

        elif k==POS_POS:
            theta, val, err, npairs, weight = self.calculate_pos_pos(data, i, j)
            if i==j:
                npairs/=2
                weight/=2

            results.append(Measurement(WTHETA, theta, val, err, npairs, weight, i, j))

        return results


    def get_m(self, data, i):
        """
        Calculate the metacal correction factor for this tomographic bin.
        # TODO: Add the selection bias R_S?  Or check if it is added elsewhere.
        """

        mask = (data['source_bin'] == i)

        m1 = np.mean(data['r_gamma'][mask][:,0,0]) # R11, taking the mean for the bin, TODO check if that's what we want to do
        m2 = np.mean(data['r_gamma'][mask][:,1,1]) #R22

        return m1, m2, mask


    def get_shear_catalog(self, data, i):
        import treecorr
        m1,m2,mask = self.get_m(data, i)

        g1 = data['mcal_g1'][mask]
        g2 = data['mcal_g2'][mask]

        cat = treecorr.Catalog(
            g1 = (g1 - g1.mean()) / m1,
            g2 = (g2 - g2.mean()) / m2,
            ra = data['ra'][mask],
            dec = data['dec'][mask],
            ra_units='degree', dec_units='degree')
        return cat


    def get_lens_catalog(self, data, i):
        import treecorr


        mask = data['lens_bin'] == i

        if 'lens_ra' in data:
            ra = data['lens_ra'][mask]
            dec = data['lens_dec'][mask]
        else:
            ra = data['ra'][mask]
            dec = data['dec'][mask]

        cat = treecorr.Catalog(
            ra=ra, dec=dec,
            ra_units='degree', dec_units='degree')

        if 'random_bin' in data:
            random_mask = data['random_bin']==i
            rancat  = treecorr.Catalog(
                ra=data['random_ra'][random_mask], dec=data['random_dec'][random_mask],
                ra_units='degree', dec_units='degree')
        else:
            rancat = None

        return cat, rancat


    def calculate_shear_shear(self, data, i, j):
        import treecorr

        cat_i = self.get_shear_catalog(data, i)
        n_i = cat_i.nobj


        if i==j:
            cat_j = cat_i
            n_j = n_i
        else:
            cat_j = self.get_shear_catalog(data, j)
            n_j = cat_j.nobj


        print(f"Rank {self.rank} calculating shear-shear bin pair ({i},{j}): {n_i} x {n_j} objects")

        gg = treecorr.GGCorrelation(self.config)
        gg.process(cat_i, cat_j)

        theta=np.exp(gg.meanlogr)
        xip = gg.xip
        xim = gg.xim
        xiperr = np.sqrt(gg.varxip)
        ximerr = np.sqrt(gg.varxim)

        return theta, xip, xim, xiperr, ximerr, gg.npairs, gg.weight

    def calculate_shear_pos(self,data, i, j):
        import treecorr

        cat_i = self.get_shear_catalog(data, i)
        n_i = cat_i.nobj

        cat_j, rancat_j = self.get_lens_catalog(data, j)
        n_j = cat_j.nobj
        n_rand_j = rancat_j.nobj if rancat_j is not None else 0

        print(f"Rank {self.rank} calculating shear-position bin pair ({i},{j}): {n_i} x {n_j} objects, {n_rand_j} randoms")

        ng = treecorr.NGCorrelation(self.config)
        ng.process(cat_j, cat_i)

        if rancat_j:
            rg = treecorr.NGCorrelation(self.config)
            rg.process(rancat_j, cat_i)
        else:
            rg = None

        gammat, gammat_im, gammaterr = ng.calculateXi(rg=rg)

        theta = np.exp(ng.meanlogr)
        gammaterr = np.sqrt(gammaterr)

        return theta, gammat, gammaterr, ng.npairs, ng.weight


    def calculate_pos_pos(self, data, i, j):
        import treecorr

        cat_i, rancat_i = self.get_lens_catalog(data, i)
        n_i = cat_i.nobj
        n_rand_i = rancat_i.nobj if rancat_i is not None else 0

        if i==j:
            cat_j = cat_i
            rancat_j = rancat_i
            n_j = n_i
            n_rand_j = n_rand_i
        else:
            cat_j, rancat_j = self.get_lens_catalog(data, j)
            n_j = cat_j.nobj
            n_rand_j = rancat_j.nobj if rancat_j is not None else 0

        print(f"Rank {self.rank} calculating position-position bin pair ({i},{j}): {n_i} x {n_j} objects, "
            f"{n_rand_i} x {n_rand_j} randoms")


        nn = treecorr.NNCorrelation(self.config)
        rn = treecorr.NNCorrelation(self.config)
        nr = treecorr.NNCorrelation(self.config)
        rr = treecorr.NNCorrelation(self.config)

        nn.process(cat_i,    cat_j)
        nr.process(cat_i,    rancat_j)
        rn.process(rancat_i, cat_j)
        rr.process(rancat_i, rancat_j)

        theta=np.exp(nn.meanlogr)
        wtheta,wthetaerr=nn.calculateXi(rr, dr=nr, rd=rn)
        wthetaerr=np.sqrt(wthetaerr)

        return theta, wtheta, wthetaerr, nn.npairs, nn.weight

    def load_tomography(self, data):

        # Columns we need from the tomography catalog
        f = self.open_input('tomography_catalog')
        source_bin = f['tomography/source_bin'][:]
        lens_bin = f['tomography/lens_bin'][:]
        f.close()

        f = self.open_input('tomography_catalog')
        r_gamma = f['multiplicative_bias/R_gamma'][:]
        f.close()

        data['source_bin']  =  source_bin
        data['lens_bin']  =  lens_bin
        data['r_gamma']  =  r_gamma

    def load_lens_catalog(self, data):
        # Subclasses can load an external lens catalog
        pass

        

    def load_shear_catalog(self, data):

        # Columns we need from the shear catalog
        cat_cols = ['ra', 'dec', 'mcal_g1', 'mcal_g2', 'mcal_flags',]
        print(f"Loading shear catalog columns: {cat_cols}")

        f = self.open_input('shear_catalog')
        g = f['metacal']
        for col in cat_cols:
            print(f"Loading {col}")
            data[col] = g[col][:]

        if self.config['flip_g2']:
            data['mcal_g2'] *= -1


    def load_random_catalog(self, data):
        filename = self.get_input('random_cats')
        if filename is None:
            print("Not using randoms")
            return

        # Columns we need from the tomography catalog
        randoms_cols = ['dec','e1','e2','ra','bin']
        print(f"Loading random catalog columns: {randoms_cols}")

        f = self.open_input('random_cats')
        group = f['randoms']

        cut = self.config['reduce_randoms_size']
        if 0.0<cut<1.0:
            N = group['dec'].size
            sel = np.random.uniform(size=N) < cut
        else:
            sel = slice(None)

        data['random_ra'] =  group['ra'][sel]
        data['random_dec'] = group['dec'][sel]
        data['random_e1'] =  group['e1'][sel]
        data['random_e2'] =  group['e2'][sel]
        data['random_bin'] = group['bin'][sel]

        f.close()


    def calculate_sigma_e(self, data):
        """
        Calculate sigma_e for shape catalog.
        """
        sigma_e_list = []
        mean_g1_list = []
        mean_g2_list = []
        for i in data['source_list']:
            m1, m2, mask = self.get_m(data, i)
            s = (m1+m2)/2
            g1 = data['mcal_g1'][mask]
            g2 = data['mcal_g2'][mask]
            mean_g1 = g1.mean()
            mean_g2 = g2.mean()
            # TODO Placeholder for actual weights we want to use
            w = np.ones_like(g1)
            a1 = np.sum(w**2 * (g1-mean_g1)**2)
            a2 = np.sum(w**2 * (g2-mean_g2)**2)
            b  = np.sum(w**2)
            c  = np.sum(w*s)
            d  = np.sum(w)

            sigma_e = np.sqrt( (a1/c**2 + a2/c**2) * (d**2/b) / 2. )

            sigma_e_list.append(sigma_e)
            mean_g1_list.append(mean_g1)
            mean_g2_list.append(mean_g2)

        return sigma_e_list, mean_g1_list, mean_g2_list

    def calculate_neff(self, area, data):
        neff = []
        for i in data['source_list']:
            m1, m2, mask = self.get_m(data, i)
            w    = np.ones(len(data['ra'][mask]))
            a    = np.sum(w)**2
            b    = np.sum(w**2)
            c    = area
            neff.append(a/b/c)
        return neff

    def calculate_area(self, data):
        import healpy as hp
        pix=hp.ang2pix(4096, np.pi/2.-np.radians(data['dec']),np.radians(data['ra']), nest=True)
        area=hp.nside2pixarea(4096)*(180./np.pi)**2
        mask=np.bincount(pix)>0
        area=np.sum(mask)*area
        area=float(area) * 60. * 60.
        return area

    def calculate_metadata(self, data):
        area = self.calculate_area(data)
        neff = self.calculate_neff(area, data)
        sigma_e, mean_e1, mean_e2 = self.calculate_sigma_e(data)

        meta = {}
        meta["neff"] =  neff
        meta["area"] =  area
        meta["sigma_e"] =  sigma_e
        meta["mean_e1"] =  mean_e1
        meta["mean_e2"] =  mean_e2

        return meta

class TXTwoPointLensCat(TXTwoPoint):
    """
    This subclass of the standard TXTwoPoint takes its
    lens sample from an external source instead of using
    the photometric sample.
    """
    name='TXTwoPointLensCat'
    inputs = [
        ('shear_catalog', MetacalCatalog),
        ('tomography_catalog', TomographyCatalog),
        ('photoz_stack', HDFFile),
        ('random_cats', RandomsCatalog),
        ('lens_catalog', HDFFile),
    ]
    def load_lens_catalog(self, data):
        filename = self.get_input('lens_catalog')
        print(f"Loading lens sample from {filename}")

        f = self.open_input('lens_catalog')
        data['lens_ra']  = f['lens/ra'][:]
        data['lens_dec'] = f['lens/dec'][:]
        data['lens_bin'] = f['lens/bin'][:]


<<<<<<< HEAD

class TXTwoPointPlots(PipelineStage):
    """
    Make n(z) plots

    """
    name='TXTwoPointPlots'
    inputs = [
        ('twopoint_data', SACCFile),
    ]
    outputs = [
        ('shear_xi', PNGFile),
        ('shearDensity_xi', PNGFile),
        ('density_xi', PNGFile),
    ]

    config_options = {

    }


    def run(self):
        import sacc
        import matplotlib
        matplotlib.use('agg')
        matplotlib.rcParams["xtick.direction"]='in'
        matplotlib.rcParams["ytick.direction"]='in'

        gammat = sacc.standard_types.galaxy_shearDensity_xi_t
        wtheta = sacc.standard_types.galaxy_density_xi

        filename = self.get_input('twopoint_data')
        s = sacc.Sacc.load_fits(filename)

        sources, lenses = self.read_nbin(s)
        print(f"Plotting xi for {len(sources)} sources and {len(lenses)} lenses")


        self.plot_shear_shear(s, sources)
        self.plot_shear_density(s, sources, lenses)
        self.plot_density_density(s, lenses)


    def read_nbin(self, s):
        import sacc

        xip = sacc.standard_types.galaxy_shear_xi_plus
        wtheta = sacc.standard_types.galaxy_density_xi

        source_tracers = set()
        for b1, b2 in s.get_tracer_combinations(xip):
            source_tracers.add(b1)
            source_tracers.add(b2)

        lens_tracers = set()
        for b1, b2 in s.get_tracer_combinations(wtheta):
            lens_tracers.add(b1)
            lens_tracers.add(b2)

        sources = list(sorted(source_tracers))
        lenses = list(sorted(lens_tracers))

        return sources, lenses


    def plot_shear_shear(self, s, sources):
        import sacc
        import matplotlib.pyplot as plt

        xip = sacc.standard_types.galaxy_shear_xi_plus
        xim = sacc.standard_types.galaxy_shear_xi_minus
        nsource = len(sources)

        xi_plot = self.open_output('shear_xi', wrapper=True, figsize=(nsource*3,(nsource)*2))

        theta = s.get_tag('theta', xip)
        tmin = np.min(theta)
        tmax = np.max(theta)

        coord = lambda dt,i,j: (nsource+1-j, i) if dt==xim else (j, nsource-1-i)

        for dt in [xip, xim]:
            for i,src1 in enumerate(sources[:]):
                for j,src2 in enumerate(sources[:]):
                    D = s.get_data_points(dt, (src1,src2))


                    if len(D)==0:
                        continue

                    ax = plt.subplot2grid((nsource+2, nsource), coord(dt,i,j))

                    scale = 1e-4

                    theta = np.array([d.get_tag('theta') for d in D])
                    xi    = np.array([d.value for d in D])
                    err   = np.array([d.get_tag('error') for d  in D])
                    w = err>0
                    theta = theta[w]
                    xi = xi[w]
                    err = err[w]

                    plt.errorbar(theta, xi*theta / scale, err*theta / scale, fmt='.')
                    plt.xscale('log')
                    plt.ylim(-30,30)
                    plt.xlim(tmin, tmax)

                    if dt==xim:
                        if j>0:
                            ax.set_xticklabels([])
                        else:
                            plt.xlabel(r'$\theta$ (arcmin)')

                        if i==nsource-1:
                            ax.yaxis.tick_right()
                            ax.yaxis.set_label_position("right")
                            ax.set_ylabel(r'$\theta \cdot \xi_{-} \cot 10^4)$')
                        else:
                            ax.set_yticklabels([])
                    else:
                        ax.set_xticklabels([])
                        if i==nsource-1:
                            ax.set_ylabel(r'$\theta \cdot \xi_{+} \cdot 10^4$')
                        else:
                            ax.set_yticklabels([])

                    props = dict(boxstyle='square', lw=1.,facecolor='white', alpha=1.)
                    plt.text(0.03, 0.93, f'[{i},{j}]', transform=plt.gca().transAxes,
                        fontsize=10, verticalalignment='top', bbox=props)

        plt.tight_layout()
        plt.subplots_adjust(hspace=0,wspace=0)


        xi_plot.close()


    def plot_shear_density(self, s, sources, lenses):
        import sacc
        import matplotlib.pyplot as plt

        gammat = sacc.standard_types.galaxy_shearDensity_xi_t
        nsource = len(sources)
        nlens = len(lenses)
        xi_plot = self.open_output('shearDensity_xi', wrapper=True, figsize=(nlens*3,(nsource)*2))

        theta = s.get_tag('theta', gammat)
        tmin = np.min(theta)
        tmax = np.max(theta)


        for i,src1 in enumerate(sources):
            for j,src2 in enumerate(lenses):
                D = s.get_data_points(gammat, (src1,src2))

                if len(D)==0:
                    continue

                ax = plt.subplot2grid((nsource, nlens), (i,j))

                scale = 1e-2

                theta = np.array([d.get_tag('theta') for d in D])
                xi    = np.array([d.value for d in D])
                err   = np.array([d.get_tag('error') for d  in D])
                w = err>0
                theta = theta[w]
                xi = xi[w]
                err = err[w]

                plt.errorbar(theta, xi*theta / scale, err*theta / scale, fmt='.')
                plt.xscale('log')
                plt.ylim(-2,2)
                plt.xlim(tmin, tmax)

                if i==nsource-1:
                    plt.xlabel(r'$\theta$ (arcmin)')
                else:
                    ax.set_xticklabels([])

                if j==0:
                    plt.ylabel(r"$\theta \cdot \gamma_t \cdot 10^2$")
                else:
                    ax.set_yticklabels([])

                props = dict(boxstyle='square', lw=1.,facecolor='white', alpha=1.)
                plt.text(0.03, 0.93, f'[{i},{j}]', transform=plt.gca().transAxes,
                    fontsize=10, verticalalignment='top', bbox=props)

        plt.tight_layout()
        plt.subplots_adjust(hspace=0,wspace=0)


        xi_plot.close()

    def plot_density_density(self, s, lenses):
        import sacc
        import matplotlib.pyplot as plt

        wtheta = sacc.standard_types.galaxy_density_xi
        nlens = len(lenses)
        xi_plot = self.open_output('density_xi', wrapper=True, figsize=(nlens*3,nlens*2))

        theta = s.get_tag('theta', wtheta)
        tmin = np.min(theta)
        tmax = np.max(theta)


        for i,src1 in enumerate(lenses[:]):
            for j,src2 in enumerate(lenses[:]):
                D = s.get_data_points(wtheta, (src1,src2))

                if len(D)==0:
                    continue

                ax = plt.subplot2grid((nlens, nlens), (i,j))

                scale = 1

                theta = np.array([d.get_tag('theta') for d in D])
                xi    = np.array([d.value for d in D])
                err   = np.array([d.get_tag('error') for d  in D])
                w = err>0
                theta = theta[w]
                xi = xi[w]
                err = err[w]

                plt.errorbar(theta, xi*theta / scale, err*theta / scale, fmt='.')
                plt.xscale('log')
                plt.ylim(-1,1)
                plt.xlim(tmin, tmax)

                if j>0:
                    ax.set_xticklabels([])
                else:
                    plt.xlabel(r'$\theta$ (arcmin)')

                if i==0:
                    plt.ylabel(r"$\theta \cdot w$")
                else:
                    ax.set_yticklabels([])

                props = dict(boxstyle='square', lw=1.,facecolor='white', alpha=1.)
                plt.text(0.03, 0.93, f'[{i},{j}]', transform=plt.gca().transAxes,
                    fontsize=10, verticalalignment='top', bbox=props)

        plt.tight_layout()
        plt.subplots_adjust(hspace=0,wspace=0)
        xi_plot.close()
=======
class TXGammaTFieldCenters(TXTwoPoint):
    """
    This subclass of the standard TXTwoPoint uses the centers
    of exposure fields as "lenses", as a systematics test.
    """
    name = "TXGammaTFieldCenters"
    inputs = [
        ('shear_catalog', MetacalCatalog),
        ('tomography_catalog', TomographyCatalog),
        ('photoz_stack', HDFFile),
        ('random_cats', RandomsCatalog),
        ('exposures', HDFFile),
    ]
    outputs = [
        ('gammat_field_center', SACCFile),
        ('gammat_field_center_plot', PNGFile),
    ]
    # Add values to the config file that are not previously defined
    config_options = {
        'calcs':[0,1,2],
        'min_sep':2.5,
        'max_sep':250,
        'nbins':20,
        'bin_slop':0.1,
        'sep_units':'arcmin',
        'flip_g2':True,
        'cores_per_task':20,
        'verbose':1,
        'reduce_randoms_size':1.0,
        }

    def run(self):
        # Before running the parent class we add source_bins and lens_bins
        # options that it is expecting, both set to -1 to indicate that we
        # will choose them automatically (below).
        import matplotlib
        matplotlib.use('agg')
        self.config['source_bins'] = [-1]
        self.config['lens_bins'] = [-1]
        super().run()

    def read_nbin(self, data):
        # We use only a single source and lens bin in this case - 
        # the source is the complete 2D field and the lens is the
        # field centers
        data['source_list'] = [0]
        data['lens_list'] = [0]

    def load_lens_catalog(self, data):
        # We load our lenses from the exposures input.
        filename = self.get_input('exposures')
        print(f"Loading lens sample from {filename}")

        f = self.open_input('exposures')
        data['lens_ra']  = f['exposures/ratel'][:]
        data['lens_dec'] = f['exposures/dectel'][:]
        f.close()

        npoint = data['lens_ra'].size
        data['lens_bin'] = np.zeros(npoint)

    def load_tomography(self, data):
        # We run the parent class tomography selection but then
        # overrided it to squash all of the bins  0 .. nbin -1
        # down to the zero bin.  This means that any selected
        # objects (from any tomographic bin) are now in the same
        # bin, and unselected objects still have bin -1
        super().load_tomography(data)
        data['source_bin'][:] = data['source_bin'].clip(-1,0)

    def select_calculations(self, data):
        # We only want a single calculation, the gamma_T around
        # the field centers
        return [(0,0,SHEAR_POS)]

    def write_output(self, data, meta, results):
        # we write output both to file for later and to
        # a plot
        self.write_output_sacc(data, meta, results)
        self.write_output_plot(results)

    def write_output_plot(self, results):
        import matplotlib.pyplot as plt
        d = results[0]

        fig = self.open_output('gammat_field_center_plot', wrapper=True)

        plt.errorbar(d.theta,  d.theta*d.value, d.error, fmt='ro', capsize=3)
        plt.xscale('log')

        plt.xlabel(r"$\theta$ / arcmin")
        plt.ylabel(r"$\theta \cdot \gamma_t(\theta)$")
        plt.title("Field Center Tangential Shear")

        fig.close()

    def write_output_sacc(self, data, meta, results):
        # We write out the results slightly differently here
        # beause they go to a different file and have different
        # tracers and tags.
        import sacc
        dt = "galaxyFieldCenter_shearDensity_xi_t"

        S = sacc.Sacc()

        f = self.open_input('photoz_stack')
        z = f['n_of_z/source2d/z'][:]
        Nz = f[f'n_of_z/source2d/bin_0'][:]
        f.close()

        # Add the data points that we have one by one, recording which
        # tracer they each require
        S.add_tracer('misc', 'fieldcenter')
        S.add_tracer('NZ', 'source2d', z, Nz)

        d = results[0]
        assert len(results)==1

        # Each of our Measurement objects contains various theta values,
        # and we loop through and add them all
        n = len(d.value)
        for i in range(n):
            S.add_data_point(dt, ('source2d', 'fieldcenter'), d.value[i],
                theta=d.theta[i], error=d.error[i], npair=d.npair[i], weight=d.weight[i])

        self.write_metadata(S, meta)

        # Our data points may currently be in any order depending on which processes
        # ran which calculations.  Re-order them.
        S.to_canonical_order()

        # Finally, save the output to Sacc file
        S.save_fits(self.get_output('gammat_field_center'), overwrite=True)

        # Also make a plot of the data
>>>>>>> d01be508

if __name__ == '__main__':
    PipelineStage.main()
<|MERGE_RESOLUTION|>--- conflicted
+++ resolved
@@ -618,8 +618,6 @@
         data['lens_bin'] = f['lens/bin'][:]
 
 
-<<<<<<< HEAD
-
 class TXTwoPointPlots(PipelineStage):
     """
     Make n(z) plots
@@ -868,7 +866,9 @@
         plt.tight_layout()
         plt.subplots_adjust(hspace=0,wspace=0)
         xi_plot.close()
-=======
+
+
+
 class TXGammaTFieldCenters(TXTwoPoint):
     """
     This subclass of the standard TXTwoPoint uses the centers
@@ -1004,7 +1004,7 @@
         S.save_fits(self.get_output('gammat_field_center'), overwrite=True)
 
         # Also make a plot of the data
->>>>>>> d01be508
+
 
 if __name__ == '__main__':
     PipelineStage.main()
