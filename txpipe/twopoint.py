--- conflicted
+++ resolved
@@ -1,11 +1,6 @@
 from .base_stage import PipelineStage
-<<<<<<< HEAD
-from .data_types import HDFFile, ShearCatalog, TomographyCatalog, RandomsCatalog, YamlFile, SACCFile, PhotozPDFFile, PNGFile
-from .utils.calibration_tools import apply_lensfit_calibration, apply_metacal_response
-=======
-from .data_types import HDFFile, MetacalCatalog, TomographyCatalog, RandomsCatalog, YamlFile, SACCFile, PhotozPDFFile, PNGFile, TextFile
-from .utils.metacal import apply_metacal_response
->>>>>>> c936bfc1
+from .data_types import HDFFile, ShearCatalog, TomographyCatalog, RandomsCatalog, YamlFile, SACCFile, PhotozPDFFile, PNGFile, TextFile
+from .utils.calibration_tools import apply_metacal_response, apply_lensfit_calibration 
 import numpy as np
 import random
 import collections
@@ -26,17 +21,11 @@
 class TXTwoPoint(PipelineStage):
     name='TXTwoPoint'
     inputs = [
-<<<<<<< HEAD
         ('shear_catalog', ShearCatalog),
-        ('tomography_catalog', TomographyCatalog),
-        ('photoz_stack', HDFFile),
-=======
-        ('shear_catalog', MetacalCatalog),
         ('shear_tomography_catalog', TomographyCatalog),
         ('shear_photoz_stack', HDFFile),
         ('lens_tomography_catalog', TomographyCatalog),
         ('lens_photoz_stack', HDFFile),
->>>>>>> c936bfc1
         ('random_cats', RandomsCatalog),
         ('patch_centers', TextFile),
     ]
@@ -45,19 +34,11 @@
     ]
     # Add values to the config file that are not previously defined
     config_options = {
-<<<<<<< HEAD
-        'calcs':[0,1,2,3,4],
-        'min_sep':0.713,
-        'max_sep':210.27,
-        'nbins':9,
-        'bin_slop':0,
-=======
         'calcs':[0,1,2],
         'min_sep':2.5,
         'max_sep':250.,
         'nbins':20,
         'bin_slop':0.1,
->>>>>>> c936bfc1
         'sep_units':'arcmin',
         'flip_g2':True,
         'cores_per_task':20,
@@ -68,11 +49,8 @@
         'do_shear_shear': True,
         'do_shear_pos': True,
         'do_pos_pos': True,
-<<<<<<< HEAD
-        'shear_catalog_type': 'lensfit'
-=======
+        'shear_catalog_type': 'lensfit',
         'var_methods': 'jackknife',
->>>>>>> c936bfc1
         }
 
     def run(self):
@@ -194,19 +172,12 @@
         d = dict(tomo['tomography'].attrs)
         tomo.close()
         nbin_source = d['nbin_source']
-<<<<<<< HEAD
-        if self.config['do_pos_pos']:
-            nbin_lens = d['nbin_lens']
-            lens_list = range(nbin_lens)
-        else:
-            lens_list = None
-=======
         tomo = self.open_input('lens_tomography_catalog')
         d = dict(tomo['tomography'].attrs)
         tomo.close()
         nbin_lens = d['nbin_lens']
->>>>>>> c936bfc1
         source_list = range(nbin_source)
+        lens_list = range(nbin_lens)
         return source_list, lens_list
 
     def _read_nbin_from_config(self):
@@ -398,8 +369,8 @@
 
         elif self.config['shear_catalog_type']=='lensfit':
             #By now, by default lensfit_m=None for KiDS, so one_plus_K will be 1
-            g1, g2, weight, one_plus_K = apply_lensfit_calibration(g1 = data['g1'][mask],g2 = data['g2'][mask],weight = data['lensfit_weight'][mask])
-            return g1, g2, weight, one_plus_K, mask
+            g1, g2, weight, one_plus_K = apply_lensfit_calibration(g1 = data['g1'][mask],g2 = data['g2'][mask],weight = data['lensfit_weight'][mask],sigma_e = data['sigma_e'][mask], m = data['m'][mask])
+            return g1, g2, mask
 
         else:
             raise ValueError(f"Please specify metacal or lensfit for shear_catalog in config.")
@@ -408,44 +379,26 @@
     def get_shear_catalog(self, data, i):
         import treecorr
 
-<<<<<<< HEAD
-        if self.config['shear_catalog_type']=='metacal':
-            g1,g2,mask = self.get_m(data, i)
-=======
+        g1,g2,mask = self.get_m(data, i)
         if self.config['var_methods']=='jackknife':
             patch_centers = self.get_input('patch_centers')
->>>>>>> c936bfc1
-            cat = treecorr.Catalog(
-                g1 = g1,
-                g2 = g2,
-                ra = data['ra'][mask],
-                dec = data['dec'][mask],
-<<<<<<< HEAD
-                ra_units='degree', dec_units='degree')
-        elif self.config['shear_catalog_type']=='lensfit':
-            g1,g2,weight,one_plus_K,mask = self.get_m(data, i)
-            cat = treecorr.Catalog(
-                g1 = g1,
-                g2 = g2,
-                w = weight,
-                ra = data['ra'][mask],
-                dec = data['dec'][mask],
-                ra_units='degree', dec_units='degree')
-        else:
-            raise ValueError(f"Please specify metacal or lensfit for shear_catalog in config.")
-=======
-                ra_units='degree', dec_units='degree',
-                patch_centers=patch_centers)
-                #npatch=self.config['npatch'])
-        else:
             cat = treecorr.Catalog(
                 g1 = g1,
                 g2 = g2,
                 ra = data['ra'][mask],
                 dec = data['dec'][mask],
                 ra_units='degree', dec_units='degree')
->>>>>>> c936bfc1
-
+        elif self.config['shear_catalog_type']=='lensfit':
+            g1,g2,mask = self.get_m(data, i)
+            cat = treecorr.Catalog(
+                g1 = g1,
+                g2 = g2,
+                w = data['lensfit_weight'][mask],
+                ra = data['ra'][mask],
+                dec = data['dec'][mask],
+                ra_units='degree', dec_units='degree')
+        else:
+            raise ValueError(f"Please specify metacal or lensfit for shear_catalog in config.")
         return cat
 
 
@@ -575,16 +528,9 @@
     def load_tomography(self, data):
 
         # Columns we need from the tomography catalog
-<<<<<<< HEAD
-        f = self.open_input('tomography_catalog')
-        if self.config['do_pos_pos']:
-            lens_bin = f['tomography/lens_bin'][:]
-        source_bin = f['tomography/source_bin'][:]
-=======
         f = self.open_input('shear_tomography_catalog')
         source_bin = f['tomography/source_bin'][:]
-        r_total = f['metacal_response/R_total'][:]
->>>>>>> c936bfc1
+        r_total = f['response/R'][:]
         f.close()
 
         f = self.open_input('lens_tomography_catalog')
@@ -594,7 +540,7 @@
         data['source_bin']  =  source_bin
         if self.config['do_pos_pos']:
             data['lens_bin']  =  lens_bin
-        data['R_total']  =  r_total
+        data['R']  =  r_total
 
     def load_lens_catalog(self, data):
         # Subclasses can load an external lens catalog
@@ -609,7 +555,7 @@
         if self.config['shear_catalog_type']=='metacal':
             cat_cols = ['ra', 'dec', 'mcal_g1', 'mcal_g2', 'mcal_flags']
         else:
-            cat_cols = ['ra', 'dec', 'g1', 'g2', 'lensfit_weight','flags']
+            cat_cols = ['ra', 'dec', 'g1', 'g2', 'lensfit_weight','flags','sigma_e','m']
         print(f"Loading shear catalog columns: {cat_cols}")
 
         f = self.open_input('shear_catalog')
@@ -671,10 +617,7 @@
         mean_g1_list = []
         mean_g2_list = []
         for i in data['source_list']:
-            if self.config['shear_catalog_type']=='metacal':
-                g1, g2, mask = self.get_m(data, i)
-            elif self.config['shear_catalog_type']=='lensfit':
-                g1, g2, weight, one_plus_K, mask = self.get_m(data, i)
+            g1, g2, mask = self.get_m(data, i)
             mean_g1 = g1.mean()
             mean_g2 = g2.mean()
             mean_g1_list.append(mean_g1)
@@ -697,17 +640,11 @@
     """
     name='TXTwoPointLensCat'
     inputs = [
-<<<<<<< HEAD
         ('shear_catalog', ShearCatalog),
-        ('tomography_catalog', TomographyCatalog),
-        ('photoz_stack', HDFFile),
-=======
-        ('shear_catalog', MetacalCatalog),
         ('shear_tomography_catalog', TomographyCatalog),
         ('shear_photoz_stack', HDFFile),
         ('lens_tomography_catalog', TomographyCatalog),
         ('lens_photoz_stack', HDFFile),
->>>>>>> c936bfc1
         ('random_cats', RandomsCatalog),
         ('lens_catalog', HDFFile),
         ('patch_centers', TextFile),
@@ -741,15 +678,11 @@
     ]
 
     config_options = {
-<<<<<<< HEAD
         'do_shear_shear': True,
         'do_shear_pos': False,
         'do_pos_pos': False,
-
-=======
         'wspace': 0.1,
         'hspace': 0.1,
->>>>>>> c936bfc1
     }
 
 
@@ -769,19 +702,16 @@
         sources, lenses = self.read_nbin(s)
         print(f"Plotting xi for {len(sources)} sources and {len(lenses)} lenses")
 
-<<<<<<< HEAD
         if self.config['do_shear_shear']:
             self.plot_shear_shear(s, sources)
         if self.config['do_shear_pos']:
             self.plot_shear_density(s, sources, lenses)
         if self.config['do_pos_pos']:
             self.plot_density_density(s, lenses)
-=======
         self.colors = ['steelblue', 'orange']
         self.plot_shear_shear(s, sources)
         self.plot_shear_density(s, sources, lenses)
         self.plot_density_density(s, lenses)
->>>>>>> c936bfc1
 
         
     def read_nbin(self, s):
@@ -858,7 +788,6 @@
 
         coord = lambda dt,i,j: (nsource+1-j, i) if dt==xim else (j, nsource-1-i)
 
-<<<<<<< HEAD
         for dt in [xip, xim]:
             for i,src1 in enumerate(sources[:]):
                 for j,src2 in enumerate(sources[:]):
@@ -888,7 +817,6 @@
                     if dt==xim:
                         if j>0:
                             ax.set_xticklabels([])
-=======
         plots = ['xi', 'xi_err']
 
         for plot in plots:
@@ -935,7 +863,6 @@
                                 ax.set_ylabel(ylabel_xim)
                             else:
                                 ax.set_yticklabels([])
->>>>>>> c936bfc1
                         else:
                             ax.set_xticklabels([])
                             if i==nsource-1:
@@ -1093,17 +1020,11 @@
     """
     name = "TXGammaTFieldCenters"
     inputs = [
-<<<<<<< HEAD
         ('shear_catalog', ShearCatalog),
-        ('tomography_catalog', TomographyCatalog),
-        ('photoz_stack', HDFFile),
-=======
-        ('shear_catalog', MetacalCatalog),
         ('shear_tomography_catalog', TomographyCatalog),
         ('shear_photoz_stack', HDFFile),
         ('lens_tomography_catalog', TomographyCatalog),
         ('lens_photoz_stack', HDFFile),
->>>>>>> c936bfc1
         ('random_cats', RandomsCatalog),
         ('exposures', HDFFile),
         ('patch_centers', TextFile),
@@ -1248,17 +1169,11 @@
     """
     name = "TXGammaTBrightStars"
     inputs = [
-<<<<<<< HEAD
         ('shear_catalog', ShearCatalog),
-        ('tomography_catalog', TomographyCatalog),
-        ('photoz_stack', HDFFile),
-=======
-        ('shear_catalog', MetacalCatalog),
         ('shear_tomography_catalog', TomographyCatalog),
         ('shear_photoz_stack', HDFFile),
         ('lens_tomography_catalog', TomographyCatalog),
         ('lens_photoz_stack', HDFFile),
->>>>>>> c936bfc1
         ('random_cats', RandomsCatalog),
         ('star_catalog', HDFFile),
         ('patch_centers', TextFile),
@@ -1419,17 +1334,11 @@
     """
     name = "TXGammaTDimStars"
     inputs = [
-<<<<<<< HEAD
         ('shear_catalog', ShearCatalog),
-        ('tomography_catalog', TomographyCatalog),
-        ('photoz_stack', HDFFile),
-=======
-        ('shear_catalog', MetacalCatalog),
         ('shear_tomography_catalog', TomographyCatalog),
         ('shear_photoz_stack', HDFFile),
         ('lens_tomography_catalog', TomographyCatalog),
         ('lens_photoz_stack', HDFFile),
->>>>>>> c936bfc1
         ('random_cats', RandomsCatalog),
         ('star_catalog', HDFFile),
         ('patch_centers', TextFile),
