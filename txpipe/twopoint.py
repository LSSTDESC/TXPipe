from .base_stage import PipelineStage
from .data_types import HDFFile, ShearCatalog, TomographyCatalog, RandomsCatalog, FiducialCosmology, SACCFile, PhotozPDFFile, PNGFile, TextFile
from .utils.calibration_tools import apply_metacal_response, apply_lensfit_calibration 
from .utils.calibration_tools import read_shear_catalog_type
import numpy as np
import random
import collections
import sys
# This creates a little mini-type, like a struct,
# for holding individual measurements
Measurement = collections.namedtuple(
    'Measurement',
    ['corr_type', 'object', 'i', 'j'])

SHEAR_SHEAR = 0
SHEAR_POS = 1
POS_POS = 2



class TXTwoPoint(PipelineStage):
    name='TXTwoPoint'
    inputs = [
        ('calibrated_shear_catalog', ShearCatalog),
        ('calibrated_lens_catalog', HDFFile),
        ('binned_random_cats', HDFFile),
        ('shear_photoz_stack', HDFFile),
        ('lens_photoz_stack', HDFFile),
        ('patch_centers', TextFile),
        ('tracer_metadata', HDFFile),
    ]
    outputs = [
        ('twopoint_data_real_raw', SACCFile),
        ('twopoint_gamma_x', SACCFile)
    ]
    # Add values to the config file that are not previously defined
    config_options = {
        # TODO: Allow more fine-grained selection of 2pt subsets to compute
        'calcs':[0,1,2],
        'min_sep':0.5,
        'max_sep':300.,
        'nbins':9,
        'bin_slop':0.0,
        'sep_units':'arcmin',
        'flip_g2':True,
        'cores_per_task':20,
        'verbose':1,
        'source_bins':[-1],
        'lens_bins':[-1],
        'reduce_randoms_size':1.0,
        'do_shear_shear': True,
        'do_shear_pos': True,
        'do_pos_pos': True,
        'var_method': 'jackknife',
        'use_true_shear': False,
        'subtract_mean_shear':False,
        'use_randoms': True,
        'low_mem': False,
        }

    def run(self):
        """
        Run the analysis for this stage.
        """
        import sacc
        import healpy
        import treecorr
        # Binning information
        source_list, lens_list = self.read_nbin()

        # Calculate metadata like the area and related
        # quantities
        meta = self.read_metadata()

        # Choose which pairs of bins to calculate
        calcs = self.select_calculations(source_list, lens_list)
        sys.stdout.flush()

        # This splits the calculations among the parallel bins
        # It's not necessarily the most optimal way of doing it
        # as it's not dynamic, just a round-robin assignment,
        # but for this case I would expect it to be mostly fine
        results = []
        for i,j,k in self.split_tasks_by_rank(calcs):
            result = self.call_treecorr(i, j, k)
            results.append(result)

        # If we are running in parallel this collects the results together
        results = self.collect_results(results)

        # Save the results
        if self.rank==0:
            self.write_output(source_list, lens_list, meta, results)


    def select_calculations(self, source_list, lens_list):
        calcs = []

        # For shear-shear we omit pairs with j>i
        if self.config['do_shear_shear']:
            k = SHEAR_SHEAR
            for i in source_list:
                for j in range(i+1):
                    if j in source_list:
                        calcs.append((i,j,k))

        # For shear-position we use all pairs
        if self.config['do_shear_pos']:
            k = SHEAR_POS
            for i in source_list:
                for j in lens_list:
                    calcs.append((i,j,k))

        # For position-position we omit pairs with j>i
        if self.config['do_pos_pos']:
            if not self.config['use_randoms']:
                raise ValueError("You need to have a random catalog to calculate position-position correlations")
            k = POS_POS
            for i in lens_list:
                for j in range(i+1):
                    if j in lens_list:
                        calcs.append((i,j,k))

        if self.rank==0:
            print(f"Running these calculations: {calcs}")

        return calcs

    def collect_results(self, results):
        if self.comm is None:
            return results

        results = self.comm.gather(results, root=0)

        # Concatenate results on master
        if self.rank==0:
            results = sum(results, [])

        return results

    def read_nbin(self):
        """
        Determine the bins to use in this analysis, either from the input file
        or from the configuration.
        """
        if self.config['source_bins'] == [-1] and self.config['lens_bins'] == [-1]:
            source_list, lens_list = self._read_nbin_from_tomography()
        else:
            source_list, lens_list = self._read_nbin_from_config()

        ns = len(source_list)
        nl = len(lens_list)
        print(f'Running with {ns} source bins and {nl} lens bins')

        return source_list, lens_list


    # These two functions can be combined into a single one.
    def _read_nbin_from_tomography(self):
        with self.open_input('calibrated_shear_catalog') as f:
            nbin_source = f['shear'].attrs['nbin_source']

        with self.open_input('calibrated_lens_catalog') as f:
            nbin_lens = f['lens'].attrs['nbin_lens']

        source_list = range(nbin_source)
        lens_list = range(nbin_lens)

        return source_list, lens_list

    def _read_nbin_from_config(self):
        # TODO handle the case where the user only specefies
        # bins for only sources or only lenses
        source_list = self.config['source_bins']
        lens_list = self.config['lens_bins']

        # catch bad input
        tomo_source_list, tomo_lens_list = self._read_nbin_from_tomography()
        tomo_nbin_source = len(tomo_source_list)
        tomo_nbin_lens = len(tomo_lens_list)

        nbin_source = len(source_list)
        nbin_lens = len(lens_list) 

        if source_list == [-1]:
            source_list = tomo_source_list
        if lens_list == [-1]:
            lens_list = tomo_lens_list

        # if more bins are input than exist, raise an error
        if not nbin_source <= tomo_nbin_source:
            raise ValueError(f'Requested too many source bins in the config ({nbin_source}): max is {tomo_nbin_source}')
        if not nbin_lens <= tomo_nbin_lens:
            raise ValueError(f'Requested too many lens bins in the config ({nbin_lens}): max is {tomo_nbin_lens}')

        # make sure the bin numbers actually exist
        for i in source_list:
            if i not in tomo_source_list:
                raise ValueError(f"Requested source bin {i} that is not in the input file")

        for i in lens_list:
            if i not in tomo_lens_list:
                raise ValueError(f"Requested lens bin {i} that is not in the input file")

        return source_list, lens_list



    def write_output(self, source_list, lens_list, meta, results):
        import sacc
        import treecorr
        XI = "combined"
        XIP = sacc.standard_types.galaxy_shear_xi_plus
        XIM = sacc.standard_types.galaxy_shear_xi_minus
        GAMMAT = sacc.standard_types.galaxy_shearDensity_xi_t
        GAMMAX = sacc.standard_types.galaxy_shearDensity_xi_x
        WTHETA = sacc.standard_types.galaxy_density_xi

        S = sacc.Sacc()
        if self.config['do_shear_pos'] == True:
            S2 = sacc.Sacc()

        # We include the n(z) data in the output.
        # So here we load it in and add it to the data
        f = self.open_input('shear_photoz_stack')

        # Load the tracer data N(z) from an input file and
        # copy it to the output, for convenience
        for i in source_list:
            z = f['n_of_z/source/z'][:]
            Nz = f[f'n_of_z/source/bin_{i}'][:]
            S.add_tracer('NZ', f'source_{i}', z, Nz)
            if self.config['do_shear_pos'] == True:
                S2.add_tracer('NZ', f'source_{i}',z, Nz)

        f = self.open_input('lens_photoz_stack')
        # For both source and lens
        for i in lens_list:
            z = f['n_of_z/lens/z'][:]
            Nz = f[f'n_of_z/lens/bin_{i}'][:]
            S.add_tracer('NZ', f'lens_{i}', z, Nz)
            if self.config['do_shear_pos'] == True:
                S2.add_tracer('NZ', f'lens_{i}',z, Nz)
        # Closing n(z) file
        f.close()

        # Now build up the collection of data points, adding them all to
        # the sacc data one by one.
        comb = []
        for d in results:
            # First the tracers and generic tags
            tracer1 = f'source_{d.i}' if d.corr_type in [XI, GAMMAT] else f'lens_{d.i}'
            tracer2 = f'source_{d.j}' if d.corr_type in [XI] else f'lens_{d.j}'

            # We build up the comb list to get the covariance of it later
            # in the same order as our data points
            comb.append(d.object)

            theta = np.exp(d.object.meanlogr)
            npair = d.object.npairs
            weight = d.object.weight
            # xip / xim is a special case because it has two observables.
            # the other two are together below
            if d.corr_type == XI:
                xip = d.object.xip
                xim = d.object.xim
                xiperr = np.sqrt(d.object.varxip)
                ximerr = np.sqrt(d.object.varxim)
                n = len(xip)
                # add all the data points to the sacc
                for i in range(n):
                    S.add_data_point(XIP, (tracer1,tracer2), xip[i],
                        theta=theta[i], error=xiperr[i], npair=npair[i], weight= weight[i])
                for i in range(n):                    
                    S.add_data_point(XIM, (tracer1,tracer2), xim[i],
                        theta=theta[i], error=ximerr[i], npair=npair[i], weight= weight[i])
            else:
                xi = d.object.xi
                err = np.sqrt(d.object.varxi)
                n = len(xi)
                for i in range(n):
                    S.add_data_point(d.corr_type, (tracer1,tracer2), xi[i],
                        theta=theta[i], error=err[i], weight=weight[i])

                

        # Add the covariance.  There are several different jackknife approaches
        # available - see the treecorr docs
        cov = treecorr.estimate_multi_cov(comb, self.config['var_method'])
        S.add_covariance(cov)

        # Our data points may currently be in any order depending on which processes
        # ran which calculations.  Re-order them.
        S.to_canonical_order()

        self.write_metadata(S,meta)

        # Finally, save the output to Sacc file
        S.save_fits(self.get_output('twopoint_data_real_raw'), overwrite=True)
        
        # Adding the gammaX calculation:
        
        if self.config['do_shear_pos'] == True:
            comb = []
            for d in results:
                tracer1 = f'source_{d.i}' if d.corr_type in [XI, GAMMAT] else f'lens_{d.i}'
                tracer2 = f'source_{d.j}' if d.corr_type in [XI] else f'lens_{d.j}'   
                
                if d.corr_type == GAMMAT:
                    theta = np.exp(d.object.meanlogr)
                    npair = d.object.npairs
                    weight = d.object.weight
                    xi_x = d.object.xi_im
                    covX = d.object.estimate_cov('shot')
                    comb.append(covX)
                    err = np.sqrt(np.diag(covX))
                    n = len(xi_x)
                    for i in range(n):
                        S2.add_data_point(GAMMAX, (tracer1,tracer2), xi_x[i],
                            theta=theta[i], error=err[i], weight=weight[i])
            S2.add_covariance(comb)
            S2.to_canonical_order
            self.write_metadata(S2,meta)
            S2.save_fits(self.get_output('twopoint_gamma_x'), overwrite=True)



    def write_metadata(self, S, meta):
        # We also save the associated metadata to the file
        for k,v in meta.items():
            if np.isscalar(v):
                S.metadata[k] = v
            else:
                for i, vi in enumerate(v):
                    S.metadata[f'{k}_{i}'] = vi

        # Add provenance metadata.  In managed formats this is done
        # automatically, but because the Sacc library is external
        # we do it manually here.
        provenance = self.gather_provenance()
        provenance.update(SACCFile.generate_provenance())
        for key, value in provenance.items():
            if isinstance(value, str) and '\n' in value:
                values = value.split("\n")
                for i,v in enumerate(values):
                    S.metadata[f'provenance/{key}_{i}'] = v
            else:
                S.metadata[f'provenance/{key}'] = value


    def call_treecorr(self, i, j, k):
        """
        This is a wrapper for interaction with treecorr.
        """
        import sacc


        if k==SHEAR_SHEAR:
            xx = self.calculate_shear_shear(i, j)
            xtype = "combined"
        elif k==SHEAR_POS:
            xx = self.calculate_shear_pos(i, j)
            xtype = sacc.standard_types.galaxy_shearDensity_xi_t
        elif k==POS_POS:
            xx = self.calculate_pos_pos(i, j)
            xtype = sacc.standard_types.galaxy_density_xi
        else:
            raise ValueError(f"Unknown correlation function {k}")

        result = Measurement(xtype, xx, i, j)

        sys.stdout.flush()
        return result



<<<<<<< HEAD
    def get_shear_catalog(self, i):
        import treecorr

        # Load and calibrate the appropriate bin data
        cat = treecorr.Catalog(
            self.get_input("calibrated_shear_catalog"),
            ext = f"/shear/bin_{i}",
            g1_col = "g1",
            g2_col = "g2",
            ra_col = "ra",
            dec_col = "dec",
            w_col = "weight",
            ra_units='degree',
            dec_units='degree',
            patch_centers=self.get_input('patch_centers')
        )
=======
        if self.config['use_true_shear']:
            g1 = data[f'true_g1'][mask]
            g2 = data[f'true_g2'][mask]

        elif self.config['shear_catalog_type']=='metacal':
            # We use S=0 here because we have already included it in R_total
            g1, g2 = apply_metacal_response(data['R'][i], 0.0, data['mcal_g1'][mask], data['mcal_g2'][mask])

        elif self.config['shear_catalog_type']=='lensfit':
            #By now, by default lensfit_m=None for KiDS, so one_plus_K will be 1
            g1, g2, weight, one_plus_K = apply_lensfit_calibration(g1 = data['g1'][mask],g2 = data['g2'][mask],weight = data['weight'][mask],sigma_e = data['sigma_e'][mask], m = data['m'][mask])

        else:
            raise ValueError(f"Please specify metacal or lensfit for shear_catalog in config.")
            
        # Subtract mean shears, if needed.  These are calculated in source_selector,
        # and have already been calibrated, so subtract them after calibrated our sample.
        # Right now we are loading the full catalog here, so we could just take the mean
        # at this point, but in future we would like to move to just loading part of the
        # catalog.
        if self.config['subtract_mean_shear']:
            # Cross-check: print out the new mean.
            # In the weighted case these won't actually be equal
            mu1 = g1.mean()
            mu2 = g2.mean()

            if self.config['use_true_shear']:
                g1 -= g1.mean()
                g2 -= g2.mean()
            else:
                # If we flip g2 we also have to flip the sign
                # of what we subtract
                g1 -= meta['mean_e1'][i]
                g2 -= meta['mean_e2'][i]

            # Compare to final means.
            nu1 = g1.mean()
            nu2 = g2.mean()
            print(f"Subtracting mean shears for bin {i}")
            print(f"Means before: {mu1}  and  {mu2}")
            print(f"Means after:  {nu1}  and  {nu2}")
            print("(In the weighted case the latter may not be exactly zero)")

        if self.config['flip_g2']:
            g2 *= -1

        return g1, g2, mask

    def get_shear_catalog(self, data, meta, i):
        import treecorr

        # Load and calibrate the appropriate bin data
        g1, g2, mask = self.get_calibrated_catalog_bin(data, meta, i)

        if self.config['var_method']=='jackknife' and self.config['shear_catalog_type']=='metacal':
            patch_centers = self.get_input('patch_centers')
            cat = treecorr.Catalog(
                g1 = g1,
                g2 = g2,
                ra = data['ra'][mask],
                dec = data['dec'][mask],
                ra_units='degree', dec_units='degree',patch_centers=patch_centers)
        elif self.config['var_method']=='jackknife' and self.config['shear_catalog_type']=='lensfit':
            patch_centers = self.get_input('patch_centers')
            cat = treecorr.Catalog(
                g1 = g1,
                g2 = g2,
                w = data['weight'][mask],
                ra = data['ra'][mask],
                dec = data['dec'][mask],
                ra_units='degree', dec_units='degree',patch_centers=patch_centers)
        elif self.config['var_method']!='jackknife' and self.config['shear_catalog_type']=='metacal':
            print('Not using JK.', len(g1))
            cat = treecorr.Catalog(
                g1 = g1,
                g2 = g2,
                ra = data['ra'][mask],
                dec = data['dec'][mask],
                ra_units='degree', dec_units='degree')
        elif self.config['var_method']!='jackknife' and self.config['shear_catalog_type']=='lensfit':
            cat = treecorr.Catalog(
                g1 = g1,
                g2 = g2,
                w = data['weight'][mask],
                ra = data['ra'][mask],
                dec = data['dec'][mask],
                ra_units='degree', dec_units='degree')
        else:
            raise ValueError(f"Please specify metacal or lensfit for shear_catalog in config.")
>>>>>>> 24be4fc4
        return cat


    def get_lens_catalog(self, i):
        import treecorr

        # Load and calibrate the appropriate bin data
        cat = treecorr.Catalog(
            self.get_input("calibrated_lens_catalog"),
            ext = f"/lens/bin_{i}",
            ra_col = "ra",
            dec_col = "dec",
            w_col = "weight",
            ra_units='degree',
            dec_units='degree',
            patch_centers=self.get_input('patch_centers')
        )
        return cat

    def get_random_catalog(self, i):
        import treecorr
        if not self.config["use_randoms"]:
            return None

        rancat = treecorr.Catalog(
            self.get_input("binned_random_cats"),
            ext = f"/randoms/bin_{i}",
            ra_col = "ra",
            dec_col = "dec",
            w_col = "weight",
            ra_units='degree',
            dec_units='degree',
            patch_centers=self.get_input('patch_centers')
        ) 
        return rancat


    def calculate_shear_shear(self, i, j):
        import treecorr

        cat_i = self.get_shear_catalog(i)
        n_i = cat_i.nobj

<<<<<<< HEAD
        if i==j:
            cat_j = None
=======
        gg = treecorr.GGCorrelation(self.config)
        if i==j:
            gg.process(cat_i)
>>>>>>> 24be4fc4
            n_j = n_i
        else:
            cat_j = self.get_shear_catalog(j)
            n_j = cat_j.nobj
            gg.process(cat_i, cat_j)

<<<<<<< HEAD
        print(f"Rank {self.rank} calculating shear-shear bin pair ({i},{j}): {n_i} x {n_j} objects")

        gg = treecorr.GGCorrelation(self.config)
        gg.process(cat_i, cat_j, low_mem = self.config["low_mem"])

=======
        print(f"Rank {self.rank} calculated shear-shear bin pair ({i},{j}): {n_i} x {n_j} objects")
>>>>>>> 24be4fc4
        return gg

    def calculate_shear_pos(self, i, j):
        import treecorr

        cat_i = self.get_shear_catalog(i)
        n_i = cat_i.nobj

        cat_j = self.get_lens_catalog(j)
        rancat_j = self.get_random_catalog(j)
        n_j = cat_j.nobj
        n_rand_j = rancat_j.nobj if rancat_j is not None else 0

        print(f"Rank {self.rank} calculating shear-position bin pair ({i},{j}): {n_i} x {n_j} objects, {n_rand_j} randoms")

        ng = treecorr.NGCorrelation(self.config)
        ng.process(cat_j, cat_i)

        if rancat_j:
            rg = treecorr.NGCorrelation(self.config)
            rg.process(rancat_j, cat_i)
        else:
            rg = None

        ng.calculateXi(rg=rg)

        return ng


    def calculate_pos_pos(self, i, j):
        import treecorr

        cat_i = self.get_lens_catalog(i)
        rancat_i = self.get_random_catalog(i)
        n_i = cat_i.nobj
        n_rand_i = rancat_i.nobj if rancat_i is not None else 0

        nn = treecorr.NNCorrelation(self.config)
        rn = treecorr.NNCorrelation(self.config)
        nr = treecorr.NNCorrelation(self.config)
        rr = treecorr.NNCorrelation(self.config)
        
        if i==j:
<<<<<<< HEAD
            cat_j = None
            rancat_j = None
=======
>>>>>>> 24be4fc4
            n_j = n_i
            n_rand_j = n_rand_i
            nn.process(cat_i)
            nr.process(cat_i, rancat_i)
            rr.process(rancat_i)
            nn.calculateXi(rr, dr=nr)
            
        else:
            cat_j = self.get_lens_catalog(j)
            rancat_j = self.get_random_catalog(j)
            n_j = cat_j.nobj
            n_rand_j = rancat_j.nobj if rancat_j is not None else 0
            nn.process(cat_i,    cat_j)
            nr.process(cat_i,    rancat_j)
            rn.process(rancat_i, cat_j)
            rr.process(rancat_i, rancat_j)
            nn.calculateXi(rr, dr=nr, rd=rn)

        print(f"Rank {self.rank} calculated position-position bin pair ({i},{j}): {n_i} x {n_j} objects, "
            f"{n_rand_i} x {n_rand_j} randoms")

<<<<<<< HEAD

        nn = treecorr.NNCorrelation(self.config)
        nn.process(cat_i,    cat_j)
=======
        return nn
>>>>>>> 24be4fc4

        nr = treecorr.NNCorrelation(self.config)
        nr.process(cat_i,    rancat_j)

        rr = treecorr.NNCorrelation(self.config)
        rr.process(rancat_i, rancat_j)

        if i==j:
            rn = None
        else:
            rn = treecorr.NNCorrelation(self.config)
            rn.process(rancat_i, cat_j)

        nn.calculateXi(rr, dr=nr, rd=rn)
        return nn




    def calculate_area(self, data):
        import healpy as hp
        pix=hp.ang2pix(4096, np.pi/2.-np.radians(data['dec']),np.radians(data['ra']), nest=True)
        area=hp.nside2pixarea(4096)*(180./np.pi)**2
        mask=np.bincount(pix)>0
        area=np.sum(mask)*area
        area=float(area) * 60. * 60.
        return area

    def read_metadata(self):
        meta_data = self.open_input('tracer_metadata')
        area = meta_data['tracers'].attrs['area']
        sigma_e = meta_data['tracers/sigma_e'][:]
        N_eff = meta_data['tracers/N_eff'][:]
        mean_e1 = meta_data['tracers/mean_e1'][:]
        mean_e2 = meta_data['tracers/mean_e2'][:]

        meta = {}
        meta["neff"] =  N_eff
        meta["area"] =  area
        meta["sigma_e"] =  sigma_e
        meta["mean_e1"] = mean_e1
        meta["mean_e2"] = mean_e2

        return meta

class TXTwoPointLensCat(TXTwoPoint):
    """
    This subclass of the standard TXTwoPoint takes its
    lens sample from an external source instead of using
    the photometric sample.
    """
    name='TXTwoPointLensCat'
    inputs = [
        ('shear_catalog', ShearCatalog),
        ('shear_tomography_catalog', TomographyCatalog),
        ('shear_photoz_stack', HDFFile),
        ('lens_tomography_catalog', TomographyCatalog),
        ('lens_photoz_stack', HDFFile),
        ('random_cats', RandomsCatalog),
        ('lens_catalog', HDFFile),
        ('patch_centers', TextFile),
        ('tracer_metadata', HDFFile),
    ]
    def load_lens_catalog(self, data):
        filename = self.get_input('lens_catalog')
        print(f"Loading lens sample from {filename}")

        f = self.open_input('lens_catalog')
        data['lens_ra']  = f['lens/ra'][:]
        data['lens_dec'] = f['lens/dec'][:]
        f.close()

        f = self.open_input('lens_tomography_catalog')
        data['lens_bin'] = f['tomography/lens_bin'][:] 
        f.close()


<<<<<<< HEAD
=======
class TXTwoPointTheoryReal(PipelineStage):
    """
    Compute theory in CCL in real space and save to a sacc file.
    """
    name='TXTwoPointTheoryReal'
    inputs = [
        ('twopoint_data_real', SACCFile),
        ('fiducial_cosmology', FiducialCosmology),  # For example lines
    ]
    outputs = [
        ('twopoint_theory_real', SACCFile),
    ]
    

    def run(self):
        import sacc

        filename = self.get_input('twopoint_data_real')
        s = sacc.Sacc.load_fits(filename)

        # TODO: when there is a better Cosmology serialization method
        # switch to that
        print("Manually specifying matter_power_spectrum and Neff")
        cosmo = self.open_input('fiducial_cosmology', wrapper=True).to_ccl(
            matter_power_spectrum='halofit', Neff=3.046)
        print(cosmo)

        s_theory = self.replace_with_theory_real(s, cosmo)
        
        # Remove covariance
        s_theory.covariance = None
        
        # save the output to Sacc file
        s_theory.save_fits(self.get_output('twopoint_theory_real'), overwrite=True)

    def read_nbin(self, s):
        import sacc

        xip = sacc.standard_types.galaxy_shear_xi_plus
        wtheta = sacc.standard_types.galaxy_density_xi

        source_tracers = set()
        for b1, b2 in s.get_tracer_combinations(xip):
            source_tracers.add(b1)
            source_tracers.add(b2)

        lens_tracers = set()
        for b1, b2 in s.get_tracer_combinations(wtheta):
            lens_tracers.add(b1)
            lens_tracers.add(b2)


        return len(source_tracers), len(lens_tracers)

    def get_ccl_tracers(self, s, cosmo, smooth=False):
        
        # ccl tracers object
        import pyccl
        tracers = {}

        nbin_source, nbin_lens = self.read_nbin(s)
        
        # Make the lensing tracers
        for i in range(nbin_source):
            name = f'source_{i}'
            Ti = s.get_tracer(name)
            nz = smooth_nz(Ti.nz) if smooth else Ti.nz
            print("smooth:",  smooth)
            # Convert to CCL form
            tracers[name] = pyccl.WeakLensingTracer(cosmo, (Ti.z, nz))

        # And the clustering tracers
        for i in range(nbin_lens):
            name = f'lens_{i}'
            Ti = s.get_tracer(name)
            nz = smooth_nz(Ti.nz) if smooth else Ti.nz

            # Convert to CCL form
            tracers[name] = pyccl.NumberCountsTracer(cosmo, has_rsd=False, 
                dndz=(Ti.z, nz), bias=(Ti.z, np.ones_like(Ti.z)))
            
        return tracers
    
    def replace_with_theory_real(self, s, cosmo):

        import pyccl
        nbin_source, nbin_lens = self.read_nbin(s)
        ell = np.unique(np.logspace(np.log10(2),5,400).astype(int))
        tracers = self.get_ccl_tracers(s, cosmo)

        for i in range(nbin_source):
            for j in range(i+1):
                print(f"Computing theory lensing-lensing ({i},{j})")

                # compute theory 
                print(tracers[f'source_{i}'], tracers[f'source_{j}'])
                cl = pyccl.angular_cl(cosmo, tracers[f'source_{i}'], tracers[f'source_{j}'], ell)
                theta, *_  = s.get_theta_xi('galaxy_shear_xi_plus', f'source_{i}' , f'source_{j}')
                xip = pyccl.correlation(cosmo, ell, cl, theta/60, corr_type='L+')
                xim = pyccl.correlation(cosmo, ell, cl, theta/60, corr_type='L-')

                # replace data values in the sacc object for the theory ones
                ind_xip = s.indices('galaxy_shear_xi_plus', (f'source_{i}', f'source_{j}'))
                ind_xim = s.indices('galaxy_shear_xi_minus', (f'source_{i}', f'source_{j}'))
                for p, q in enumerate(ind_xip):
                    s.data[q].value = xip[p]
                for p, q in enumerate(ind_xim):
                    s.data[q].value = xim[p]

        for i in range(nbin_lens):
            print(f"Computing theory density-density ({i},{i})")

            # compute theory
            cl = pyccl.angular_cl(cosmo, tracers[f'lens_{i}'], tracers[f'lens_{i}'], ell)
            theta, *_  = s.get_theta_xi('galaxy_density_xi', f'lens_{i}' , f'lens_{i}')
            wtheta = pyccl.correlation(cosmo, ell, cl, theta/60, corr_type='GG')

            # replace data values in the sacc object for the theory ones
            ind = s.indices('galaxy_density_xi', (f'lens_{i}', f'lens_{i}'))
            for p, q in enumerate(ind):
                s.data[q].value = wtheta[p]

        for i in range(nbin_source):

            for j in range(nbin_lens):
                print(f"Computing theory lensing-density (S{i},L{j})")

                # compute theory
                cl = pyccl.angular_cl(cosmo, tracers[f'source_{i}'], tracers[f'lens_{j}'], ell)
                theta, *_ = s.get_theta_xi('galaxy_shearDensity_xi_t', f'source_{i}' , f'lens_{j}')
                gt = pyccl.correlation(cosmo, ell, cl, theta/60, corr_type='GL')

                ind = s.indices('galaxy_shearDensity_xi_t', (f'source_{i}', f'lens_{j}'))
                for p, q in enumerate(ind):
                    s.data[q].value = gt[p]


        return s


class TXTwoPointTheoryFourier(TXTwoPointTheoryReal):
    """
    Compute theory from CCL in Fourier space and save to a sacc file.
    """
    name='TXTwoPointTheoryFourier'
    inputs = [
        ('twopoint_data_fourier', SACCFile),
        ('fiducial_cosmology', FiducialCosmology),  # For example lines
    ]
    outputs = [
        ('twopoint_theory_fourier', SACCFile),
    ]
    

    def run(self):
        import sacc

        filename = self.get_input('twopoint_data_fourier')
        s = sacc.Sacc.load_fits(filename)

        # TODO: when there is a better Cosmology serialization method
        # switch to that
        print("Manually specifying matter_power_spectrum and Neff")
        cosmo = self.open_input('fiducial_cosmology', wrapper=True).to_ccl(
            matter_power_spectrum='halofit', Neff=3.046)
        print(cosmo)

        s_theory = self.replace_with_theory_fourier(s, cosmo)

        # Remove covariance
        s_theory.covariance = None
        
        # save the output to Sacc file
        s_theory.save_fits(self.get_output('twopoint_theory_fourier'), overwrite=True)

        
    def read_nbin(self, s):
        import sacc

        cl_ee = sacc.standard_types.galaxy_shear_cl_ee
        cl_density = sacc.standard_types.galaxy_density_cl

        source_tracers = set()
        for b1, b2 in s.get_tracer_combinations(cl_ee):
            source_tracers.add(b1)
            source_tracers.add(b2)

        lens_tracers = set()
        for b1, b2 in s.get_tracer_combinations(cl_density):
            lens_tracers.add(b1)
            lens_tracers.add(b2)


        return len(source_tracers), len(lens_tracers)

    
    def replace_with_theory_fourier(self, s, cosmo):

        import pyccl

        nbin_source, nbin_lens = self.read_nbin(s)
        tracers = self.get_ccl_tracers(s, cosmo)
        
        data_types = s.get_data_types()
        if 'galaxy_shearDensity_cl_b' in data_types:
            # Remove galaxy_shearDensity_cl_b measurement values
            ind_b = s.indices('galaxy_shearDensity_cl_b')
            s.remove_indices(ind_b)
        if 'galaxy_shear_cl_bb' in data_types:
            # Remove galaxy_shear_cl_bb  measurement values
            ind_bb = s.indices('galaxy_shear_cl_bb')
            s.remove_indices(ind_bb)

        for i in range(nbin_source):
            for j in range(i+1):
                print(f"Computing theory lensing-lensing ({i},{j})")

                # compute theory 
                print(tracers[f'source_{i}'], tracers[f'source_{j}'])
                ell, *_  = s.get_ell_cl('galaxy_shear_cl_ee', f'source_{i}' , f'source_{j}')
                cl = pyccl.angular_cl(cosmo, tracers[f'source_{i}'], tracers[f'source_{j}'], ell)

                # replace data values in the sacc object for the theory ones
                ind = s.indices('galaxy_shear_cl_ee', (f'source_{i}', f'source_{j}'))
                for p, q in enumerate(ind):
                    s.data[q].value = cl[p]
                    
                    
        for i in range(nbin_lens):
            print(f"Computing theory density-density ({i},{i})")

            # compute theory
            ell, *_  = s.get_ell_cl('galaxy_density_cl', f'lens_{i}' , f'lens_{i}')
            cl = pyccl.angular_cl(cosmo, tracers[f'lens_{i}'], tracers[f'lens_{i}'], ell)

            # replace data values in the sacc object for the theory ones
            ind = s.indices('galaxy_density_cl', (f'lens_{i}', f'lens_{i}'))
            for p, q in enumerate(ind):
                s.data[q].value = cl[p]

        for i in range(nbin_source):

            for j in range(nbin_lens):
                print(f"Computing theory lensing-density (S{i},L{j})")

                # compute theory
                ell, *_ = s.get_ell_cl('galaxy_shearDensity_cl_e', f'source_{i}' , f'lens_{j}')
                cl = pyccl.angular_cl(cosmo, tracers[f'source_{i}'], tracers[f'lens_{j}'], ell)

                # replace data values in the sacc object for the theory ones
                ind = s.indices('galaxy_shearDensity_cl_e', (f'source_{i}', f'lens_{j}'))
                for p, q in enumerate(ind):
                    s.data[q].value = cl[p]

        return s
>>>>>>> 24be4fc4

    

    
class TXTwoPointPlots(PipelineStage):
    """
    Make n(z) plots
    """
    name='TXTwoPointPlots'
    inputs = [
        ('twopoint_data_real', SACCFile),
        ('fiducial_cosmology', FiducialCosmology),  # For example lines
        ('twopoint_gamma_x', SACCFile),
        ('twopoint_theory_real', SACCFile),
    ]
    outputs = [
        ('shear_xi_plus', PNGFile),
        ('shear_xi_minus', PNGFile),
        ('shearDensity_xi', PNGFile),
        ('density_xi', PNGFile),
        ('shear_xi_plus_ratio', PNGFile),
        ('shear_xi_minus_ratio', PNGFile),
        ('shearDensity_xi_ratio', PNGFile),
        ('density_xi_ratio', PNGFile),
        ('shearDensity_xi_x', PNGFile),
    ]

    config_options = {
        'wspace': 0.05,
        'hspace': 0.05,
    }


    def run(self):
        import sacc
        import matplotlib
        import pyccl
        from .plotting import full_3x2pt_plots
        matplotlib.use('agg')
        matplotlib.rcParams["xtick.direction"]='in'
        matplotlib.rcParams["ytick.direction"]='in'

        filename = self.get_input('twopoint_data_real')
        s = sacc.Sacc.load_fits(filename)
        nbin_source, nbin_lens = self.read_nbin(s)

        filename_theory = self.get_input('twopoint_theory_real')

        outputs = {
            "galaxy_density_xi": self.open_output('density_xi',
                figsize=(3.5*nbin_lens, 3*nbin_lens), wrapper=True),

            "galaxy_shearDensity_xi_t": self.open_output('shearDensity_xi',
                figsize=(3.5*nbin_lens, 3*nbin_source), wrapper=True),

            "galaxy_shear_xi_plus": self.open_output('shear_xi_plus',
                figsize=(3.5*nbin_source, 3*nbin_source), wrapper=True),

            "galaxy_shear_xi_minus": self.open_output('shear_xi_minus',
                figsize=(3.5*nbin_source, 3*nbin_source), wrapper=True),
            
        }

        figures = {key: val.file for key, val in outputs.items()}

        full_3x2pt_plots([filename], ['twopoint_data_real'], figures=figures, 
                         theory_sacc_files=[filename_theory], theory_labels=['Fiducial'])

        for fig in outputs.values():
            fig.close()

        outputs = {
            "galaxy_density_xi": self.open_output('density_xi_ratio',
                figsize=(3.5*nbin_lens, 3*nbin_lens), wrapper=True),

            "galaxy_shearDensity_xi_t": self.open_output('shearDensity_xi_ratio',
                figsize=(3.5*nbin_lens, 3*nbin_source), wrapper=True),

            "galaxy_shear_xi_plus": self.open_output('shear_xi_plus_ratio',
                figsize=(3.5*nbin_source, 3*nbin_source), wrapper=True),

            "galaxy_shear_xi_minus": self.open_output('shear_xi_minus_ratio',
                figsize=(3.5*nbin_source, 3*nbin_source), wrapper=True),
            
        }

        figures = {key: val.file for key, val in outputs.items()}

        full_3x2pt_plots([filename], ['twopoint_data_real'], figures=figures,
                         theory_sacc_files=[filename_theory], theory_labels=['Fiducial'], ratios=True)

        for fig in outputs.values():
            fig.close()

            
        filename = self.get_input('twopoint_gamma_x')

        outputs = {
            "galaxy_shearDensity_xi_x": self.open_output('shearDensity_xi_x',
                figsize=(3.5*nbin_lens, 3*nbin_source), wrapper=True),
        }
        
        figures = {key: val.file for key, val in outputs.items()}

        full_3x2pt_plots([filename], ['twopoint_gamma_x'], 
            figures=figures)

        for fig in outputs.values():
            fig.close()

    def read_nbin(self, s):
        import sacc

        xip = sacc.standard_types.galaxy_shear_xi_plus
        wtheta = sacc.standard_types.galaxy_density_xi

        source_tracers = set()
        for b1, b2 in s.get_tracer_combinations(xip):
            source_tracers.add(b1)
            source_tracers.add(b2)

        lens_tracers = set()
        for b1, b2 in s.get_tracer_combinations(wtheta):
            lens_tracers.add(b1)
            lens_tracers.add(b2)


        return len(source_tracers), len(lens_tracers)

    def read_bins(self, s):
        import sacc

        xip = sacc.standard_types.galaxy_shear_xi_plus
        wtheta = sacc.standard_types.galaxy_density_xi

        source_tracers = set()
        for b1, b2 in s.get_tracer_combinations(xip):
            source_tracers.add(b1)
            source_tracers.add(b2)

        lens_tracers = set()
        for b1, b2 in s.get_tracer_combinations(wtheta):
            lens_tracers.add(b1)
            lens_tracers.add(b2)

        sources = list(sorted(source_tracers))
        lenses = list(sorted(lens_tracers))

        return sources, lenses

    
    def get_theta_xi_err(self, D):
        """
        For a given datapoint D, returns theta, xi, err,
        after masking for positive errorbars
        (sometimes there are NaNs).
        """
        theta = np.array([d.get_tag('theta') for d in D])
        xi    = np.array([d.value for d in D])
        err   = np.array([d.get_tag('error') for d  in D])
        w = err>0
        theta = theta[w]
        xi = xi[w]
        err = err[w]

        return theta, xi, err


    def get_theta_xi_err_jk(self, s, dt, src1, src2):
        """
        In this case we want to get the JK errorbars,
        which are stored in the covariance, so we want to
        load a particular covariance block, given a dataype dt.
        Returns theta, xi, err,
        after masking for positive errorbars
        (sometimes there are NaNs).
        """
        theta_jk, xi_jk, cov_jk = s.get_theta_xi(dt, src1, src2, return_cov = True)
        err_jk = np.sqrt(np.diag(cov_jk))
        w_jk = err_jk>0
        theta_jk = theta_jk[w_jk]
        xi_jk = xi_jk[w_jk]
        err_jk = err_jk[w_jk]
        
        return theta_jk, xi_jk, err_jk


    
    def plot_shear_shear(self, s, sources):
        import sacc
        import matplotlib.pyplot as plt

        xip = sacc.standard_types.galaxy_shear_xi_plus
        xim = sacc.standard_types.galaxy_shear_xi_minus
        nsource = len(sources)


        theta = s.get_tag('theta', xip)
        tmin = np.min(theta)
        tmax = np.max(theta)

        coord = lambda dt,i,j: (nsource+1-j, i) if dt==xim else (j, nsource-1-i)

        for dt in [xip, xim]:
            for i,src1 in enumerate(sources[:]):
                for j,src2 in enumerate(sources[:]):
                    D = s.get_data_points(dt, (src1,src2))


                    if len(D)==0:
                        continue

                    ax = plt.subplot2grid((nsource+2, nsource), coord(dt,i,j))

                    scale = 1e-4

                    theta = np.array([d.get_tag('theta') for d in D])
                    xi    = np.array([d.value for d in D])
                    err   = np.array([d.get_tag('error') for d  in D])
                    w = err>0
                    theta = theta[w]
                    xi = xi[w]
                    err = err[w]

                    plt.errorbar(theta, xi*theta / scale, err*theta / scale, fmt='.')
                    plt.xscale('log')
                    plt.ylim(-1,1)
                    plt.xlim(tmin, tmax)

                    if dt==xim:
                        if j>0:
                            ax.set_xticklabels([])
        plots = ['xi', 'xi_err']

        for plot in plots:
            plot_output = self.open_output(f'shear_{plot}', wrapper=True, figsize=(2.5*nsource,2*nsource))

            for dt in [xip, xim]:
                for i,src1 in enumerate(sources[:]):
                    for j,src2 in enumerate(sources[:]):
                        D = s.get_data_points(dt, (src1,src2))

                        if len(D)==0:
                            continue

                        ax = plt.subplot2grid((nsource+2, nsource), coord(dt,i,j))

                        theta, xi, err = self.get_theta_xi_err(D)
                        if plot == 'xi':
                            scale = 1e-4
                            plt.errorbar(theta, xi*theta / scale, err*theta / scale, fmt='.',
                                         capsize=1.5,color = self.colors[0])
                            plt.ylim(-30,30)
                            ylabel_xim = r'$\theta \cdot \xi_{-} \cdot 10^4$'
                            ylabel_xip = r'$\theta \cdot \xi_{+} \cdot 10^4$'

                        if plot == 'xi_err':
                            theta_jk, xi_jk, err_jk = self.get_theta_xi_err_jk(s, dt, src1, src2)
                            plt.plot(theta, err, label = 'Shape noise', lw = 2., color = self.colors[0])
                            plt.plot(theta_jk, err_jk, label = 'Jackknife', lw = 2., color = self.colors[1])
                            ylabel_xim = r'$\sigma\, (\xi_{-})$'
                            ylabel_xip = r'$\sigma\, (\xi_{-})$'
                            
                        plt.xscale('log')
                        plt.xlim(tmin, tmax)

                        if dt==xim:
                            if j>0:
                                ax.set_xticklabels([])
                            else:
                                plt.xlabel(r'$\theta$ (arcmin)')

                            if i==nsource-1:
                                ax.yaxis.tick_right()
                                ax.yaxis.set_label_position("right")
                                ax.set_ylabel(ylabel_xim)
                            else:
                                ax.set_yticklabels([])
                        else:
                            ax.set_xticklabels([])
                            if i==nsource-1:
                                ax.set_ylabel(ylabel_xip)
                            else:
                                ax.set_yticklabels([])

                        #props = dict(boxstyle='square', lw=1.,facecolor='white', alpha=1.)
                        plt.text(0.03, 0.93, f'[{i},{j}]', transform=plt.gca().transAxes,
                            fontsize=10, verticalalignment='top')#, bbox=props)

            if plot == 'xi_err':
                plt.legend()
            plt.tight_layout()
            plt.subplots_adjust(hspace=self.config['hspace'],wspace=self.config['wspace'])
            plot_output.close()

            
    def plot_shear_density(self, s, sources, lenses):
        import sacc
        import matplotlib.pyplot as plt

        gammat = sacc.standard_types.galaxy_shearDensity_xi_t
        nsource = len(sources)
        nlens = len(lenses)

        theta = s.get_tag('theta', gammat)
        tmin = np.min(theta)
        tmax = np.max(theta)

        plots = ['xi', 'xi_err']
        for plot in plots:
            plot_output = self.open_output(f'shearDensity_{plot}', wrapper=True, figsize=(3*nlens,2*nsource))

            for i,src1 in enumerate(sources):
                for j,src2 in enumerate(lenses):
                    
                    D = s.get_data_points(gammat, (src1,src2))

                    if len(D)==0:
                        continue
                    
                    ax = plt.subplot2grid((nsource, nlens), (i,j))

                    if plot == 'xi':
                        scale = 1e-2
                        theta, xi, err = self.get_theta_xi_err(D)
                        plt.errorbar(theta, xi*theta / scale, err*theta / scale, fmt='.',
                                     capsize=1.5, color = self.colors[0])
                        plt.ylim(-2,2)
                        ylabel = r"$\theta \cdot \gamma_t \cdot 10^2$"
                            
                    if plot == 'xi_err':
                        theta, xi, err = self.get_theta_xi_err(D)
                        theta_jk, xi_jk, err_jk = self.get_theta_xi_err_jk(s, gammat, src1, src2)
                        plt.plot(theta, err, label = 'Shape noise', lw =2., color = self.colors[0])
                        plt.plot(theta_jk, err_jk, label = 'Jackknife', lw =2., color = self.colors[1])
                        ylabel = r"$\sigma\,(\gamma_t)$"
                    
                    plt.xscale('log')
                    plt.xlim(tmin, tmax)

                    if i==nsource-1:
                        plt.xlabel(r'$\theta$ (arcmin)')
                    else:
                        ax.set_xticklabels([])

                    if j==0:
                        plt.ylabel(ylabel)
                    else:
                        ax.set_yticklabels([])

                    #props = dict(boxstyle='square', lw=1.,facecolor='white', alpha=1.)
                    plt.text(0.03, 0.93, f'[{i},{j}]', transform=plt.gca().transAxes,
                             fontsize=10, verticalalignment='top')#, bbox=props)

            if plot == 'xi_err':
                plt.legend()
            plt.tight_layout()
            plt.subplots_adjust(hspace=self.config['hspace'],wspace=self.config['wspace'])
            plot_output.close()



    def plot_density_density(self, s, lenses):
        import sacc
        import matplotlib.pyplot as plt

        wtheta = sacc.standard_types.galaxy_density_xi
        nlens = len(lenses)

        theta = s.get_tag('theta', wtheta)
        tmin = np.min(theta)
        tmax = np.max(theta)

        plots = ['xi', 'xi_err']
        for plot in plots:
            plot_output = self.open_output(f'density_{plot}', wrapper=True, figsize=(3*nlens,2*nlens))
         
            for i,src1 in enumerate(lenses[:]):
                for j,src2 in enumerate(lenses[:]):

                    D = s.get_data_points(wtheta, (src1,src2))

                    if len(D)==0:
                        continue

                    ax = plt.subplot2grid((nlens, nlens), (i,j))

                    if plot == 'xi':
                        scale = 1
                        theta, xi, err = self.get_theta_xi_err(D)
                        plt.errorbar(theta, xi*theta / scale, err*theta / scale, fmt='.',
                                     capsize=1.5, color = self.colors[0])
                        ylabel = r"$\theta \cdot w$"
                        plt.ylim(-1,1)
                            
                    if plot == 'xi_err':
                        theta, xi, err = self.get_theta_xi_err(D)
                        theta, xi, err = self.get_theta_xi_err(D)
                        theta_jk, xi_jk, err_jk = self.get_theta_xi_err_jk(s, wtheta, src1, src2)
                        plt.plot(theta, err, label = 'Shape noise', lw =2., color = self.colors[0])
                        plt.plot(theta_jk, err_jk, label = 'Jackknife', lw =2., color = self.colors[1])
                        ylabel = r"$\sigma\,(w)$"

                    plt.xscale('log')
                    plt.xlim(tmin, tmax)

                    if j>0:
                        ax.set_xticklabels([])
                    else:
                        plt.xlabel(r'$\theta$ (arcmin)')

                    if i==0:
                        plt.ylabel(ylabel)
                    else:
                        ax.set_yticklabels([])

                    #props = dict(boxstyle='square', lw=1.,facecolor='white', alpha=1.)
                    plt.text(0.03, 0.93, f'[{i},{j}]', transform=plt.gca().transAxes,
                        fontsize=10, verticalalignment='top')#, bbox=props)

            if plot == 'xi_err':
                plt.legend()
            plt.tight_layout()
            plt.subplots_adjust(hspace=self.config['hspace'],wspace=self.config['wspace'])
            plot_output.close()



if __name__ == '__main__':
    PipelineStage.main()<|MERGE_RESOLUTION|>--- conflicted
+++ resolved
@@ -373,8 +373,6 @@
         return result
 
 
-
-<<<<<<< HEAD
     def get_shear_catalog(self, i):
         import treecorr
 
@@ -391,97 +389,6 @@
             dec_units='degree',
             patch_centers=self.get_input('patch_centers')
         )
-=======
-        if self.config['use_true_shear']:
-            g1 = data[f'true_g1'][mask]
-            g2 = data[f'true_g2'][mask]
-
-        elif self.config['shear_catalog_type']=='metacal':
-            # We use S=0 here because we have already included it in R_total
-            g1, g2 = apply_metacal_response(data['R'][i], 0.0, data['mcal_g1'][mask], data['mcal_g2'][mask])
-
-        elif self.config['shear_catalog_type']=='lensfit':
-            #By now, by default lensfit_m=None for KiDS, so one_plus_K will be 1
-            g1, g2, weight, one_plus_K = apply_lensfit_calibration(g1 = data['g1'][mask],g2 = data['g2'][mask],weight = data['weight'][mask],sigma_e = data['sigma_e'][mask], m = data['m'][mask])
-
-        else:
-            raise ValueError(f"Please specify metacal or lensfit for shear_catalog in config.")
-            
-        # Subtract mean shears, if needed.  These are calculated in source_selector,
-        # and have already been calibrated, so subtract them after calibrated our sample.
-        # Right now we are loading the full catalog here, so we could just take the mean
-        # at this point, but in future we would like to move to just loading part of the
-        # catalog.
-        if self.config['subtract_mean_shear']:
-            # Cross-check: print out the new mean.
-            # In the weighted case these won't actually be equal
-            mu1 = g1.mean()
-            mu2 = g2.mean()
-
-            if self.config['use_true_shear']:
-                g1 -= g1.mean()
-                g2 -= g2.mean()
-            else:
-                # If we flip g2 we also have to flip the sign
-                # of what we subtract
-                g1 -= meta['mean_e1'][i]
-                g2 -= meta['mean_e2'][i]
-
-            # Compare to final means.
-            nu1 = g1.mean()
-            nu2 = g2.mean()
-            print(f"Subtracting mean shears for bin {i}")
-            print(f"Means before: {mu1}  and  {mu2}")
-            print(f"Means after:  {nu1}  and  {nu2}")
-            print("(In the weighted case the latter may not be exactly zero)")
-
-        if self.config['flip_g2']:
-            g2 *= -1
-
-        return g1, g2, mask
-
-    def get_shear_catalog(self, data, meta, i):
-        import treecorr
-
-        # Load and calibrate the appropriate bin data
-        g1, g2, mask = self.get_calibrated_catalog_bin(data, meta, i)
-
-        if self.config['var_method']=='jackknife' and self.config['shear_catalog_type']=='metacal':
-            patch_centers = self.get_input('patch_centers')
-            cat = treecorr.Catalog(
-                g1 = g1,
-                g2 = g2,
-                ra = data['ra'][mask],
-                dec = data['dec'][mask],
-                ra_units='degree', dec_units='degree',patch_centers=patch_centers)
-        elif self.config['var_method']=='jackknife' and self.config['shear_catalog_type']=='lensfit':
-            patch_centers = self.get_input('patch_centers')
-            cat = treecorr.Catalog(
-                g1 = g1,
-                g2 = g2,
-                w = data['weight'][mask],
-                ra = data['ra'][mask],
-                dec = data['dec'][mask],
-                ra_units='degree', dec_units='degree',patch_centers=patch_centers)
-        elif self.config['var_method']!='jackknife' and self.config['shear_catalog_type']=='metacal':
-            print('Not using JK.', len(g1))
-            cat = treecorr.Catalog(
-                g1 = g1,
-                g2 = g2,
-                ra = data['ra'][mask],
-                dec = data['dec'][mask],
-                ra_units='degree', dec_units='degree')
-        elif self.config['var_method']!='jackknife' and self.config['shear_catalog_type']=='lensfit':
-            cat = treecorr.Catalog(
-                g1 = g1,
-                g2 = g2,
-                w = data['weight'][mask],
-                ra = data['ra'][mask],
-                dec = data['dec'][mask],
-                ra_units='degree', dec_units='degree')
-        else:
-            raise ValueError(f"Please specify metacal or lensfit for shear_catalog in config.")
->>>>>>> 24be4fc4
         return cat
 
 
@@ -525,29 +432,18 @@
         cat_i = self.get_shear_catalog(i)
         n_i = cat_i.nobj
 
-<<<<<<< HEAD
         if i==j:
             cat_j = None
-=======
-        gg = treecorr.GGCorrelation(self.config)
-        if i==j:
-            gg.process(cat_i)
->>>>>>> 24be4fc4
             n_j = n_i
         else:
             cat_j = self.get_shear_catalog(j)
             n_j = cat_j.nobj
-            gg.process(cat_i, cat_j)
-
-<<<<<<< HEAD
+
         print(f"Rank {self.rank} calculating shear-shear bin pair ({i},{j}): {n_i} x {n_j} objects")
 
         gg = treecorr.GGCorrelation(self.config)
         gg.process(cat_i, cat_j, low_mem = self.config["low_mem"])
 
-=======
-        print(f"Rank {self.rank} calculated shear-shear bin pair ({i},{j}): {n_i} x {n_j} objects")
->>>>>>> 24be4fc4
         return gg
 
     def calculate_shear_pos(self, i, j):
@@ -591,39 +487,14 @@
         rr = treecorr.NNCorrelation(self.config)
         
         if i==j:
-<<<<<<< HEAD
             cat_j = None
             rancat_j = None
-=======
->>>>>>> 24be4fc4
-            n_j = n_i
-            n_rand_j = n_rand_i
-            nn.process(cat_i)
-            nr.process(cat_i, rancat_i)
-            rr.process(rancat_i)
-            nn.calculateXi(rr, dr=nr)
-            
         else:
             cat_j = self.get_lens_catalog(j)
             rancat_j = self.get_random_catalog(j)
-            n_j = cat_j.nobj
-            n_rand_j = rancat_j.nobj if rancat_j is not None else 0
-            nn.process(cat_i,    cat_j)
-            nr.process(cat_i,    rancat_j)
-            rn.process(rancat_i, cat_j)
-            rr.process(rancat_i, rancat_j)
-            nn.calculateXi(rr, dr=nr, rd=rn)
-
-        print(f"Rank {self.rank} calculated position-position bin pair ({i},{j}): {n_i} x {n_j} objects, "
-            f"{n_rand_i} x {n_rand_j} randoms")
-
-<<<<<<< HEAD
 
         nn = treecorr.NNCorrelation(self.config)
         nn.process(cat_i,    cat_j)
-=======
-        return nn
->>>>>>> 24be4fc4
 
         nr = treecorr.NNCorrelation(self.config)
         nr.process(cat_i,    rancat_j)
@@ -700,265 +571,6 @@
         data['lens_bin'] = f['tomography/lens_bin'][:] 
         f.close()
 
-
-<<<<<<< HEAD
-=======
-class TXTwoPointTheoryReal(PipelineStage):
-    """
-    Compute theory in CCL in real space and save to a sacc file.
-    """
-    name='TXTwoPointTheoryReal'
-    inputs = [
-        ('twopoint_data_real', SACCFile),
-        ('fiducial_cosmology', FiducialCosmology),  # For example lines
-    ]
-    outputs = [
-        ('twopoint_theory_real', SACCFile),
-    ]
-    
-
-    def run(self):
-        import sacc
-
-        filename = self.get_input('twopoint_data_real')
-        s = sacc.Sacc.load_fits(filename)
-
-        # TODO: when there is a better Cosmology serialization method
-        # switch to that
-        print("Manually specifying matter_power_spectrum and Neff")
-        cosmo = self.open_input('fiducial_cosmology', wrapper=True).to_ccl(
-            matter_power_spectrum='halofit', Neff=3.046)
-        print(cosmo)
-
-        s_theory = self.replace_with_theory_real(s, cosmo)
-        
-        # Remove covariance
-        s_theory.covariance = None
-        
-        # save the output to Sacc file
-        s_theory.save_fits(self.get_output('twopoint_theory_real'), overwrite=True)
-
-    def read_nbin(self, s):
-        import sacc
-
-        xip = sacc.standard_types.galaxy_shear_xi_plus
-        wtheta = sacc.standard_types.galaxy_density_xi
-
-        source_tracers = set()
-        for b1, b2 in s.get_tracer_combinations(xip):
-            source_tracers.add(b1)
-            source_tracers.add(b2)
-
-        lens_tracers = set()
-        for b1, b2 in s.get_tracer_combinations(wtheta):
-            lens_tracers.add(b1)
-            lens_tracers.add(b2)
-
-
-        return len(source_tracers), len(lens_tracers)
-
-    def get_ccl_tracers(self, s, cosmo, smooth=False):
-        
-        # ccl tracers object
-        import pyccl
-        tracers = {}
-
-        nbin_source, nbin_lens = self.read_nbin(s)
-        
-        # Make the lensing tracers
-        for i in range(nbin_source):
-            name = f'source_{i}'
-            Ti = s.get_tracer(name)
-            nz = smooth_nz(Ti.nz) if smooth else Ti.nz
-            print("smooth:",  smooth)
-            # Convert to CCL form
-            tracers[name] = pyccl.WeakLensingTracer(cosmo, (Ti.z, nz))
-
-        # And the clustering tracers
-        for i in range(nbin_lens):
-            name = f'lens_{i}'
-            Ti = s.get_tracer(name)
-            nz = smooth_nz(Ti.nz) if smooth else Ti.nz
-
-            # Convert to CCL form
-            tracers[name] = pyccl.NumberCountsTracer(cosmo, has_rsd=False, 
-                dndz=(Ti.z, nz), bias=(Ti.z, np.ones_like(Ti.z)))
-            
-        return tracers
-    
-    def replace_with_theory_real(self, s, cosmo):
-
-        import pyccl
-        nbin_source, nbin_lens = self.read_nbin(s)
-        ell = np.unique(np.logspace(np.log10(2),5,400).astype(int))
-        tracers = self.get_ccl_tracers(s, cosmo)
-
-        for i in range(nbin_source):
-            for j in range(i+1):
-                print(f"Computing theory lensing-lensing ({i},{j})")
-
-                # compute theory 
-                print(tracers[f'source_{i}'], tracers[f'source_{j}'])
-                cl = pyccl.angular_cl(cosmo, tracers[f'source_{i}'], tracers[f'source_{j}'], ell)
-                theta, *_  = s.get_theta_xi('galaxy_shear_xi_plus', f'source_{i}' , f'source_{j}')
-                xip = pyccl.correlation(cosmo, ell, cl, theta/60, corr_type='L+')
-                xim = pyccl.correlation(cosmo, ell, cl, theta/60, corr_type='L-')
-
-                # replace data values in the sacc object for the theory ones
-                ind_xip = s.indices('galaxy_shear_xi_plus', (f'source_{i}', f'source_{j}'))
-                ind_xim = s.indices('galaxy_shear_xi_minus', (f'source_{i}', f'source_{j}'))
-                for p, q in enumerate(ind_xip):
-                    s.data[q].value = xip[p]
-                for p, q in enumerate(ind_xim):
-                    s.data[q].value = xim[p]
-
-        for i in range(nbin_lens):
-            print(f"Computing theory density-density ({i},{i})")
-
-            # compute theory
-            cl = pyccl.angular_cl(cosmo, tracers[f'lens_{i}'], tracers[f'lens_{i}'], ell)
-            theta, *_  = s.get_theta_xi('galaxy_density_xi', f'lens_{i}' , f'lens_{i}')
-            wtheta = pyccl.correlation(cosmo, ell, cl, theta/60, corr_type='GG')
-
-            # replace data values in the sacc object for the theory ones
-            ind = s.indices('galaxy_density_xi', (f'lens_{i}', f'lens_{i}'))
-            for p, q in enumerate(ind):
-                s.data[q].value = wtheta[p]
-
-        for i in range(nbin_source):
-
-            for j in range(nbin_lens):
-                print(f"Computing theory lensing-density (S{i},L{j})")
-
-                # compute theory
-                cl = pyccl.angular_cl(cosmo, tracers[f'source_{i}'], tracers[f'lens_{j}'], ell)
-                theta, *_ = s.get_theta_xi('galaxy_shearDensity_xi_t', f'source_{i}' , f'lens_{j}')
-                gt = pyccl.correlation(cosmo, ell, cl, theta/60, corr_type='GL')
-
-                ind = s.indices('galaxy_shearDensity_xi_t', (f'source_{i}', f'lens_{j}'))
-                for p, q in enumerate(ind):
-                    s.data[q].value = gt[p]
-
-
-        return s
-
-
-class TXTwoPointTheoryFourier(TXTwoPointTheoryReal):
-    """
-    Compute theory from CCL in Fourier space and save to a sacc file.
-    """
-    name='TXTwoPointTheoryFourier'
-    inputs = [
-        ('twopoint_data_fourier', SACCFile),
-        ('fiducial_cosmology', FiducialCosmology),  # For example lines
-    ]
-    outputs = [
-        ('twopoint_theory_fourier', SACCFile),
-    ]
-    
-
-    def run(self):
-        import sacc
-
-        filename = self.get_input('twopoint_data_fourier')
-        s = sacc.Sacc.load_fits(filename)
-
-        # TODO: when there is a better Cosmology serialization method
-        # switch to that
-        print("Manually specifying matter_power_spectrum and Neff")
-        cosmo = self.open_input('fiducial_cosmology', wrapper=True).to_ccl(
-            matter_power_spectrum='halofit', Neff=3.046)
-        print(cosmo)
-
-        s_theory = self.replace_with_theory_fourier(s, cosmo)
-
-        # Remove covariance
-        s_theory.covariance = None
-        
-        # save the output to Sacc file
-        s_theory.save_fits(self.get_output('twopoint_theory_fourier'), overwrite=True)
-
-        
-    def read_nbin(self, s):
-        import sacc
-
-        cl_ee = sacc.standard_types.galaxy_shear_cl_ee
-        cl_density = sacc.standard_types.galaxy_density_cl
-
-        source_tracers = set()
-        for b1, b2 in s.get_tracer_combinations(cl_ee):
-            source_tracers.add(b1)
-            source_tracers.add(b2)
-
-        lens_tracers = set()
-        for b1, b2 in s.get_tracer_combinations(cl_density):
-            lens_tracers.add(b1)
-            lens_tracers.add(b2)
-
-
-        return len(source_tracers), len(lens_tracers)
-
-    
-    def replace_with_theory_fourier(self, s, cosmo):
-
-        import pyccl
-
-        nbin_source, nbin_lens = self.read_nbin(s)
-        tracers = self.get_ccl_tracers(s, cosmo)
-        
-        data_types = s.get_data_types()
-        if 'galaxy_shearDensity_cl_b' in data_types:
-            # Remove galaxy_shearDensity_cl_b measurement values
-            ind_b = s.indices('galaxy_shearDensity_cl_b')
-            s.remove_indices(ind_b)
-        if 'galaxy_shear_cl_bb' in data_types:
-            # Remove galaxy_shear_cl_bb  measurement values
-            ind_bb = s.indices('galaxy_shear_cl_bb')
-            s.remove_indices(ind_bb)
-
-        for i in range(nbin_source):
-            for j in range(i+1):
-                print(f"Computing theory lensing-lensing ({i},{j})")
-
-                # compute theory 
-                print(tracers[f'source_{i}'], tracers[f'source_{j}'])
-                ell, *_  = s.get_ell_cl('galaxy_shear_cl_ee', f'source_{i}' , f'source_{j}')
-                cl = pyccl.angular_cl(cosmo, tracers[f'source_{i}'], tracers[f'source_{j}'], ell)
-
-                # replace data values in the sacc object for the theory ones
-                ind = s.indices('galaxy_shear_cl_ee', (f'source_{i}', f'source_{j}'))
-                for p, q in enumerate(ind):
-                    s.data[q].value = cl[p]
-                    
-                    
-        for i in range(nbin_lens):
-            print(f"Computing theory density-density ({i},{i})")
-
-            # compute theory
-            ell, *_  = s.get_ell_cl('galaxy_density_cl', f'lens_{i}' , f'lens_{i}')
-            cl = pyccl.angular_cl(cosmo, tracers[f'lens_{i}'], tracers[f'lens_{i}'], ell)
-
-            # replace data values in the sacc object for the theory ones
-            ind = s.indices('galaxy_density_cl', (f'lens_{i}', f'lens_{i}'))
-            for p, q in enumerate(ind):
-                s.data[q].value = cl[p]
-
-        for i in range(nbin_source):
-
-            for j in range(nbin_lens):
-                print(f"Computing theory lensing-density (S{i},L{j})")
-
-                # compute theory
-                ell, *_ = s.get_ell_cl('galaxy_shearDensity_cl_e', f'source_{i}' , f'lens_{j}')
-                cl = pyccl.angular_cl(cosmo, tracers[f'source_{i}'], tracers[f'lens_{j}'], ell)
-
-                # replace data values in the sacc object for the theory ones
-                ind = s.indices('galaxy_shearDensity_cl_e', (f'source_{i}', f'lens_{j}'))
-                for p, q in enumerate(ind):
-                    s.data[q].value = cl[p]
-
-        return s
->>>>>>> 24be4fc4
 
     
 
