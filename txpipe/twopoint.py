from .base_stage import PipelineStage
from .data_types import HDFFile, ShearCatalog, TomographyCatalog, RandomsCatalog, FiducialCosmology, YamlFile, SACCFile, PhotozPDFFile, PNGFile, TextFile
from .utils.calibration_tools import apply_metacal_response, apply_lensfit_calibration, apply_hsc_calibration
from .utils.calibration_tools import read_shear_catalog_type
import numpy as np
import random
import collections
import sys
import os
import pathlib
from time import perf_counter
import gc

# This creates a little mini-type, like a struct,
# for holding individual measurements
Measurement = collections.namedtuple(
    'Measurement',
    ['corr_type', 'object', 'i', 'j'])

SHEAR_SHEAR = 0
SHEAR_POS = 1
POS_POS = 2


class TXTwoPoint(PipelineStage):
    name='TXTwoPoint'
    inputs = [
        ('binned_shear_catalog', ShearCatalog),
        ('binned_lens_catalog', HDFFile),
        ('binned_random_catalog', HDFFile),
        ('shear_photoz_stack', HDFFile),
        ('lens_photoz_stack', HDFFile),
        ('patch_centers', TextFile),
        ('tracer_metadata', HDFFile),
    ]
    outputs = [
        ('twopoint_data_real_raw', SACCFile),
        ('twopoint_gamma_x', SACCFile)
    ]
    # Add values to the config file that are not previously defined
    config_options = {
        # TODO: Allow more fine-grained selection of 2pt subsets to compute
        'calcs':[0,1,2],
        'min_sep':0.5,
        'max_sep':300.,
        'nbins':9,
        'bin_slop':0.0,
        'sep_units':'arcmin',
        'flip_g1':False,
        'flip_g2':True,
        'cores_per_task':20,
        'verbose':1,
        'source_bins':[-1],
        'lens_bins':[-1],
        'reduce_randoms_size':1.0,
        'do_shear_shear': True,
        'do_shear_pos': True,
        'do_pos_pos': True,
        'var_method': 'jackknife',
        'use_randoms': True,
        'low_mem': False,
        'patch_dir': './cache/patches',
        }

    def run(self):
        """
        Run the analysis for this stage.
        """
        import sacc
        import healpy
        import treecorr
        # Binning information
        source_list, lens_list = self.read_nbin()

        # Calculate metadata like the area and related
        # quantities
        meta = self.read_metadata()

        # Choose which pairs of bins to calculate
        calcs = self.select_calculations(source_list, lens_list)
        sys.stdout.flush()

        # Split the catalogs into patch files
        self.prepare_patches(calcs)

        results = []
        for i,j,k in calcs:
            result = self.call_treecorr(i, j, k)
            results.append(result)

        # Save the results
        if self.rank==0:
            self.write_output(source_list, lens_list, meta, results)


    def select_calculations(self, source_list, lens_list):
        calcs = []

        # For shear-shear we omit pairs with j>i
        if self.config['do_shear_shear']:
            k = SHEAR_SHEAR
            for i in source_list:
                for j in range(i+1):
                    if j in source_list:
                        calcs.append((i,j,k))
        
        # For shear-position we use all pairs
        if self.config['do_shear_pos']:
            k = SHEAR_POS
            for i in source_list:
                for j in lens_list:
                    calcs.append((i,j,k))

        # For position-position we omit pairs with j>i
        if self.config['do_pos_pos']:
            if not self.config['use_randoms']:
                raise ValueError("You need to have a random catalog to calculate position-position correlations")
            k = POS_POS
            for i in lens_list:
                for j in range(i+1):
                    if j in lens_list:
                        calcs.append((i,j,k))

        if self.rank==0:
            print(f"Running {len(calcs)} calculations: {calcs}")

        return calcs


    def read_nbin(self):
        """
        Determine the bins to use in this analysis, either from the input file
        or from the configuration.
        """
        if self.config['source_bins'] == [-1] and self.config['lens_bins'] == [-1]:
            source_list, lens_list = self._read_nbin_from_tomography()
        else:
            source_list, lens_list = self._read_nbin_from_config()

        ns = len(source_list)
        nl = len(lens_list)
        if self.rank == 0:
            print(f'Running with {ns} source bins and {nl} lens bins')

        return source_list, lens_list


    # These two functions can be combined into a single one.
    def _read_nbin_from_tomography(self):
        with self.open_input('binned_shear_catalog') as f:
            nbin_source = f['shear'].attrs['nbin_source']

        with self.open_input('binned_lens_catalog') as f:
            nbin_lens = f['lens'].attrs['nbin_lens']

        source_list = range(nbin_source)
        lens_list = range(nbin_lens)

        return source_list, lens_list

    def _read_nbin_from_config(self):
        # TODO handle the case where the user only specefies
        # bins for only sources or only lenses
        source_list = self.config['source_bins']
        lens_list = self.config['lens_bins']

        # catch bad input
        tomo_source_list, tomo_lens_list = self._read_nbin_from_tomography()
        tomo_nbin_source = len(tomo_source_list)
        tomo_nbin_lens = len(tomo_lens_list)

        nbin_source = len(source_list)
        nbin_lens = len(lens_list) 

        if source_list == [-1]:
            source_list = tomo_source_list
        if lens_list == [-1]:
            lens_list = tomo_lens_list

        # if more bins are input than exist, raise an error
        if not nbin_source <= tomo_nbin_source:
            raise ValueError(f'Requested too many source bins in the config ({nbin_source}): max is {tomo_nbin_source}')
        if not nbin_lens <= tomo_nbin_lens:
            raise ValueError(f'Requested too many lens bins in the config ({nbin_lens}): max is {tomo_nbin_lens}')

        # make sure the bin numbers actually exist
        for i in source_list:
            if i not in tomo_source_list:
                raise ValueError(f"Requested source bin {i} that is not in the input file")

        for i in lens_list:
            if i not in tomo_lens_list:
                raise ValueError(f"Requested lens bin {i} that is not in the input file")

        return source_list, lens_list



    def write_output(self, source_list, lens_list, meta, results):
        import sacc
        import treecorr
        XI = "combined"
        XIP = sacc.standard_types.galaxy_shear_xi_plus
        XIM = sacc.standard_types.galaxy_shear_xi_minus
        GAMMAT = sacc.standard_types.galaxy_shearDensity_xi_t
        GAMMAX = sacc.standard_types.galaxy_shearDensity_xi_x
        WTHETA = sacc.standard_types.galaxy_density_xi

        S = sacc.Sacc()
        if self.config['do_shear_pos'] == True:
            S2 = sacc.Sacc()

        # We include the n(z) data in the output.
        # So here we load it in and add it to the data
        f = self.open_input('shear_photoz_stack')

        # Load the tracer data N(z) from an input file and
        # copy it to the output, for convenience
        for i in source_list:
            z = f['n_of_z/source/z'][:]
            Nz = f[f'n_of_z/source/bin_{i}'][:]
            S.add_tracer('NZ', f'source_{i}', z, Nz)
            if self.config['do_shear_pos'] == True:
                S2.add_tracer('NZ', f'source_{i}',z, Nz)

        f = self.open_input('lens_photoz_stack')
        # For both source and lens
        for i in lens_list:
            z = f['n_of_z/lens/z'][:]
            Nz = f[f'n_of_z/lens/bin_{i}'][:]
            S.add_tracer('NZ', f'lens_{i}', z, Nz)
            if self.config['do_shear_pos'] == True:
                S2.add_tracer('NZ', f'lens_{i}',z, Nz)
        # Closing n(z) file
        f.close()

        # Now build up the collection of data points, adding them all to
        # the sacc data one by one.
        comb = []
        for d in results:
            # First the tracers and generic tags
            tracer1 = f'source_{d.i}' if d.corr_type in [XI, GAMMAT] else f'lens_{d.i}'
            tracer2 = f'source_{d.j}' if d.corr_type in [XI] else f'lens_{d.j}'

            # We build up the comb list to get the covariance of it later
            # in the same order as our data points
            comb.append(d.object)

            theta = np.exp(d.object.meanlogr)
            npair = d.object.npairs
            weight = d.object.weight
            # xip / xim is a special case because it has two observables.
            # the other two are together below
            if d.corr_type == XI:
                xip = d.object.xip
                xim = d.object.xim
                xiperr = np.sqrt(d.object.varxip)
                ximerr = np.sqrt(d.object.varxim)
                n = len(xip)
                # add all the data points to the sacc
                for i in range(n):
                    S.add_data_point(XIP, (tracer1,tracer2), xip[i],
                        theta=theta[i], error=xiperr[i], npair=npair[i], weight= weight[i])
                for i in range(n):                    
                    S.add_data_point(XIM, (tracer1,tracer2), xim[i],
                        theta=theta[i], error=ximerr[i], npair=npair[i], weight= weight[i])
            else:
                xi = d.object.xi
                err = np.sqrt(d.object.varxi)
                n = len(xi)
                for i in range(n):
                    S.add_data_point(d.corr_type, (tracer1,tracer2), xi[i],
                        theta=theta[i], error=err[i], weight=weight[i])

                

        # Add the covariance.  There are several different jackknife approaches
        # available - see the treecorr docs
        cov = treecorr.estimate_multi_cov(comb, self.config['var_method'])
        S.add_covariance(cov)

        # Our data points may currently be in any order depending on which processes
        # ran which calculations.  Re-order them.
        S.to_canonical_order()

        self.write_metadata(S,meta)

        # Finally, save the output to Sacc file
        S.save_fits(self.get_output('twopoint_data_real_raw'), overwrite=True)
        
        # Adding the gammaX calculation:
        
        if self.config['do_shear_pos'] == True:
            comb = []
            for d in results:
                tracer1 = f'source_{d.i}' if d.corr_type in [XI, GAMMAT] else f'lens_{d.i}'
                tracer2 = f'source_{d.j}' if d.corr_type in [XI] else f'lens_{d.j}'   
                
                if d.corr_type == GAMMAT:
                    theta = np.exp(d.object.meanlogr)
                    npair = d.object.npairs
                    weight = d.object.weight
                    xi_x = d.object.xi_im
                    covX = d.object.estimate_cov('shot')
                    comb.append(covX)
                    err = np.sqrt(np.diag(covX))
                    n = len(xi_x)
                    for i in range(n):
                        S2.add_data_point(GAMMAX, (tracer1,tracer2), xi_x[i],
                            theta=theta[i], error=err[i], weight=weight[i])
            S2.add_covariance(comb)
            S2.to_canonical_order
            self.write_metadata(S2,meta)
            S2.save_fits(self.get_output('twopoint_gamma_x'), overwrite=True)



    def write_metadata(self, S, meta):
        # We also save the associated metadata to the file
        for k,v in meta.items():
            if np.isscalar(v):
                S.metadata[k] = v
            else:
                for i, vi in enumerate(v):
                    S.metadata[f'{k}_{i}'] = vi

        # Add provenance metadata.  In managed formats this is done
        # automatically, but because the Sacc library is external
        # we do it manually here.
        provenance = self.gather_provenance()
        provenance.update(SACCFile.generate_provenance())
        for key, value in provenance.items():
            if isinstance(value, str) and '\n' in value:
                values = value.split("\n")
                for i,v in enumerate(values):
                    S.metadata[f'provenance/{key}_{i}'] = v
            else:
                S.metadata[f'provenance/{key}'] = value


    def call_treecorr(self, i, j, k):
        """
        This is a wrapper for interaction with treecorr.
        """
        import sacc

        if k==SHEAR_SHEAR:
            xx = self.calculate_shear_shear(i, j)
            xtype = "combined"
        elif k==SHEAR_POS:
            xx = self.calculate_shear_pos(i, j)
            xtype = sacc.standard_types.galaxy_shearDensity_xi_t
        elif k==POS_POS:
            xx = self.calculate_pos_pos(i, j)
            xtype = sacc.standard_types.galaxy_density_xi
        else:
            raise ValueError(f"Unknown correlation function {k}")

        # Force garbage collection here to make sure all the
        # catalogs are definitely freed
        gc.collect()

        # The measurement object collects the results and type info.
        # we use it because the ordering will not be simple if we have
        # parallelized, so it's good to keep explicit track.
        result = Measurement(xtype, xx, i, j)

        sys.stdout.flush()
        return result

    def prepare_patches(self, calcs):
        """
        For each catalog to be generated, have one process load the catalog
        and write its patch files out to disc.  These are then re-used later
        by all the different processes.

        Parameters
        ----------

        calcs: list
            A list of (bin1, bin2, bin_type) where bin1 and bin2 are indices
            or bin labels and bin_type is one of the constants SHEAR_SHEAR,
            SHEAR_POS, or POS_POS.
        """
        # Make the full list of catalogs to run
        cats = set()

        # Use shear-shear and pos-pos only here as they represent
        # catalogs not pairs.
        for i, j, k in calcs:
            if k == SHEAR_SHEAR:
                cats.add((i, SHEAR_SHEAR))
                cats.add((j, SHEAR_SHEAR))
            elif k == SHEAR_POS:
                cats.add((i, SHEAR_SHEAR))
                cats.add((j, POS_POS))
            elif k == POS_POS:
                cats.add((i, POS_POS))
                cats.add((j, POS_POS))
        cats = list(cats)
        cats.sort(key=str)

        # This does a round-robin assignment to processes
        for (h, k) in self.split_tasks_by_rank(cats):

            print(f"Rank {self.rank} making patches for {k}-type bin {h}")

            # For shear we just have the one catalog. For position we may
            # have randoms also. We explicitly delete catalogs after loading
            # them to ensure we don't have two in memory at once.
            if k == SHEAR_SHEAR:
                cat = self.get_shear_catalog(h)
                cat.get_patches(low_mem=False)
                del cat
            else:
                cat = self.get_lens_catalog(h)
                cat.get_patches(low_mem=False)
                del cat
                ran_cat = self.get_random_catalog(h)

                # support use_randoms = False
                if ran_cat is None:
                    continue

                ran_cat.get_patches(low_mem=False)
                del ran_cat

<<<<<<< HEAD
        elif self.config['shear_catalog_type']=='hsc':
            g1, g2, weight, one_plus_K = apply_hsc_calibration(g1 = data['g1'][mask],g2 = data['g2'][mask],weight = data['weight'][mask],sigma_e = data['sigma_e'][mask], m = data['m'][mask])
            return g1, g2, mask

        else:
            raise ValueError(f"Please specify metacal or lensfit for shear_catalog in config.")
            
        # Subtract mean shears, if needed.  These are calculated in source_selector,
        # and have already been calibrated, so subtract them after calibrated our sample.
        # Right now we are loading the full catalog here, so we could just take the mean
        # at this point, but in future we would like to move to just loading part of the
        # catalog.
        if self.config['subtract_mean_shear']:
            # Cross-check: print out the new mean.
            # In the weighted case these won't actually be equal
            mu1 = g1.mean()
            mu2 = g2.mean()

            if self.config['use_true_shear']:
                g1 -= g1.mean()
                g2 -= g2.mean()
            else:
                # If we flip g2 we also have to flip the sign
                # of what we subtract
                g1 -= meta['mean_e1'][i]
                g2 -= meta['mean_e2'][i]
=======
        # stop other processes progressing to the rest of the code and
        # trying to load things we have not written yet
        if self.comm is not None:
            self.comm.Barrier()
>>>>>>> a86e77a1

                
    def get_patch_dir(self, input_tag, b):
        """
        Select a patch directory for the file  with the given input tag
        and with a bin number/label.

        To ensure that if you change the catalog the patch dir will also
        change, the directory path includes the unique ID of the input file.

        Parameters
        ----------
        input_tag: str
            One of the tags in the class's inputs attribute
        b: any
            An additional label used as the last component in the returned
            directory

        Returns
        -------
        str: a directory, which has been created if it did not exist already.
        """
        # start from a user-specified base directory
        patch_base = self.config['patch_dir']

        # append the unique identifier for the parent catalog file
        with self.open_input(input_tag, wrapper=True) as f:
            p = f.read_provenance()
            uuid = p['uuid']
            pth = pathlib.Path(f.path).resolve()
            ctime = os.stat(pth).st_ctime

        # We expect the input files to be generated within a pipeline and so always
        # have input files to have a unique ID.  But if for some reason it doesn't
        # have one we handle that too.
        if uuid == 'UNKNOWN':
            ident = hash(f"{pth}{ctime}").to_bytes(8, 'big', signed=True).hex()
            name = f"{input_tag}_{ident}"
        else:
            name = f"{input_tag}_{uuid}"

        # And finally append the bin name or number
        patch_dir = pathlib.Path(patch_base) / name / str(b)

        # Make the directory and return it
        pathlib.Path(patch_dir).mkdir(exist_ok=True, parents=True)
        return patch_dir

    def get_shear_catalog(self, i):
        import treecorr

        # Load and calibrate the appropriate bin data
        cat = treecorr.Catalog(
            self.get_input("binned_shear_catalog"),
            ext = f"/shear/bin_{i}",
            g1_col = "g1",
            g2_col = "g2",
            ra_col = "ra",
            dec_col = "dec",
            w_col = "weight",
            ra_units='degree',
            dec_units='degree',
            patch_centers=self.get_input('patch_centers'),
            save_patch_dir=self.get_patch_dir("binned_shear_catalog", i),
            flip_g1 = self.config["flip_g1"],
            flip_g2 = self.config["flip_g2"],
        )
        
        return cat


    def get_lens_catalog(self, i):
        import treecorr

        # Load and calibrate the appropriate bin data
        cat = treecorr.Catalog(
            self.get_input("binned_lens_catalog"),
            ext = f"/lens/bin_{i}",
            ra_col = "ra",
            dec_col = "dec",
            w_col = "weight",
            ra_units='degree',
            dec_units='degree',
            patch_centers=self.get_input('patch_centers'),
            save_patch_dir=self.get_patch_dir('binned_lens_catalog', i),
        )
        return cat

    def get_random_catalog(self, i):
        import treecorr
        if not self.config["use_randoms"]:
            return None

        rancat = treecorr.Catalog(
            self.get_input("binned_random_catalog"),
            ext = f"/randoms/bin_{i}",
            ra_col = "ra",
            dec_col = "dec",
            ra_units='degree',
            dec_units='degree',
            patch_centers=self.get_input('patch_centers'),
            save_patch_dir=self.get_patch_dir('binned_random_catalog', i),
        ) 
        return rancat


    def calculate_shear_shear(self, i, j):
        import treecorr

        cat_i = self.get_shear_catalog(i)
        n_i = cat_i.nobj

        if i==j:
            cat_j = None
            n_j = n_i
        else:
            cat_j = self.get_shear_catalog(j)
            n_j = cat_j.nobj

        if self.rank == 0:
            print(f"Calculating shear-shear bin pair ({i},{j}): {n_i} x {n_j} objects using MPI")

        gg = treecorr.GGCorrelation(self.config)
        t1 = perf_counter()
        gg.process(cat_i, cat_j, low_mem=self.config["low_mem"], comm=self.comm)
        t2 = perf_counter()
        if self.rank == 0:
            print(f"Processing took {t2 - t1:.1f} seconds")

        return gg

    def calculate_shear_pos(self, i, j):
        import treecorr

        cat_i = self.get_shear_catalog(i)
        n_i = cat_i.nobj

        cat_j = self.get_lens_catalog(j)
        rancat_j = self.get_random_catalog(j)
        n_j = cat_j.nobj
        n_rand_j = rancat_j.nobj if rancat_j is not None else 0

        if self.rank == 0:
            print(f"Calculating shear-position bin pair ({i},{j}): {n_i} x {n_j} objects, {n_rand_j} randoms")


        ng = treecorr.NGCorrelation(self.config)
        t1 = perf_counter()
        ng.process(cat_j, cat_i, comm=self.comm, low_mem=self.config["low_mem"])

        if rancat_j:
            rg = treecorr.NGCorrelation(self.config)
            rg.process(rancat_j, cat_i, comm=self.comm, low_mem=self.config["low_mem"])
        else:
            rg = None


        if self.rank == 0:
            ng.calculateXi(rg=rg)
            t2 = perf_counter()
            print(f"Processing took {t2 - t1:.1f} seconds")

        return ng


    def calculate_pos_pos(self, i, j):
        import treecorr

        cat_i = self.get_lens_catalog(i)
        rancat_i = self.get_random_catalog(i)
        n_i = cat_i.nobj
        n_rand_i = rancat_i.nobj if rancat_i is not None else 0
        
        if i==j:
            cat_j = None
            rancat_j = rancat_i
            n_j = n_i
            n_rand_j = n_rand_i
        else:
            cat_j = self.get_lens_catalog(j)
            rancat_j = self.get_random_catalog(j)
            n_j = cat_j.nobj
            n_rand_j = rancat_j.nobj


        if self.rank == 0:
            print(f"Calculating position-position bin pair ({i}, {j}): {n_i} x {n_j} objects,  {n_rand_i} x {n_rand_j} randoms")

        t1 = perf_counter()
        
        nn = treecorr.NNCorrelation(self.config)
        nn.process(cat_i, cat_j, comm=self.comm, low_mem=self.config["low_mem"])

        nr = treecorr.NNCorrelation(self.config)
        nr.process(cat_i, rancat_j, comm=self.comm, low_mem=self.config["low_mem"])

        # The next calculation is faster if we explicitly tell TreeCorr
        # that its two catalogs here are the same one.
        if i == j:
            rancat_j = None
        
        rr = treecorr.NNCorrelation(self.config)
        rr.process(rancat_i, rancat_j, comm=self.comm, low_mem=self.config["low_mem"])

        if i==j:
            rn = None
        else:
            rn = treecorr.NNCorrelation(self.config)
            rn.process(rancat_i, cat_j, comm=self.comm, low_mem=self.config["low_mem"])

        if self.rank == 0:
            t2 = perf_counter()
            nn.calculateXi(rr, dr=nr, rd=rn)
            print(f"Processing took {t2 - t1:.1f} seconds")            

        return nn


    def read_metadata(self):
        meta_data = self.open_input('tracer_metadata')
        area = meta_data['tracers'].attrs['area']
        sigma_e = meta_data['tracers/sigma_e'][:]
        N_eff = meta_data['tracers/N_eff'][:]
        mean_e1 = meta_data['tracers/mean_e1'][:]
        mean_e2 = meta_data['tracers/mean_e2'][:]

        meta = {}
        meta["neff"] =  N_eff
        meta["area"] =  area
        meta["sigma_e"] =  sigma_e
        meta["mean_e1"] = mean_e1
        meta["mean_e2"] = mean_e2

        return meta


if __name__ == '__main__':
    PipelineStage.main()<|MERGE_RESOLUTION|>--- conflicted
+++ resolved
@@ -1,6 +1,16 @@
 from .base_stage import PipelineStage
-from .data_types import HDFFile, ShearCatalog, TomographyCatalog, RandomsCatalog, FiducialCosmology, YamlFile, SACCFile, PhotozPDFFile, PNGFile, TextFile
-from .utils.calibration_tools import apply_metacal_response, apply_lensfit_calibration, apply_hsc_calibration
+from .data_types import (
+    HDFFile,
+    ShearCatalog,
+    TomographyCatalog,
+    RandomsCatalog,
+    FiducialCosmology,
+    SACCFile,
+    PhotozPDFFile,
+    PNGFile,
+    TextFile,
+)
+from .utils.calibration_tools import apply_metacal_response, apply_lensfit_calibration
 from .utils.calibration_tools import read_shear_catalog_type
 import numpy as np
 import random
@@ -13,9 +23,7 @@
 
 # This creates a little mini-type, like a struct,
 # for holding individual measurements
-Measurement = collections.namedtuple(
-    'Measurement',
-    ['corr_type', 'object', 'i', 'j'])
+Measurement = collections.namedtuple("Measurement", ["corr_type", "object", "i", "j"])
 
 SHEAR_SHEAR = 0
 SHEAR_POS = 1
@@ -23,44 +31,41 @@
 
 
 class TXTwoPoint(PipelineStage):
-    name='TXTwoPoint'
+    name = "TXTwoPoint"
     inputs = [
-        ('binned_shear_catalog', ShearCatalog),
-        ('binned_lens_catalog', HDFFile),
-        ('binned_random_catalog', HDFFile),
-        ('shear_photoz_stack', HDFFile),
-        ('lens_photoz_stack', HDFFile),
-        ('patch_centers', TextFile),
-        ('tracer_metadata', HDFFile),
+        ("binned_shear_catalog", ShearCatalog),
+        ("binned_lens_catalog", HDFFile),
+        ("binned_random_catalog", HDFFile),
+        ("shear_photoz_stack", HDFFile),
+        ("lens_photoz_stack", HDFFile),
+        ("patch_centers", TextFile),
+        ("tracer_metadata", HDFFile),
     ]
-    outputs = [
-        ('twopoint_data_real_raw', SACCFile),
-        ('twopoint_gamma_x', SACCFile)
-    ]
+    outputs = [("twopoint_data_real_raw", SACCFile), ("twopoint_gamma_x", SACCFile)]
     # Add values to the config file that are not previously defined
     config_options = {
         # TODO: Allow more fine-grained selection of 2pt subsets to compute
-        'calcs':[0,1,2],
-        'min_sep':0.5,
-        'max_sep':300.,
-        'nbins':9,
-        'bin_slop':0.0,
-        'sep_units':'arcmin',
-        'flip_g1':False,
-        'flip_g2':True,
-        'cores_per_task':20,
-        'verbose':1,
-        'source_bins':[-1],
-        'lens_bins':[-1],
-        'reduce_randoms_size':1.0,
-        'do_shear_shear': True,
-        'do_shear_pos': True,
-        'do_pos_pos': True,
-        'var_method': 'jackknife',
-        'use_randoms': True,
-        'low_mem': False,
-        'patch_dir': './cache/patches',
-        }
+        "calcs": [0, 1, 2],
+        "min_sep": 0.5,
+        "max_sep": 300.0,
+        "nbins": 9,
+        "bin_slop": 0.0,
+        "sep_units": "arcmin",
+        "flip_g1": False,
+        "flip_g2": True,
+        "cores_per_task": 20,
+        "verbose": 1,
+        "source_bins": [-1],
+        "lens_bins": [-1],
+        "reduce_randoms_size": 1.0,
+        "do_shear_shear": True,
+        "do_shear_pos": True,
+        "do_pos_pos": True,
+        "var_method": "jackknife",
+        "use_randoms": True,
+        "low_mem": False,
+        "patch_dir": "./cache/patches",
+    }
 
     def run(self):
         """
@@ -69,6 +74,7 @@
         import sacc
         import healpy
         import treecorr
+
         # Binning information
         source_list, lens_list = self.read_nbin()
 
@@ -84,55 +90,55 @@
         self.prepare_patches(calcs)
 
         results = []
-        for i,j,k in calcs:
+        for i, j, k in calcs:
             result = self.call_treecorr(i, j, k)
             results.append(result)
 
         # Save the results
-        if self.rank==0:
+        if self.rank == 0:
             self.write_output(source_list, lens_list, meta, results)
-
 
     def select_calculations(self, source_list, lens_list):
         calcs = []
 
         # For shear-shear we omit pairs with j>i
-        if self.config['do_shear_shear']:
+        if self.config["do_shear_shear"]:
             k = SHEAR_SHEAR
             for i in source_list:
-                for j in range(i+1):
+                for j in range(i + 1):
                     if j in source_list:
-                        calcs.append((i,j,k))
-        
+                        calcs.append((i, j, k))
+
         # For shear-position we use all pairs
-        if self.config['do_shear_pos']:
+        if self.config["do_shear_pos"]:
             k = SHEAR_POS
             for i in source_list:
                 for j in lens_list:
-                    calcs.append((i,j,k))
+                    calcs.append((i, j, k))
 
         # For position-position we omit pairs with j>i
-        if self.config['do_pos_pos']:
-            if not self.config['use_randoms']:
-                raise ValueError("You need to have a random catalog to calculate position-position correlations")
+        if self.config["do_pos_pos"]:
+            if not self.config["use_randoms"]:
+                raise ValueError(
+                    "You need to have a random catalog to calculate position-position correlations"
+                )
             k = POS_POS
             for i in lens_list:
-                for j in range(i+1):
+                for j in range(i + 1):
                     if j in lens_list:
-                        calcs.append((i,j,k))
-
-        if self.rank==0:
+                        calcs.append((i, j, k))
+
+        if self.rank == 0:
             print(f"Running {len(calcs)} calculations: {calcs}")
 
         return calcs
-
 
     def read_nbin(self):
         """
         Determine the bins to use in this analysis, either from the input file
         or from the configuration.
         """
-        if self.config['source_bins'] == [-1] and self.config['lens_bins'] == [-1]:
+        if self.config["source_bins"] == [-1] and self.config["lens_bins"] == [-1]:
             source_list, lens_list = self._read_nbin_from_tomography()
         else:
             source_list, lens_list = self._read_nbin_from_config()
@@ -140,18 +146,17 @@
         ns = len(source_list)
         nl = len(lens_list)
         if self.rank == 0:
-            print(f'Running with {ns} source bins and {nl} lens bins')
+            print(f"Running with {ns} source bins and {nl} lens bins")
 
         return source_list, lens_list
-
 
     # These two functions can be combined into a single one.
     def _read_nbin_from_tomography(self):
-        with self.open_input('binned_shear_catalog') as f:
-            nbin_source = f['shear'].attrs['nbin_source']
-
-        with self.open_input('binned_lens_catalog') as f:
-            nbin_lens = f['lens'].attrs['nbin_lens']
+        with self.open_input("binned_shear_catalog") as f:
+            nbin_source = f["shear"].attrs["nbin_source"]
+
+        with self.open_input("binned_lens_catalog") as f:
+            nbin_lens = f["lens"].attrs["nbin_lens"]
 
         source_list = range(nbin_source)
         lens_list = range(nbin_lens)
@@ -161,8 +166,8 @@
     def _read_nbin_from_config(self):
         # TODO handle the case where the user only specefies
         # bins for only sources or only lenses
-        source_list = self.config['source_bins']
-        lens_list = self.config['lens_bins']
+        source_list = self.config["source_bins"]
+        lens_list = self.config["lens_bins"]
 
         # catch bad input
         tomo_source_list, tomo_lens_list = self._read_nbin_from_tomography()
@@ -170,7 +175,7 @@
         tomo_nbin_lens = len(tomo_lens_list)
 
         nbin_source = len(source_list)
-        nbin_lens = len(lens_list) 
+        nbin_lens = len(lens_list)
 
         if source_list == [-1]:
             source_list = tomo_source_list
@@ -179,26 +184,33 @@
 
         # if more bins are input than exist, raise an error
         if not nbin_source <= tomo_nbin_source:
-            raise ValueError(f'Requested too many source bins in the config ({nbin_source}): max is {tomo_nbin_source}')
+            raise ValueError(
+                f"Requested too many source bins in the config ({nbin_source}): max is {tomo_nbin_source}"
+            )
         if not nbin_lens <= tomo_nbin_lens:
-            raise ValueError(f'Requested too many lens bins in the config ({nbin_lens}): max is {tomo_nbin_lens}')
+            raise ValueError(
+                f"Requested too many lens bins in the config ({nbin_lens}): max is {tomo_nbin_lens}"
+            )
 
         # make sure the bin numbers actually exist
         for i in source_list:
             if i not in tomo_source_list:
-                raise ValueError(f"Requested source bin {i} that is not in the input file")
+                raise ValueError(
+                    f"Requested source bin {i} that is not in the input file"
+                )
 
         for i in lens_list:
             if i not in tomo_lens_list:
-                raise ValueError(f"Requested lens bin {i} that is not in the input file")
+                raise ValueError(
+                    f"Requested lens bin {i} that is not in the input file"
+                )
 
         return source_list, lens_list
-
-
 
     def write_output(self, source_list, lens_list, meta, results):
         import sacc
         import treecorr
+
         XI = "combined"
         XIP = sacc.standard_types.galaxy_shear_xi_plus
         XIM = sacc.standard_types.galaxy_shear_xi_minus
@@ -207,30 +219,30 @@
         WTHETA = sacc.standard_types.galaxy_density_xi
 
         S = sacc.Sacc()
-        if self.config['do_shear_pos'] == True:
+        if self.config["do_shear_pos"] == True:
             S2 = sacc.Sacc()
 
         # We include the n(z) data in the output.
         # So here we load it in and add it to the data
-        f = self.open_input('shear_photoz_stack')
+        f = self.open_input("shear_photoz_stack")
 
         # Load the tracer data N(z) from an input file and
         # copy it to the output, for convenience
         for i in source_list:
-            z = f['n_of_z/source/z'][:]
-            Nz = f[f'n_of_z/source/bin_{i}'][:]
-            S.add_tracer('NZ', f'source_{i}', z, Nz)
-            if self.config['do_shear_pos'] == True:
-                S2.add_tracer('NZ', f'source_{i}',z, Nz)
-
-        f = self.open_input('lens_photoz_stack')
+            z = f["n_of_z/source/z"][:]
+            Nz = f[f"n_of_z/source/bin_{i}"][:]
+            S.add_tracer("NZ", f"source_{i}", z, Nz)
+            if self.config["do_shear_pos"] == True:
+                S2.add_tracer("NZ", f"source_{i}", z, Nz)
+
+        f = self.open_input("lens_photoz_stack")
         # For both source and lens
         for i in lens_list:
-            z = f['n_of_z/lens/z'][:]
-            Nz = f[f'n_of_z/lens/bin_{i}'][:]
-            S.add_tracer('NZ', f'lens_{i}', z, Nz)
-            if self.config['do_shear_pos'] == True:
-                S2.add_tracer('NZ', f'lens_{i}',z, Nz)
+            z = f["n_of_z/lens/z"][:]
+            Nz = f[f"n_of_z/lens/bin_{i}"][:]
+            S.add_tracer("NZ", f"lens_{i}", z, Nz)
+            if self.config["do_shear_pos"] == True:
+                S2.add_tracer("NZ", f"lens_{i}", z, Nz)
         # Closing n(z) file
         f.close()
 
@@ -239,8 +251,8 @@
         comb = []
         for d in results:
             # First the tracers and generic tags
-            tracer1 = f'source_{d.i}' if d.corr_type in [XI, GAMMAT] else f'lens_{d.i}'
-            tracer2 = f'source_{d.j}' if d.corr_type in [XI] else f'lens_{d.j}'
+            tracer1 = f"source_{d.i}" if d.corr_type in [XI, GAMMAT] else f"lens_{d.i}"
+            tracer2 = f"source_{d.j}" if d.corr_type in [XI] else f"lens_{d.j}"
 
             # We build up the comb list to get the covariance of it later
             # in the same order as our data points
@@ -259,70 +271,94 @@
                 n = len(xip)
                 # add all the data points to the sacc
                 for i in range(n):
-                    S.add_data_point(XIP, (tracer1,tracer2), xip[i],
-                        theta=theta[i], error=xiperr[i], npair=npair[i], weight= weight[i])
-                for i in range(n):                    
-                    S.add_data_point(XIM, (tracer1,tracer2), xim[i],
-                        theta=theta[i], error=ximerr[i], npair=npair[i], weight= weight[i])
+                    S.add_data_point(
+                        XIP,
+                        (tracer1, tracer2),
+                        xip[i],
+                        theta=theta[i],
+                        error=xiperr[i],
+                        npair=npair[i],
+                        weight=weight[i],
+                    )
+                for i in range(n):
+                    S.add_data_point(
+                        XIM,
+                        (tracer1, tracer2),
+                        xim[i],
+                        theta=theta[i],
+                        error=ximerr[i],
+                        npair=npair[i],
+                        weight=weight[i],
+                    )
             else:
                 xi = d.object.xi
                 err = np.sqrt(d.object.varxi)
                 n = len(xi)
                 for i in range(n):
-                    S.add_data_point(d.corr_type, (tracer1,tracer2), xi[i],
-                        theta=theta[i], error=err[i], weight=weight[i])
-
-                
+                    S.add_data_point(
+                        d.corr_type,
+                        (tracer1, tracer2),
+                        xi[i],
+                        theta=theta[i],
+                        error=err[i],
+                        weight=weight[i],
+                    )
 
         # Add the covariance.  There are several different jackknife approaches
         # available - see the treecorr docs
-        cov = treecorr.estimate_multi_cov(comb, self.config['var_method'])
+        cov = treecorr.estimate_multi_cov(comb, self.config["var_method"])
         S.add_covariance(cov)
 
         # Our data points may currently be in any order depending on which processes
         # ran which calculations.  Re-order them.
         S.to_canonical_order()
 
-        self.write_metadata(S,meta)
+        self.write_metadata(S, meta)
 
         # Finally, save the output to Sacc file
-        S.save_fits(self.get_output('twopoint_data_real_raw'), overwrite=True)
-        
+        S.save_fits(self.get_output("twopoint_data_real_raw"), overwrite=True)
+
         # Adding the gammaX calculation:
-        
-        if self.config['do_shear_pos'] == True:
+
+        if self.config["do_shear_pos"] == True:
             comb = []
             for d in results:
-                tracer1 = f'source_{d.i}' if d.corr_type in [XI, GAMMAT] else f'lens_{d.i}'
-                tracer2 = f'source_{d.j}' if d.corr_type in [XI] else f'lens_{d.j}'   
-                
+                tracer1 = (
+                    f"source_{d.i}" if d.corr_type in [XI, GAMMAT] else f"lens_{d.i}"
+                )
+                tracer2 = f"source_{d.j}" if d.corr_type in [XI] else f"lens_{d.j}"
+
                 if d.corr_type == GAMMAT:
                     theta = np.exp(d.object.meanlogr)
                     npair = d.object.npairs
                     weight = d.object.weight
                     xi_x = d.object.xi_im
-                    covX = d.object.estimate_cov('shot')
+                    covX = d.object.estimate_cov("shot")
                     comb.append(covX)
                     err = np.sqrt(np.diag(covX))
                     n = len(xi_x)
                     for i in range(n):
-                        S2.add_data_point(GAMMAX, (tracer1,tracer2), xi_x[i],
-                            theta=theta[i], error=err[i], weight=weight[i])
+                        S2.add_data_point(
+                            GAMMAX,
+                            (tracer1, tracer2),
+                            xi_x[i],
+                            theta=theta[i],
+                            error=err[i],
+                            weight=weight[i],
+                        )
             S2.add_covariance(comb)
             S2.to_canonical_order
-            self.write_metadata(S2,meta)
-            S2.save_fits(self.get_output('twopoint_gamma_x'), overwrite=True)
-
-
+            self.write_metadata(S2, meta)
+            S2.save_fits(self.get_output("twopoint_gamma_x"), overwrite=True)
 
     def write_metadata(self, S, meta):
         # We also save the associated metadata to the file
-        for k,v in meta.items():
+        for k, v in meta.items():
             if np.isscalar(v):
                 S.metadata[k] = v
             else:
                 for i, vi in enumerate(v):
-                    S.metadata[f'{k}_{i}'] = vi
+                    S.metadata[f"{k}_{i}"] = vi
 
         # Add provenance metadata.  In managed formats this is done
         # automatically, but because the Sacc library is external
@@ -330,13 +366,12 @@
         provenance = self.gather_provenance()
         provenance.update(SACCFile.generate_provenance())
         for key, value in provenance.items():
-            if isinstance(value, str) and '\n' in value:
+            if isinstance(value, str) and "\n" in value:
                 values = value.split("\n")
-                for i,v in enumerate(values):
-                    S.metadata[f'provenance/{key}_{i}'] = v
+                for i, v in enumerate(values):
+                    S.metadata[f"provenance/{key}_{i}"] = v
             else:
-                S.metadata[f'provenance/{key}'] = value
-
+                S.metadata[f"provenance/{key}"] = value
 
     def call_treecorr(self, i, j, k):
         """
@@ -344,13 +379,13 @@
         """
         import sacc
 
-        if k==SHEAR_SHEAR:
+        if k == SHEAR_SHEAR:
             xx = self.calculate_shear_shear(i, j)
             xtype = "combined"
-        elif k==SHEAR_POS:
+        elif k == SHEAR_POS:
             xx = self.calculate_shear_pos(i, j)
             xtype = sacc.standard_types.galaxy_shearDensity_xi_t
-        elif k==POS_POS:
+        elif k == POS_POS:
             xx = self.calculate_pos_pos(i, j)
             xtype = sacc.standard_types.galaxy_density_xi
         else:
@@ -373,10 +408,8 @@
         For each catalog to be generated, have one process load the catalog
         and write its patch files out to disc.  These are then re-used later
         by all the different processes.
-
         Parameters
         ----------
-
         calcs: list
             A list of (bin1, bin2, bin_type) where bin1 and bin2 are indices
             or bin labels and bin_type is one of the constants SHEAR_SHEAR,
@@ -410,11 +443,11 @@
             # them to ensure we don't have two in memory at once.
             if k == SHEAR_SHEAR:
                 cat = self.get_shear_catalog(h)
-                cat.get_patches(low_mem=False)
+                cat.get_patches(low_mem=self.config['low_mem'])
                 del cat
             else:
                 cat = self.get_lens_catalog(h)
-                cat.get_patches(low_mem=False)
+                cat.get_patches(low_mem=self.config['low_mem'])
                 del cat
                 ran_cat = self.get_random_catalog(h)
 
@@ -422,52 +455,20 @@
                 if ran_cat is None:
                     continue
 
-                ran_cat.get_patches(low_mem=False)
+                ran_cat.get_patches(low_mem=self.config['low_mem'])
                 del ran_cat
 
-<<<<<<< HEAD
-        elif self.config['shear_catalog_type']=='hsc':
-            g1, g2, weight, one_plus_K = apply_hsc_calibration(g1 = data['g1'][mask],g2 = data['g2'][mask],weight = data['weight'][mask],sigma_e = data['sigma_e'][mask], m = data['m'][mask])
-            return g1, g2, mask
-
-        else:
-            raise ValueError(f"Please specify metacal or lensfit for shear_catalog in config.")
-            
-        # Subtract mean shears, if needed.  These are calculated in source_selector,
-        # and have already been calibrated, so subtract them after calibrated our sample.
-        # Right now we are loading the full catalog here, so we could just take the mean
-        # at this point, but in future we would like to move to just loading part of the
-        # catalog.
-        if self.config['subtract_mean_shear']:
-            # Cross-check: print out the new mean.
-            # In the weighted case these won't actually be equal
-            mu1 = g1.mean()
-            mu2 = g2.mean()
-
-            if self.config['use_true_shear']:
-                g1 -= g1.mean()
-                g2 -= g2.mean()
-            else:
-                # If we flip g2 we also have to flip the sign
-                # of what we subtract
-                g1 -= meta['mean_e1'][i]
-                g2 -= meta['mean_e2'][i]
-=======
         # stop other processes progressing to the rest of the code and
         # trying to load things we have not written yet
         if self.comm is not None:
             self.comm.Barrier()
->>>>>>> a86e77a1
-
-                
+
     def get_patch_dir(self, input_tag, b):
         """
         Select a patch directory for the file  with the given input tag
         and with a bin number/label.
-
         To ensure that if you change the catalog the patch dir will also
         change, the directory path includes the unique ID of the input file.
-
         Parameters
         ----------
         input_tag: str
@@ -475,26 +476,25 @@
         b: any
             An additional label used as the last component in the returned
             directory
-
         Returns
         -------
         str: a directory, which has been created if it did not exist already.
         """
         # start from a user-specified base directory
-        patch_base = self.config['patch_dir']
+        patch_base = self.config["patch_dir"]
 
         # append the unique identifier for the parent catalog file
         with self.open_input(input_tag, wrapper=True) as f:
             p = f.read_provenance()
-            uuid = p['uuid']
+            uuid = p["uuid"]
             pth = pathlib.Path(f.path).resolve()
             ctime = os.stat(pth).st_ctime
 
         # We expect the input files to be generated within a pipeline and so always
         # have input files to have a unique ID.  But if for some reason it doesn't
         # have one we handle that too.
-        if uuid == 'UNKNOWN':
-            ident = hash(f"{pth}{ctime}").to_bytes(8, 'big', signed=True).hex()
+        if uuid == "UNKNOWN":
+            ident = hash(f"{pth}{ctime}").to_bytes(8, "big", signed=True).hex()
             name = f"{input_tag}_{ident}"
         else:
             name = f"{input_tag}_{uuid}"
@@ -512,22 +512,21 @@
         # Load and calibrate the appropriate bin data
         cat = treecorr.Catalog(
             self.get_input("binned_shear_catalog"),
-            ext = f"/shear/bin_{i}",
-            g1_col = "g1",
-            g2_col = "g2",
-            ra_col = "ra",
-            dec_col = "dec",
-            w_col = "weight",
-            ra_units='degree',
-            dec_units='degree',
-            patch_centers=self.get_input('patch_centers'),
+            ext=f"/shear/bin_{i}",
+            g1_col="g1",
+            g2_col="g2",
+            ra_col="ra",
+            dec_col="dec",
+            w_col="weight",
+            ra_units="degree",
+            dec_units="degree",
+            patch_centers=self.get_input("patch_centers"),
             save_patch_dir=self.get_patch_dir("binned_shear_catalog", i),
-            flip_g1 = self.config["flip_g1"],
-            flip_g2 = self.config["flip_g2"],
+            flip_g1=self.config["flip_g1"],
+            flip_g2=self.config["flip_g2"],
         )
-        
+
         return cat
-
 
     def get_lens_catalog(self, i):
         import treecorr
@@ -535,34 +534,34 @@
         # Load and calibrate the appropriate bin data
         cat = treecorr.Catalog(
             self.get_input("binned_lens_catalog"),
-            ext = f"/lens/bin_{i}",
-            ra_col = "ra",
-            dec_col = "dec",
-            w_col = "weight",
-            ra_units='degree',
-            dec_units='degree',
-            patch_centers=self.get_input('patch_centers'),
-            save_patch_dir=self.get_patch_dir('binned_lens_catalog', i),
+            ext=f"/lens/bin_{i}",
+            ra_col="ra",
+            dec_col="dec",
+            w_col="weight",
+            ra_units="degree",
+            dec_units="degree",
+            patch_centers=self.get_input("patch_centers"),
+            save_patch_dir=self.get_patch_dir("binned_lens_catalog", i),
         )
         return cat
 
     def get_random_catalog(self, i):
         import treecorr
+
         if not self.config["use_randoms"]:
             return None
 
         rancat = treecorr.Catalog(
             self.get_input("binned_random_catalog"),
-            ext = f"/randoms/bin_{i}",
-            ra_col = "ra",
-            dec_col = "dec",
-            ra_units='degree',
-            dec_units='degree',
-            patch_centers=self.get_input('patch_centers'),
-            save_patch_dir=self.get_patch_dir('binned_random_catalog', i),
-        ) 
+            ext=f"/randoms/bin_{i}",
+            ra_col="ra",
+            dec_col="dec",
+            ra_units="degree",
+            dec_units="degree",
+            patch_centers=self.get_input("patch_centers"),
+            save_patch_dir=self.get_patch_dir("binned_random_catalog", i),
+        )
         return rancat
-
 
     def calculate_shear_shear(self, i, j):
         import treecorr
@@ -570,7 +569,7 @@
         cat_i = self.get_shear_catalog(i)
         n_i = cat_i.nobj
 
-        if i==j:
+        if i == j:
             cat_j = None
             n_j = n_i
         else:
@@ -578,7 +577,9 @@
             n_j = cat_j.nobj
 
         if self.rank == 0:
-            print(f"Calculating shear-shear bin pair ({i},{j}): {n_i} x {n_j} objects using MPI")
+            print(
+                f"Calculating shear-shear bin pair ({i},{j}): {n_i} x {n_j} objects using MPI"
+            )
 
         gg = treecorr.GGCorrelation(self.config)
         t1 = perf_counter()
@@ -601,8 +602,9 @@
         n_rand_j = rancat_j.nobj if rancat_j is not None else 0
 
         if self.rank == 0:
-            print(f"Calculating shear-position bin pair ({i},{j}): {n_i} x {n_j} objects, {n_rand_j} randoms")
-
+            print(
+                f"Calculating shear-position bin pair ({i},{j}): {n_i} x {n_j} objects, {n_rand_j} randoms"
+            )
 
         ng = treecorr.NGCorrelation(self.config)
         t1 = perf_counter()
@@ -614,14 +616,12 @@
         else:
             rg = None
 
-
         if self.rank == 0:
             ng.calculateXi(rg=rg)
             t2 = perf_counter()
             print(f"Processing took {t2 - t1:.1f} seconds")
 
         return ng
-
 
     def calculate_pos_pos(self, i, j):
         import treecorr
@@ -630,8 +630,8 @@
         rancat_i = self.get_random_catalog(i)
         n_i = cat_i.nobj
         n_rand_i = rancat_i.nobj if rancat_i is not None else 0
-        
-        if i==j:
+
+        if i == j:
             cat_j = None
             rancat_j = rancat_i
             n_j = n_i
@@ -642,12 +642,13 @@
             n_j = cat_j.nobj
             n_rand_j = rancat_j.nobj
 
-
-        if self.rank == 0:
-            print(f"Calculating position-position bin pair ({i}, {j}): {n_i} x {n_j} objects,  {n_rand_i} x {n_rand_j} randoms")
+        if self.rank == 0:
+            print(
+                f"Calculating position-position bin pair ({i}, {j}): {n_i} x {n_j} objects,  {n_rand_i} x {n_rand_j} randoms"
+            )
 
         t1 = perf_counter()
-        
+
         nn = treecorr.NNCorrelation(self.config)
         nn.process(cat_i, cat_j, comm=self.comm, low_mem=self.config["low_mem"])
 
@@ -658,11 +659,11 @@
         # that its two catalogs here are the same one.
         if i == j:
             rancat_j = None
-        
+
         rr = treecorr.NNCorrelation(self.config)
         rr.process(rancat_i, rancat_j, comm=self.comm, low_mem=self.config["low_mem"])
 
-        if i==j:
+        if i == j:
             rn = None
         else:
             rn = treecorr.NNCorrelation(self.config)
@@ -671,28 +672,27 @@
         if self.rank == 0:
             t2 = perf_counter()
             nn.calculateXi(rr, dr=nr, rd=rn)
-            print(f"Processing took {t2 - t1:.1f} seconds")            
+            print(f"Processing took {t2 - t1:.1f} seconds")
 
         return nn
 
-
     def read_metadata(self):
-        meta_data = self.open_input('tracer_metadata')
-        area = meta_data['tracers'].attrs['area']
-        sigma_e = meta_data['tracers/sigma_e'][:]
-        N_eff = meta_data['tracers/N_eff'][:]
-        mean_e1 = meta_data['tracers/mean_e1'][:]
-        mean_e2 = meta_data['tracers/mean_e2'][:]
+        meta_data = self.open_input("tracer_metadata")
+        area = meta_data["tracers"].attrs["area"]
+        sigma_e = meta_data["tracers/sigma_e"][:]
+        N_eff = meta_data["tracers/N_eff"][:]
+        mean_e1 = meta_data["tracers/mean_e1"][:]
+        mean_e2 = meta_data["tracers/mean_e2"][:]
 
         meta = {}
-        meta["neff"] =  N_eff
-        meta["area"] =  area
-        meta["sigma_e"] =  sigma_e
+        meta["neff"] = N_eff
+        meta["area"] = area
+        meta["sigma_e"] = sigma_e
         meta["mean_e1"] = mean_e1
         meta["mean_e2"] = mean_e2
 
         return meta
 
 
-if __name__ == '__main__':
+if __name__ == "__main__":
     PipelineStage.main()