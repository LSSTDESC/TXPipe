from .base_stage import PipelineStage
from .data_types import HDFFile, MetacalCatalog, TomographyCatalog, RandomsCatalog, YamlFile, SACCFile, PhotozPDFFile, PNGFile, TextFile
from .utils.metacal import apply_metacal_response
import numpy as np
import random
import collections
import sys

# This creates a little mini-type, like a struct,
# for holding individual measurements
Measurement = collections.namedtuple(
    'Measurement',
    ['corr_type', 'object', 'i', 'j'])

SHEAR_SHEAR = 0
SHEAR_POS = 1
POS_POS = 2



class TXTwoPoint(PipelineStage):
    name='TXTwoPoint'
    inputs = [
        ('shear_catalog', MetacalCatalog),
        ('tomography_catalog', TomographyCatalog),
        ('photoz_stack', HDFFile),
        ('random_cats', RandomsCatalog),
        ('patch_centers', TextFile),
    ]
    outputs = [
        ('twopoint_data', SACCFile),
    ]
    # Add values to the config file that are not previously defined
    config_options = {
        'calcs':[0,1,2],
        'min_sep':2.5,
        'max_sep':250.,
        'nbins':20,
        'bin_slop':0.1,
        'sep_units':'arcmin',
        'flip_g2':True,
        'cores_per_task':20,
        'verbose':1,
        'source_bins':[-1],
        'lens_bins':[-1],
        'reduce_randoms_size':1.0,
        'do_shear_shear': True,
        'do_shear_pos': True,
        'do_pos_pos': True,
        'var_methods': 'jackknife',
        }

    def run(self):
        """
        Run the analysis for this stage.
        """
        import sacc
        import healpy
        import treecorr
        # Load the different pieces of data we need into
        # one large dictionary which we accumulate
        data = {}
        self.load_tomography(data)
        self.load_shear_catalog(data)
        self.load_random_catalog(data)
        # This one is optional - this class does nothing with it
        self.load_lens_catalog(data)
        # Binning information
        self.read_nbin(data)

        # Calculate metadata like the area and related
        # quantities
        meta = self.calculate_metadata(data)

        # Choose which pairs of bins to calculate
        calcs = self.select_calculations(data)

        sys.stdout.flush()

        # This splits the calculations among the parallel bins
        # It's not necessarily the most optimal way of doing it
        # as it's not dynamic, just a round-robin assignment,
        # but for this case I would expect it to be mostly fine
        results = []
        for i,j,k in self.split_tasks_by_rank(calcs):
            result = self.call_treecorr(data, i, j, k)
            results.append(result)

        # If we are running in parallel this collects the results together
        results = self.collect_results(results)

        # Save the results
        if self.rank==0:
            self.write_output(data, meta, results)


    def select_calculations(self, data):
        source_list = data['source_list']
        lens_list = data['lens_list']
        calcs = []

        # For shear-shear we omit pairs with j>i
        if self.config['do_shear_shear']:
            k = SHEAR_SHEAR
            for i in source_list:
                for j in range(i+1):
                    if j in source_list:
                        calcs.append((i,j,k))

        # For shear-position we use all pairs
        if self.config['do_shear_pos']:
            k = SHEAR_POS
            for i in source_list:
                for j in lens_list:
                    calcs.append((i,j,k))

        # For position-position we omit pairs with j>i
        if self.config['do_pos_pos']:
            if not 'random_bin' in data:
                raise ValueError("You need to have a random catalog to calculate position-position correlations")
            k = POS_POS
            for i in lens_list:
                for j in range(i+1):
                    if j in lens_list:
                        calcs.append((i,j,k))

        if self.rank==0:
            print(f"Running these calculations: {calcs}")

        return calcs

    def collect_results(self, results):
        if self.comm is None:
            return results

        results = self.comm.gather(results, root=0)

        # Concatenate results on master
        if self.rank==0:
            results = sum(results, [])

        return results

    def read_nbin(self, data):
        """
        Determine the bins to use in this analysis, either from the input file
        or from the configuration.
        """
        if self.config['source_bins'] == [-1] and self.config['lens_bins'] == [-1]:
            source_list, lens_list = self._read_nbin_from_tomography()
        else:
            source_list, lens_list = self._read_nbin_from_config()

        ns = len(source_list)
        nl = len(lens_list)
        print(f'Running with {ns} source bins and {nl} lens bins')

        data['source_list']  =  source_list
        data['lens_list']  =  lens_list


    # These two functions can be combined into a single one.
    def _read_nbin_from_tomography(self):
        tomo = self.open_input('tomography_catalog')
        d = dict(tomo['tomography'].attrs)
        tomo.close()
        nbin_source = d['nbin_source']
        nbin_lens = d['nbin_lens']
        source_list = range(nbin_source)
        lens_list = range(nbin_lens)
        return source_list, lens_list

    def _read_nbin_from_config(self):
        # TODO handle the case where the user only specefies
        # bins for only sources or only lenses
        source_list = self.config['source_bins']
        lens_list = self.config['lens_bins']

        # catch bad input
        tomo_source_list, tomo_lens_list = self._read_nbin_from_tomography()
        tomo_nbin_source = len(tomo_source_list)
        tomo_nbin_lens = len(tomo_lens_list)

        nbin_source = len(source_list)
        nbin_lens = len(lens_list)

        if source_list == [-1]:
            source_list = tomo_source_list
        if lens_list == [-1]:
            lens_list = tomo_lens_list

        # if more bins are input than exist, raise an error
        if not nbin_source <= tomo_nbin_source:
            raise ValueError(f'Requested too many source bins in the config ({nbin_source}): max is {tomo_nbin_source}')
        if not nbin_lens <= tomo_nbin_lens:
            raise ValueError(f'Requested too many lens bins in the config ({nbin_lens}): max is {tomo_nbin_lens}')

        # make sure the bin numbers actually exist
        for i in source_list:
            if i not in tomo_source_list:
                raise ValueError(f"Requested source bin {i} that is not in the input file")

        for i in lens_list:
            if i not in tomo_lens_list:
                raise ValueError(f"Requested lens bin {i} that is not in the input file")

        return source_list, lens_list



    def write_output(self, data, meta, results):
        import sacc
        import treecorr
        XI = "combined"
        XIP = sacc.standard_types.galaxy_shear_xi_plus
        XIM = sacc.standard_types.galaxy_shear_xi_minus
        GAMMAT = sacc.standard_types.galaxy_shearDensity_xi_t
        WTHETA = sacc.standard_types.galaxy_density_xi

        S = sacc.Sacc()

        # We include the n(z) data in the output.
        # So here we load it in and add it to the data
        f = self.open_input('photoz_stack')

        # Load the tracer data N(z) from an input file and
        # copy it to the output, for convenience
        for i in data['source_list']:
            z = f['n_of_z/source/z'][:]
            Nz = f[f'n_of_z/source/bin_{i}'][:]
            S.add_tracer('NZ', f'source_{i}', z, Nz)

        # For both source and lens
        for i in data['lens_list']:
            z = f['n_of_z/lens/z'][:]
            Nz = f[f'n_of_z/lens/bin_{i}'][:]
            S.add_tracer('NZ', f'lens_{i}', z, Nz)
        # Closing n(z) file
        f.close()

        # Add the data points that we have one by one, recording which
        # tracer they each require
        #ggs = []
        #ngs = []
        #nns = []
        comb = []
        for d in results:
            #First lets try and get Covariance matrix
            tracer1 = f'source_{d.i}' if d.corr_type in [XI, GAMMAT] else f'lens_{d.i}'
            tracer2 = f'source_{d.j}' if d.corr_type in [XI] else f'lens_{d.j}'
            comb.append(d.object)
            if d.corr_type == XI:
                #ggs.append(d.object)
                theta = np.exp(d.object.meanlogr)
                xip = d.object.xip
                xim = d.object.xim
                xiperr = np.sqrt(d.object.varxip)
                ximerr = np.sqrt(d.object.varxim)
                npair = d.object.npairs
                weight = d.object.weight
                if d.i == d.j:
                    npair = npair/2
                    weight = weight/2
                n = len(xip)
                for i in range(n):
                    S.add_data_point(XIP, (tracer1,tracer2), xip[i],
                        theta=theta[i], error=xiperr[i], npair=npair[i], weight= weight[i])
                    S.add_data_point(XIM, (tracer1,tracer2), xim[i],
                        theta=theta[i], error=ximerr[i], npair=npair[i], weight= weight[i])
            elif d.corr_type == GAMMAT:
                #ngs.append(d.object)
                theta = np.exp(d.object.meanlogr)
                gammat = d.object.xi
                gammaterr = np.sqrt(d.object.varxi)
                npair = d.object.npairs
                weight = d.object.weight
                if d.i == d.j:
                    npair = npair/2
                    weight = weight/2
                n = len(gammat)
                for i in range(n):
                    S.add_data_point(GAMMAT, (tracer1,tracer2), gammat[i],
                        theta=theta[i], error=gammaterr[i], weight=weight[i])
            else:
                #nns.append(d.object)
                theta = np.exp(d.object.meanlogr)
                wtheta = d.object.xi
                wthetaerr = np.sqrt(d.object.varxi)
                npair = d.object.npairs
                weight = d.object.weight
                if d.i == d.j:
                    npair = npair/2
                    weight = weight/2
                n = len(wtheta)
                for i in range(n):
                    S.add_data_point(WTHETA, (tracer1,tracer2), wtheta[i],
                        theta=theta[i], error=wthetaerr[i], weight=weight[i])

            # Each of our Measurement objects contains various theta values,
            # and we loop through and add them all
            #n = len()
            #for i in range(n):
            #    S.add_data_point(d.corr_type, (tracer1,tracer2), d.value[i],
            #        theta=d.theta[i], error=d.error[i], npair=d.npair[i], weight=d.weight[i])

        cov = treecorr.estimate_multi_cov(comb, self.config['var_methods'])

        S.add_covariance(cov)
        #self.write_metadata(S, meta)

        # Our data points may currently be in any order depending on which processes
        # ran which calculations.  Re-order them.
        S.to_canonical_order()

        # Finally, save the output to Sacc file
        S.save_fits(self.get_output('twopoint_data'), overwrite=True)

    def write_metadata(self, S, meta):
        # We also save the associated metadata to the file
        for k,v in meta.items():
            if np.isscalar(v):
                S.metadata[k] = v
            else:
                for i, vi in enumerate(v):
                    S.metadata[f'{k}_{i}'] = vi

        # Add provenance metadata.  In managed formats this is done
        # automatically, but because the Sacc library is external
        # we do it manually here.
        for key, value in self.gather_provenance().items():
            if isinstance(value, str) and '\n' in value:
                values = value.split("\n")
                for i,v in enumerate(values):
                    S.metadata[f'provenance/{key}_{i}'] = v
            else:
                S.metadata[f'provenance/{key}'] = value


    def call_treecorr(self, data, i, j, k):
        """
        This is a wrapper for interaction with treecorr.
        """
        import sacc


        if k==SHEAR_SHEAR:
            xx = self.calculate_shear_shear(data, i, j)
            xtype = "combined"
        elif k==SHEAR_POS:
            xx = self.calculate_shear_pos(data, i, j)
            xtype = sacc.standard_types.galaxy_shearDensity_xi_t
        elif k==POS_POS:
            xx = self.calculate_pos_pos(data, i, j)
            xtype = sacc.standard_types.galaxy_density_xi
        else:
            raise ValueError(f"Unknown correlation function {k}")

        result = Measurement(xtype, xx, i, j)

        sys.stdout.flush()
        return result


    def get_m(self, data, i):
        """
        Calculate the metacal correction factor for this tomographic bin.
        """

        mask = (data['source_bin'] == i)

        # We use S=0 here because we have already included it in R_total
        g1, g2 = apply_metacal_response(data['R_total'][i], 0.0, data['mcal_g1'][mask],data['mcal_g2'][mask])

        return g1, g2, mask


    def get_shear_catalog(self, data, i):
        import treecorr
        g1,g2,mask = self.get_m(data, i)

        if self.config['var_methods']=='jackknife':
            patchcenters = self.get_input('patch_centers')
            cat = treecorr.Catalog(
                g1 = g1,
                g2 = g2,
                ra = data['ra'][mask],
                dec = data['dec'][mask],
                ra_units='degree', dec_units='degree',
                patch_centers=patchcenters)
                #npatch=self.config['npatch'])
        else:
            cat = treecorr.Catalog(
                g1 = g1,
                g2 = g2,
                ra = data['ra'][mask],
                dec = data['dec'][mask],
                ra_units='degree', dec_units='degree')

        return cat


    def get_lens_catalog(self, data, i):
        import treecorr


        mask = data['lens_bin'] == i

        if 'lens_ra' in data:
            ra = data['lens_ra'][mask]
            dec = data['lens_dec'][mask]
        else:
            ra = data['ra'][mask]
            dec = data['dec'][mask]

        if self.config['var_methods']=='jackknife':
            patchcenters = self.get_input('patch_centers')
            cat = treecorr.Catalog(
                ra=ra, dec=dec,
                ra_units='degree', dec_units='degree',
                patch_centers=patchcenters)
                #npatch=self.config['npatch'])
            #print ("cat", cat)
        else:
            cat = treecorr.Catalog(
                ra=ra, dec=dec,
                ra_units='degree', dec_units='degree')

        if 'random_bin' in data:
            random_mask = data['random_bin']==i
            if self.config['var_methods']=='jackknife':
                rancat  = treecorr.Catalog(
                    ra=data['random_ra'][random_mask], dec=data['random_dec'][random_mask],
                    ra_units='degree', dec_units='degree',
                    patch_centers=patchcenters)
            else:
                rancat  = treecorr.Catalog(
                    ra=data['random_ra'][random_mask], dec=data['random_dec'][random_mask],
                    ra_units='degree', dec_units='degree')
        else:
            rancat = None

        return cat, rancat


    def calculate_shear_shear(self, data, i, j):
        import treecorr

        cat_i = self.get_shear_catalog(data, i)
        n_i = cat_i.nobj


        if i==j:
            cat_j = cat_i
            n_j = n_i
        else:
            cat_j = self.get_shear_catalog(data, j)
            n_j = cat_j.nobj


        print(f"Rank {self.rank} calculating shear-shear bin pair ({i},{j}): {n_i} x {n_j} objects")

        gg = treecorr.GGCorrelation(self.config)
        gg.process(cat_i, cat_j)

        return gg

    def calculate_shear_pos(self,data, i, j):
        import treecorr

        cat_i = self.get_shear_catalog(data, i)
        n_i = cat_i.nobj

        cat_j, rancat_j = self.get_lens_catalog(data, j)
        n_j = cat_j.nobj
        n_rand_j = rancat_j.nobj if rancat_j is not None else 0

        print(f"Rank {self.rank} calculating shear-position bin pair ({i},{j}): {n_i} x {n_j} objects, {n_rand_j} randoms")

        ng = treecorr.NGCorrelation(self.config)
        ng.process(cat_j, cat_i)

        if rancat_j:
            rg = treecorr.NGCorrelation(self.config)
            rg.process(rancat_j, cat_i)
        else:
            rg = None

        ng.calculateXi(rg=rg)

        return ng


    def calculate_pos_pos(self, data, i, j):
        import treecorr

        cat_i, rancat_i = self.get_lens_catalog(data, i)
        n_i = cat_i.nobj
        n_rand_i = rancat_i.nobj if rancat_i is not None else 0

        if i==j:
            cat_j = cat_i
            rancat_j = rancat_i
            n_j = n_i
            n_rand_j = n_rand_i
        else:
            cat_j, rancat_j = self.get_lens_catalog(data, j)
            n_j = cat_j.nobj
            n_rand_j = rancat_j.nobj if rancat_j is not None else 0

        print(f"Rank {self.rank} calculating position-position bin pair ({i},{j}): {n_i} x {n_j} objects, "
            f"{n_rand_i} x {n_rand_j} randoms")


        nn = treecorr.NNCorrelation(self.config)
        rn = treecorr.NNCorrelation(self.config)
        nr = treecorr.NNCorrelation(self.config)
        rr = treecorr.NNCorrelation(self.config)

        nn.process(cat_i,    cat_j)
        nr.process(cat_i,    rancat_j)
        rn.process(rancat_i, cat_j)
        rr.process(rancat_i, rancat_j)

        nn.calculateXi(rr, dr=nr, rd=rn)
        return nn

    def load_tomography(self, data):

        # Columns we need from the tomography catalog
        f = self.open_input('tomography_catalog')
        source_bin = f['tomography/source_bin'][:]
        lens_bin = f['tomography/lens_bin'][:]
        f.close()

        f = self.open_input('tomography_catalog')
        r_total = f['multiplicative_bias/R_total'][:]
        f.close()

        data['source_bin']  =  source_bin
        data['lens_bin']  =  lens_bin
        data['R_total']  =  r_total

    def load_lens_catalog(self, data):
        # Subclasses can load an external lens catalog
        pass



    def load_shear_catalog(self, data):

        # Columns we need from the shear catalog
        cat_cols = ['ra', 'dec', 'mcal_g1', 'mcal_g2', 'mcal_flags']
        print(f"Loading shear catalog columns: {cat_cols}")

        f = self.open_input('shear_catalog')
        g = f['metacal']
        for col in cat_cols:
            print(f"Loading {col}")
            data[col] = g[col][:]

        if self.config['flip_g2']:
            data['mcal_g2'] *= -1


    def load_random_catalog(self, data):
        filename = self.get_input('random_cats')
        if filename is None:
            print("Not using randoms")
            return

        # Columns we need from the tomography catalog
        randoms_cols = ['dec','e1','e2','ra','bin']
        print(f"Loading random catalog columns: {randoms_cols}")

        f = self.open_input('random_cats')
        group = f['randoms']

        cut = self.config['reduce_randoms_size']
        if 0.0<cut<1.0:
            N = group['dec'].size
            sel = np.random.uniform(size=N) < cut
        else:
            sel = slice(None)

        data['random_ra'] =  group['ra'][sel]
        data['random_dec'] = group['dec'][sel]
        data['random_e1'] =  group['e1'][sel]
        data['random_e2'] =  group['e2'][sel]
        data['random_bin'] = group['bin'][sel]

        f.close()

    def calculate_area(self, data):
        import healpy as hp
        pix=hp.ang2pix(4096, np.pi/2.-np.radians(data['dec']),np.radians(data['ra']), nest=True)
        area=hp.nside2pixarea(4096)*(180./np.pi)**2
        mask=np.bincount(pix)>0
        area=np.sum(mask)*area
        area=float(area) * 60. * 60.
        return area

    def calculate_metadata(self, data):
        tomo = self.open_input('tomography_catalog')
        area = self.calculate_area(data)
        sigma_e = tomo['tomography/sigma_e'][:]
        N_eff = tomo['tomography/N_eff'][:]

        mean_g1_list = []
        mean_g2_list = []
        for i in data['source_list']:
            g1, g2, mask = self.get_m(data, i)
            mean_g1 = g1.mean()
            mean_g2 = g2.mean()
            mean_g1_list.append(mean_g1)
            mean_g2_list.append(mean_g2)

        meta = {}
        meta["neff"] =  N_eff
        meta["area"] =  area
        meta["sigma_e"] =  sigma_e
        meta["mean_e1"] =  mean_g1
        meta["mean_e2"] =  mean_g2

        return meta

class TXTwoPointLensCat(TXTwoPoint):
    """
    This subclass of the standard TXTwoPoint takes its
    lens sample from an external source instead of using
    the photometric sample.
    """
    name='TXTwoPointLensCat'
    inputs = [
        ('shear_catalog', MetacalCatalog),
        ('tomography_catalog', TomographyCatalog),
        ('photoz_stack', HDFFile),
        ('random_cats', RandomsCatalog),
        ('lens_catalog', HDFFile),
        ('patch_centers', TextFile),
    ]
    def load_lens_catalog(self, data):
        filename = self.get_input('lens_catalog')
        print(f"Loading lens sample from {filename}")

        f = self.open_input('lens_catalog')
        data['lens_ra']  = f['lens/ra'][:]
        data['lens_dec'] = f['lens/dec'][:]
        data['lens_bin'] = f['lens/bin'][:]


class TXTwoPointPlots(PipelineStage):
    """
    Make n(z) plots

    """
    name='TXTwoPointPlots'
    inputs = [
        ('twopoint_data', SACCFile),
    ]
    outputs = [
        ('shear_xi', PNGFile),
        ('shear_xi_err', PNGFile),
        ('shearDensity_xi', PNGFile),
        ('shearDensity_xi_err', PNGFile),
        ('density_xi', PNGFile),
        ('density_xi_err', PNGFile),
    ]

    config_options = {
        'plot_compare_errors': True,
        'wspace': 0.1,
        'hspace': 0.1,
    }


    def run(self):
        import sacc
        import matplotlib
        matplotlib.use('agg')
        matplotlib.rcParams["xtick.direction"]='in'
        matplotlib.rcParams["ytick.direction"]='in'

        gammat = sacc.standard_types.galaxy_shearDensity_xi_t
        wtheta = sacc.standard_types.galaxy_density_xi

        filename = self.get_input('twopoint_data')
        s = sacc.Sacc.load_fits(filename)

        sources, lenses = self.read_nbin(s)
        print(f"Plotting xi for {len(sources)} sources and {len(lenses)} lenses")


        self.plot_shear_shear(s, sources)
        self.plot_shear_density(s, sources, lenses)
        self.plot_density_density(s, lenses)



    def read_nbin(self, s):
        import sacc

        xip = sacc.standard_types.galaxy_shear_xi_plus
        wtheta = sacc.standard_types.galaxy_density_xi

        source_tracers = set()
        for b1, b2 in s.get_tracer_combinations(xip):
            source_tracers.add(b1)
            source_tracers.add(b2)

        lens_tracers = set()
        for b1, b2 in s.get_tracer_combinations(wtheta):
            lens_tracers.add(b1)
            lens_tracers.add(b2)

        sources = list(sorted(source_tracers))
        lenses = list(sorted(lens_tracers))

        return sources, lenses


    def plot_shear_shear(self, s, sources):
        import sacc
        import matplotlib.pyplot as plt

        xip = sacc.standard_types.galaxy_shear_xi_plus
        xim = sacc.standard_types.galaxy_shear_xi_minus
        nsource = len(sources)

        xi_plot = self.open_output('shear_xi', wrapper=True, figsize=(nsource*3,(nsource)*2))

        theta = s.get_tag('theta', xip)
        tmin = np.min(theta)
        tmax = np.max(theta)

        coord = lambda dt,i,j: (nsource+1-j, i) if dt==xim else (j, nsource-1-i)

        for dt in [xip, xim]:
            for i,src1 in enumerate(sources[:]):
                for j,src2 in enumerate(sources[:]):
                    D = s.get_data_points(dt, (src1,src2))

                    if len(D)==0:
                        continue

                    ax = plt.subplot2grid((nsource+2, nsource), coord(dt,i,j))

                    scale = 1e-4

                    theta = np.array([d.get_tag('theta') for d in D])
                    xi    = np.array([d.value for d in D])
                    err   = np.array([d.get_tag('error') for d  in D])
                    w = err>0
                    theta = theta[w]
                    xi = xi[w]
                    err = err[w]

                    plt.errorbar(theta, xi*theta / scale, err*theta / scale, fmt='.')

                    plt.xscale('log')
                    plt.ylim(-30,30)
                    plt.xlim(tmin, tmax)

                    if dt==xim:
                        if j>0:
                            ax.set_xticklabels([])
                        else:
                            plt.xlabel(r'$\theta$ (arcmin)')

                        if i==nsource-1:
                            ax.yaxis.tick_right()
                            ax.yaxis.set_label_position("right")
                            ax.set_ylabel(r'$\theta \cdot \xi_{-} \cot 10^4)$')
                        else:
                            ax.set_yticklabels([])
                    else:
                        ax.set_xticklabels([])
                        if i==nsource-1:
                            ax.set_ylabel(r'$\theta \cdot \xi_{+} \cdot 10^4$')
                        else:
                            ax.set_yticklabels([])

                    props = dict(boxstyle='square', lw=1.,facecolor='white', alpha=1.)
                    plt.text(0.03, 0.93, f'[{i},{j}]', transform=plt.gca().transAxes,
                        fontsize=10, verticalalignment='top', bbox=props)

        plt.tight_layout()
        plt.subplots_adjust(hspace=self.config['hspace'],wspace=self.config['wspace'])
        xi_plot.close()

        # Make plot comparing the errorbars
        if self.config['plot_compare_errors']:

            xi_err_plot = self.open_output('shear_xi_err', wrapper=True, figsize=(nsource*3,(nsource)*2))

            for dt in [xip, xim]:
                for i,src1 in enumerate(sources[:]):
                    for j,src2 in enumerate(sources[:]):
                        D = s.get_data_points(dt, (src1,src2))

                        if len(D)==0:
                            continue

                        ax = plt.subplot2grid((nsource+2, nsource), coord(dt,i,j))

                        theta = np.array([d.get_tag('theta') for d in D])
                        xi    = np.array([d.value for d in D])
                        err   = np.array([d.get_tag('error') for d  in D])
                        w = err>0
                        theta = theta[w]
                        xi = xi[w]
                        err = err[w]

                        # Load jackknife errors
                        theta_jk, xi_jk, cov_jk = s.get_theta_xi(dt, src1, src2, return_cov = True)
                        err_jk = np.sqrt(np.diag(cov_jk))
                        w_jk = err_jk>0
                        theta_jk = theta_jk[w_jk]
                        xi_jk = xi_jk[w_jk]
                        err_jk = err_jk[w_jk]

                        plt.plot(theta, err, label = 'Shape noise')
                        plt.plot(theta_jk, err_jk, label = 'Jackknife')

                        plt.xscale('log')
                        plt.yscale('log')
                        #plt.ylim(-30,30)
                        plt.xlim(tmin, tmax)

                        if dt==xim:
                            if j>0:
                                ax.set_xticklabels([])
                            else:
                                plt.xlabel(r'$\theta$ (arcmin)')

                            if i==nsource-1:
                                ax.yaxis.tick_right()
                                ax.yaxis.set_label_position("right")
                                ax.set_ylabel(r'$\sigma(\xi_{-})$')
                            else:
                                ax.set_yticklabels([])
                        else:
                            ax.set_xticklabels([])
                            if i==nsource-1:
                                ax.set_ylabel(r'$\sigma(\xi_{+})$')
                            else:
                                ax.set_yticklabels([])

                        props = dict(boxstyle='square', lw=1.,facecolor='white', alpha=1.)
                        plt.text(0.03, 0.93, f'[{i},{j}]', transform=plt.gca().transAxes,
                            fontsize=10, verticalalignment='top', bbox=props)

            plt.legend()
            plt.tight_layout()
            plt.subplots_adjust(hspace=self.config['hspace'],wspace=self.config['wspace'])
            xi_err_plot.close()



    def plot_shear_density(self, s, sources, lenses):
        import sacc
        import matplotlib.pyplot as plt

        gammat = sacc.standard_types.galaxy_shearDensity_xi_t
        nsource = len(sources)
        nlens = len(lenses)
        xi_plot = self.open_output('shearDensity_xi', wrapper=True, figsize=(nlens*3,(nsource)*2))

        theta = s.get_tag('theta', gammat)
        tmin = np.min(theta)
        tmax = np.max(theta)


        for i,src1 in enumerate(sources):
            for j,src2 in enumerate(lenses):
                D = s.get_data_points(gammat, (src1,src2))

                if len(D)==0:
                    continue

                ax = plt.subplot2grid((nsource, nlens), (i,j))

                scale = 1e-2

                theta = np.array([d.get_tag('theta') for d in D])
                xi    = np.array([d.value for d in D])
                err   = np.array([d.get_tag('error') for d  in D])
                w = err>0
                theta = theta[w]
                xi = xi[w]
                err = err[w]

                plt.errorbar(theta, xi*theta / scale, err*theta / scale, fmt='.')
                plt.xscale('log')
                plt.ylim(-2,2)
                plt.xlim(tmin, tmax)

                if i==nsource-1:
                    plt.xlabel(r'$\theta$ (arcmin)')
                else:
                    ax.set_xticklabels([])

                if j==0:
                    plt.ylabel(r"$\theta \cdot \gamma_t \cdot 10^2$")
                else:
                    ax.set_yticklabels([])

                props = dict(boxstyle='square', lw=1.,facecolor='white', alpha=1.)
                plt.text(0.03, 0.93, f'[{i},{j}]', transform=plt.gca().transAxes,
                    fontsize=10, verticalalignment='top', bbox=props)

        plt.tight_layout()
        plt.subplots_adjust(hspace=self.config['hspace'],wspace=self.config['wspace'])
        xi_plot.close()

        # Make plot comparing the errorbars
        if self.config['plot_compare_errors']:
            xi_err_plot = self.open_output('shearDensity_xi_err', wrapper=True, figsize=(nlens*3,(nsource)*2))

            for i,src1 in enumerate(sources):
                for j,src2 in enumerate(lenses):
                    D = s.get_data_points(gammat, (src1,src2))

                    if len(D)==0:
                        continue

                    ax = plt.subplot2grid((nsource, nlens), (i,j))

                    theta = np.array([d.get_tag('theta') for d in D])
                    xi    = np.array([d.value for d in D])
                    err   = np.array([d.get_tag('error') for d  in D])
                    w = err>0
                    theta = theta[w]
                    xi = xi[w]
                    err = err[w]

                    # Load jackknife errors
                    theta_jk, xi_jk, cov_jk = s.get_theta_xi(gammat, src1, src2, return_cov = True)
                    err_jk = np.sqrt(np.diag(cov_jk))
                    w_jk = err_jk>0
                    theta_jk = theta_jk[w_jk]
                    xi_jk = xi_jk[w_jk]
                    err_jk = err_jk[w_jk]

                    plt.plot(theta, err, label = 'Shape noise')
                    plt.plot(theta_jk, err_jk, label = 'Jackknife')

                    plt.xscale('log')
                    plt.yscale('log')
                    plt.xlim(tmin, tmax)

                    if i==nsource-1:
                        plt.xlabel(r'$\theta$ (arcmin)')
                    else:
                        ax.set_xticklabels([])

                    if j==0:
                        plt.ylabel(r"$\sigma(\gamma_t)$")
                    else:
                        ax.set_yticklabels([])

                    props = dict(boxstyle='square', lw=1.,facecolor='white', alpha=1.)
                    plt.text(0.03, 0.93, f'[{i},{j}]', transform=plt.gca().transAxes,
                        fontsize=10, verticalalignment='top', bbox=props)

            plt.legend()
            plt.tight_layout()
            plt.subplots_adjust(hspace=self.config['hspace'],wspace=self.config['wspace'])
            xi_err_plot.close()



    def plot_density_density(self, s, lenses):
        import sacc
        import matplotlib.pyplot as plt

        wtheta = sacc.standard_types.galaxy_density_xi
        nlens = len(lenses)
        xi_plot = self.open_output('density_xi', wrapper=True, figsize=(nlens*3,nlens*2))

        theta = s.get_tag('theta', wtheta)
        tmin = np.min(theta)
        tmax = np.max(theta)

        for i,src1 in enumerate(lenses[:]):
            for j,src2 in enumerate(lenses[:]):
                D = s.get_data_points(wtheta, (src1,src2))

                if len(D)==0:
                    continue

                ax = plt.subplot2grid((nlens, nlens), (i,j))

                scale = 1

                theta = np.array([d.get_tag('theta') for d in D])
                xi    = np.array([d.value for d in D])
                err   = np.array([d.get_tag('error') for d  in D])
                w = err>0
                theta = theta[w]
                xi = xi[w]
                err = err[w]

                plt.errorbar(theta, xi*theta / scale, err*theta / scale, fmt='.')
                plt.xscale('log')
                plt.ylim(-1,1)
                plt.xlim(tmin, tmax)

                if j>0:
                    ax.set_xticklabels([])
                else:
                    plt.xlabel(r'$\theta$ (arcmin)')

                if i==0:
                    plt.ylabel(r"$\theta \cdot w$")
                else:
                    ax.set_yticklabels([])

                props = dict(boxstyle='square', lw=1.,facecolor='white', alpha=1.)
                plt.text(0.03, 0.93, f'[{i},{j}]', transform=plt.gca().transAxes,
                    fontsize=10, verticalalignment='top', bbox=props)

        plt.tight_layout()
        plt.subplots_adjust(hspace=self.config['hspace'], wspace=self.config['wspace'])
        xi_plot.close()


        xi_err_plot = self.open_output('density_xi_err', wrapper=True, figsize=(nlens*3,nlens*2))
        # Make plot comparing the errorbars
        if self.config['plot_compare_errors']:
            for i,src1 in enumerate(lenses[:]):
                for j,src2 in enumerate(lenses[:]):
                    D = s.get_data_points(wtheta, (src1,src2))

                    if len(D)==0:
                        continue

                    ax = plt.subplot2grid((nlens, nlens), (i,j))

                    scale = 1

                    theta = np.array([d.get_tag('theta') for d in D])
                    xi    = np.array([d.value for d in D])
                    err   = np.array([d.get_tag('error') for d  in D])
                    w = err>0
                    theta = theta[w]
                    xi = xi[w]
                    err = err[w]

                    # Load jackknife errors
                    theta_jk, xi_jk, cov_jk = s.get_theta_xi(wtheta, src1, src2, return_cov = True)
                    err_jk = np.sqrt(np.diag(cov_jk))
                    w_jk = err_jk>0
                    theta_jk = theta_jk[w_jk]
                    xi_jk = xi_jk[w_jk]
                    err_jk = err_jk[w_jk]

                    plt.plot(theta, err, label = 'Shape noise')
                    plt.plot(theta_jk, err_jk, label = 'Jackknife')

                    plt.xscale('log')
                    plt.yscale('log')
                    plt.xlim(tmin, tmax)

                    if j>0:
                        ax.set_xticklabels([])
                    else:
                        plt.xlabel(r'$\theta$ (arcmin)')

                    if i==0:
                        plt.ylabel(r"$\sigma(w)$")
                    else:
                        ax.set_yticklabels([])

                    props = dict(boxstyle='square', lw=1.,facecolor='white', alpha=1.)
                    plt.text(0.03, 0.93, f'[{i},{j}]', transform=plt.gca().transAxes,
                        fontsize=10, verticalalignment='top', bbox=props)

            plt.legend()
            plt.tight_layout()
            plt.subplots_adjust(hspace=self.config['hspace'], wspace=self.config['wspace'])
            xi_err_plot.close()



class TXGammaTFieldCenters(TXTwoPoint):
    """
    This subclass of the standard TXTwoPoint uses the centers
    of exposure fields as "lenses", as a systematics test.
    """
    name = "TXGammaTFieldCenters"
    inputs = [
        ('shear_catalog', MetacalCatalog),
        ('tomography_catalog', TomographyCatalog),
        ('photoz_stack', HDFFile),
        ('random_cats', RandomsCatalog),
        ('exposures', HDFFile),
        ('patch_centers', TextFile),
    ]
    outputs = [
        ('gammat_field_center', SACCFile),
        ('gammat_field_center_plot', PNGFile),
    ]
    # Add values to the config file that are not previously defined
    config_options = {
        'calcs':[0,1,2],
        'min_sep':2.5,
        'max_sep':250,
        'nbins':20,
        'bin_slop':0.1,
        'sep_units':'arcmin',
        'flip_g2':True,
        'cores_per_task':20,
        'verbose':1,
        'reduce_randoms_size':1.0,
        'var_methods': 'jackknife',
        'npatch': 5
        }

    def run(self):
        # Before running the parent class we add source_bins and lens_bins
        # options that it is expecting, both set to -1 to indicate that we
        # will choose them automatically (below).
        import matplotlib
        matplotlib.use('agg')
        self.config['source_bins'] = [-1]
        self.config['lens_bins'] = [-1]
        super().run()

    def read_nbin(self, data):
        # We use only a single source and lens bin in this case -
        # the source is the complete 2D field and the lens is the
        # field centers
        data['source_list'] = [0]
        data['lens_list'] = [0]

    def load_lens_catalog(self, data):
        # We load our lenses from the exposures input.
        filename = self.get_input('exposures')
        print(f"Loading lens sample from {filename}")

        f = self.open_input('exposures')
        data['lens_ra']  = f['exposures/ratel'][:]
        data['lens_dec'] = f['exposures/dectel'][:]
        f.close()

        npoint = data['lens_ra'].size
        data['lens_bin'] = np.zeros(npoint)

    def load_tomography(self, data):
        # We run the parent class tomography selection but then
        # overrided it to squash all of the bins  0 .. nbin -1
        # down to the zero bin.  This means that any selected
        # objects (from any tomographic bin) are now in the same
        # bin, and unselected objects still have bin -1
        super().load_tomography(data)
        data['source_bin'][:] = data['source_bin'].clip(-1,0)

    def select_calculations(self, data):
        # We only want a single calculation, the gamma_T around
        # the field centers
        return [(0,0,SHEAR_POS)]

    def write_output(self, data, meta, results):
        # we write output both to file for later and to
        # a plot
        self.write_output_sacc(data, meta, results)
        self.write_output_plot(results)

    def write_output_plot(self, results):
        import matplotlib.pyplot as plt
        d = results[0]
        dvalue = d.object.xi
        derror = np.sqrt(d.object.varxi)
        dtheta = np.exp(d.object.meanlogr)

        fig = self.open_output('gammat_field_center_plot', wrapper=True)

        plt.errorbar(dtheta,  dtheta*dvalue, derror, fmt='ro', capsize=3)
        plt.xscale('log')

        plt.xlabel(r"$\theta$ / arcmin")
        plt.ylabel(r"$\theta \cdot \gamma_t(\theta)$")
        plt.title("Field Center Tangential Shear")

        fig.close()

    def write_output_sacc(self, data, meta, results):
        # We write out the results slightly differently here
        # beause they go to a different file and have different
        # tracers and tags.
        import sacc
        dt = "galaxyFieldCenter_shearDensity_xi_t"

        S = sacc.Sacc()

        f = self.open_input('photoz_stack')
        z = f['n_of_z/source2d/z'][:]
        Nz = f[f'n_of_z/source2d/bin_0'][:]
        f.close()

        # Add the data points that we have one by one, recording which
        # tracer they each require
        S.add_tracer('misc', 'fieldcenter')
        S.add_tracer('NZ', 'source2d', z, Nz)

        d = results[0]
        assert len(results)==1
        dvalue = d.object.xi
        derror = np.sqrt(d.object.varxi)
        dtheta = np.exp(d.object.meanlogr)
        dnpair = d.object.npairs
        dweight = d.object.weight

        # Each of our Measurement objects contains various theta values,
        # and we loop through and add them all
        n = len(dvalue)
        for i in range(n):
            S.add_data_point(dt, ('source2d', 'fieldcenter'), dvalue[i],
                theta=dtheta[i], error=derror[i], npair=dnpair[i], weight=dweight[i])

        #self.write_metadata(S, meta)

        # Our data points may currently be in any order depending on which processes
        # ran which calculations.  Re-order them.
        S.to_canonical_order()

        # Finally, save the output to Sacc file
        S.save_fits(self.get_output('gammat_field_center'), overwrite=True)

        # Also make a plot of the data

class TXGammaTBrightStars(TXTwoPoint):
    """
    This subclass of the standard TXTwoPoint uses the centers
    of stars as "lenses", as a systematics test.
    """
    name = "TXGammaTBrightStars"
    inputs = [
        ('shear_catalog', MetacalCatalog),
        ('tomography_catalog', TomographyCatalog),
        ('photoz_stack', HDFFile),
        ('random_cats', RandomsCatalog),
        ('star_catalog', HDFFile),
        ('patch_centers', TextFile),
    ]
    outputs = [
        ('gammat_bright_stars', SACCFile),
        ('gammat_bright_stars_plot', PNGFile),
    ]
    # Add values to the config file that are not previously defined
    config_options = {
        'calcs':[0,1,2],
        'min_sep':2.5,
        'max_sep':100,
        'nbins':20,
        'bin_slop':0.1,
        'sep_units':'arcmin',
        'flip_g2':True,
        'cores_per_task':20,
        'verbose':1,
        'reduce_randoms_size':1.0,
        'var_methods': 'shot',
        'npatch': 5
        }

    def run(self):
        # Before running the parent class we add source_bins and lens_bins
        # options that it is expecting, both set to -1 to indicate that we
        # will choose them automatically (below).
        import matplotlib
        matplotlib.use('agg')
        self.config['source_bins'] = [-1]
        self.config['lens_bins'] = [-1]
        super().run()

    def read_nbin(self, data):
        # We use only a single source and lens bin in this case -
        # the source is the complete 2D field and the lens is the
        # field centers
        data['source_list'] = [0]
        data['lens_list'] = [0]

    def load_lens_catalog(self, data):
        # We load our lenses from the exposures input.
        # TODO break up bright and dim stars
        #14<mi <18.3forthebrightsampleand18.3<mi <22 in DES
        filename = self.get_input('star_catalog')
        print(f"Loading lens sample from {filename}")

        f = self.open_input('star_catalog')

        mags = f['stars/r_mag'][:]
        bright_cut = mags>14
        bright_cut &= mags<18.3

        data['lens_ra']  = f['stars/ra'][:][bright_cut]
        data['lens_dec'] = f['stars/dec'][:][bright_cut]
        f.close()

        npoint = data['lens_ra'].size
        data['lens_bin'] = np.zeros(npoint)
        print('len lens', len(data['lens_ra']))

    def load_tomography(self, data):
        # We run the parent class tomography selection but then
        # overrided it to squash all of the bins  0 .. nbin -1
        # down to the zero bin.  This means that any selected
        # objects (from any tomographic bin) are now in the same
        # bin, and unselected objects still have bin -1
        super().load_tomography(data)
        data['source_bin'][:] = data['source_bin'].clip(-1,0)

    def select_calculations(self, data):
        # We only want a single calculation, the gamma_T around
        # the field centers
        return [(0,0,SHEAR_POS)]

    def write_output(self, data, meta, results):
        # we write output both to file for later and to
        # a plot
        self.write_output_sacc(data, meta, results)
        self.write_output_plot(results)

    def write_output_plot(self, results):
        import matplotlib.pyplot as plt
        d = results[0]
        dvalue = d.object.xi
        derror = np.sqrt(d.object.varxi)
        dtheta = np.exp(d.object.meanlogr)

        fig = self.open_output('gammat_bright_stars_plot', wrapper=True)

        # compute the mean and the chi^2/dof
        flat1 = 0
        z = (dvalue - flat1) / derror
        chi2 = np.sum(z ** 2)
        chi2dof = chi2 / (len(dtheta) - 1)
        print('error,',derror)

        plt.errorbar(dtheta,  dtheta*dvalue, dtheta*derror, fmt='ro', capsize=3,label='$\chi^2/dof = $'+str(chi2dof))
        plt.legend(loc='best')
        plt.xscale('log')

        plt.xlabel(r"$\theta$ / arcmin")
        plt.ylabel(r"$\theta \cdot \gamma_t(\theta)$")
        plt.title("Bright Star Centers Tangential Shear")

        print('type',type(fig))
        fig.close()

    def write_output_sacc(self, data, meta, results):
        # We write out the results slightly differently here
        # beause they go to a different file and have different
        # tracers and tags.
        import sacc
        dt = "galaxyStarCenters_shearDensity_xi_t"

        S = sacc.Sacc()

        f = self.open_input('photoz_stack')
        z = f['n_of_z/source2d/z'][:]
        Nz = f[f'n_of_z/source2d/bin_0'][:]
        f.close()

        # Add the data points that we have one by one, recording which
        # tracer they each require
        S.add_tracer('misc', 'starcenter')
        S.add_tracer('NZ', 'source2d', z, Nz)

        d = results[0]
        assert len(results)==1
        dvalue = d.object.xi
        derror = np.sqrt(d.object.varxi)
        dtheta = np.exp(d.object.meanlogr)
        dnpair = d.object.npairs
        dweight = d.object.weight

        # Each of our Measurement objects contains various theta values,
        # and we loop through and add them all
        n = len(dvalue)
        for i in range(n):
            S.add_data_point(dt, ('source2d', 'starcenter'), dvalue[i],
                theta=dtheta[i], error=derror[i], npair=dnpair[i], weight=dweight[i])

        self.write_metadata(S, meta)

        print(S)
        # Our data points may currently be in any order depending on which processes
        # ran which calculations.  Re-order them.
        S.to_canonical_order()

        # Finally, save the output to Sacc file
        S.save_fits(self.get_output('gammat_bright_stars'), overwrite=True)

        # Also make a plot of the data

class TXGammaTDimStars(TXTwoPoint):
    """
    This subclass of the standard TXTwoPoint uses the centers
    of stars as "lenses", as a systematics test.
    """
    name = "TXGammaTDimStars"
    inputs = [
        ('shear_catalog', MetacalCatalog),
        ('tomography_catalog', TomographyCatalog),
        ('photoz_stack', HDFFile),
        ('random_cats', RandomsCatalog),
        ('star_catalog', HDFFile),
        ('patch_centers', TextFile),
    ]
    outputs = [
        ('gammat_dim_stars', SACCFile),
        ('gammat_dim_stars_plot', PNGFile),
    ]
    # Add values to the config file that are not previously defined
    config_options = {
        'calcs':[0,1,2],
        'min_sep':2.5,
        'max_sep':100,
        'nbins':20,
        'bin_slop':0.1,
        'sep_units':'arcmin',
        'flip_g2':True,
        'cores_per_task':20,
        'verbose':1,
        'reduce_randoms_size':1.0,
        'var_methods': 'jackknife',
        'npatch': 5
        }

    def run(self):
        # Before running the parent class we add source_bins and lens_bins
        # options that it is expecting, both set to -1 to indicate that we
        # will choose them automatically (below).
        import matplotlib
        matplotlib.use('agg')
        self.config['source_bins'] = [-1]
        self.config['lens_bins'] = [-1]
        super().run()

    def read_nbin(self, data):
        # We use only a single source and lens bin in this case -
        # the source is the complete 2D field and the lens is the
        # field centers
        data['source_list'] = [0]
        data['lens_list'] = [0]

    def load_lens_catalog(self, data):
        # We load our lenses from the exposures input.
        # TODO break up bright and dim stars
        #14<mi <18.3forthebrightsampleand18.3<mi <22 in DES
        filename = self.get_input('star_catalog')
        print(f"Loading lens sample from {filename}")

        f = self.open_input('star_catalog')
        mags = f['stars/r_mag'][:]
        dim_cut = mags>18.2
        dim_cut &= mags<22

        data['lens_ra']  = f['stars/ra'][:][dim_cut]
        data['lens_dec'] = f['stars/dec'][:][dim_cut]
        f.close()

        npoint = data['lens_ra'].size
        data['lens_bin'] = np.zeros(npoint)

    def load_tomography(self, data):
        # We run the parent class tomography selection but then
        # overrided it to squash all of the bins  0 .. nbin -1
        # down to the zero bin.  This means that any selected
        # objects (from any tomographic bin) are now in the same
        # bin, and unselected objects still have bin -1
        super().load_tomography(data)
        data['source_bin'][:] = data['source_bin'].clip(-1,0)

    def select_calculations(self, data):
        # We only want a single calculation, the gamma_T around
        # the field centers
        return [(0,0,SHEAR_POS)]

    def write_output(self, data, meta, results):
        # we write output both to file for later and to
        # a plot
        self.write_output_sacc(data, meta, results)
        self.write_output_plot(results)

    def write_output_plot(self, results):
        import matplotlib.pyplot as plt
        d = results[0]
        dvalue = d.object.xi
        derror = np.sqrt(d.object.varxi)
        dtheta = np.exp(d.object.meanlogr)

        fig = self.open_output('gammat_dim_stars_plot', wrapper=True)

        # compute the mean and the chi^2/dof
        flat1 = 0
        z = (dvalue - flat1) / derror
        chi2 = np.sum(z ** 2)
        chi2dof = chi2 / (len(dtheta) - 1)
        print('error,',derror)

        plt.errorbar(dtheta,  dtheta*dvalue, dtheta*derror, fmt='ro', capsize=3,label='$\chi^2/dof = $'+str(chi2dof))
        plt.legend(loc='best')
        plt.xscale('log')

        plt.xlabel(r"$\theta$ / arcmin")
        plt.ylabel(r"$\theta \cdot \gamma_t(\theta)$")
        plt.title("Dim Star Centers Tangential Shear")

        print('type',type(fig))
        fig.close()

    def write_output_sacc(self, data, meta, results):
        # We write out the results slightly differently here
        # beause they go to a different file and have different
        # tracers and tags.
        import sacc
        dt = "galaxyStarCenters_shearDensity_xi_t"

        S = sacc.Sacc()

        f = self.open_input('photoz_stack')
        z = f['n_of_z/source2d/z'][:]
        Nz = f[f'n_of_z/source2d/bin_0'][:]
        f.close()

        # Add the data points that we have one by one, recording which
        # tracer they each require
        S.add_tracer('misc', 'starcenter')
        S.add_tracer('NZ', 'source2d', z, Nz)

        d = results[0]
        assert len(results)==1
        dvalue = d.object.xi
        derror = np.sqrt(d.object.varxi)
        dtheta = np.exp(d.object.meanlogr)
        dnpair = d.object.npairs
        dweight = d.object.weight


        # Each of our Measurement objects contains various theta values,
        # and we loop through and add them all
        n = len(dvalue)
        for i in range(n):
            S.add_data_point(dt, ('source2d', 'starcenter'), dvalue[i],
                theta=dtheta[i], error=derror[i], npair=dnpair[i], weight=dweight[i])

        self.write_metadata(S, meta)

        print(S)
        # Our data points may currently be in any order depending on which processes
        # ran which calculations.  Re-order them.
        S.to_canonical_order()

        # Finally, save the output to Sacc file
        S.save_fits(self.get_output('gammat_dim_stars'), overwrite=True)

        # Also make a plot of the data

class TXJackknifecenters(PipelineStage):
    """
    This is the pipeline stage that is run to generate the patch centers for
    the Jackknife method.
    """
    name = 'TXJackknifecenters'

    inputs = [
        ('random_cats', RandomsCatalog),
    ]
    outputs = [
<<<<<<< HEAD
        ('patch_centers', TextFile),
=======
        ('patch_centers', HDFFile),
        ('jk', PNGFile),
>>>>>>> bc5fc2f9
    ]
    config_options = {
        'npatch' : 10,
    }

    def plot(self, ra, dec, patch):
        """
        Plot the jackknife regions.
        """
        import matplotlib
        matplotlib.use('agg')
        matplotlib.rcParams["xtick.direction"]='in'
        matplotlib.rcParams["ytick.direction"]='in'
        import matplotlib.pyplot as plt

        print(ra, dec, patch)

        jk_plot = self.open_output('jk', wrapper=True, figsize=(6.,4.5))
        # Choose colormap
        cm = plt.cm.get_cmap('magma')
        sc = plt.scatter(ra, dec, c = patch, cmap = cm,  s=20, vmin = 0)
        plt.xlabel('RA')
        plt.ylabel('DEC')
        plt.tight_layout()
        jk_plot.close()
        

    def run(self):
        import treecorr

        filename = self.get_input('random_cats')
        if filename is None:
            print("Not using randoms, we need to use randoms for now")
            return

        # Columns we need from the tomography catalog
        randoms_cols = ['dec','ra']
        print(f"Loading random catalog columns: {randoms_cols}")

        f = self.open_input('random_cats')
        group = f['randoms']
        npatch=self.config['npatch']
        print(f"generating {npatch} centers")
        ra = group['ra'][:]
        dec = group['dec'][:]
        cat = treecorr.Catalog(ra = ra,
                                dec = dec,
                                ra_units='degree', dec_units = 'degree',
                                npatch=self.config['npatch'])
        cat.write_patch_centers(self.get_output('patch_centers'))

        self.plot(cat.ra, cat.dec, cat.patch)


if __name__ == '__main__':
    PipelineStage.main()<|MERGE_RESOLUTION|>--- conflicted
+++ resolved
@@ -1569,12 +1569,8 @@
         ('random_cats', RandomsCatalog),
     ]
     outputs = [
-<<<<<<< HEAD
         ('patch_centers', TextFile),
-=======
-        ('patch_centers', HDFFile),
         ('jk', PNGFile),
->>>>>>> bc5fc2f9
     ]
     config_options = {
         'npatch' : 10,
@@ -1600,7 +1596,7 @@
         plt.ylabel('DEC')
         plt.tight_layout()
         jk_plot.close()
-        
+
 
     def run(self):
         import treecorr
